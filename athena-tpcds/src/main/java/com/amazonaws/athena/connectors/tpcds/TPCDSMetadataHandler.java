/*-
 * #%L
 * athena-tpcds
 * %%
 * Copyright (C) 2019 Amazon Web Services
 * %%
 * Licensed under the Apache License, Version 2.0 (the "License");
 * you may not use this file except in compliance with the License.
 * You may obtain a copy of the License at
 *
 *      http://www.apache.org/licenses/LICENSE-2.0
 *
 * Unless required by applicable law or agreed to in writing, software
 * distributed under the License is distributed on an "AS IS" BASIS,
 * WITHOUT WARRANTIES OR CONDITIONS OF ANY KIND, either express or implied.
 * See the License for the specific language governing permissions and
 * limitations under the License.
 * #L%
 */
package com.amazonaws.athena.connectors.tpcds;

import com.amazonaws.athena.connector.lambda.QueryStatusChecker;
import com.amazonaws.athena.connector.lambda.data.BlockAllocator;
import com.amazonaws.athena.connector.lambda.data.BlockWriter;
import com.amazonaws.athena.connector.lambda.data.SchemaBuilder;
import com.amazonaws.athena.connector.lambda.domain.Split;
import com.amazonaws.athena.connector.lambda.domain.TableName;
import com.amazonaws.athena.connector.lambda.handlers.MetadataHandler;
import com.amazonaws.athena.connector.lambda.metadata.GetSplitsRequest;
import com.amazonaws.athena.connector.lambda.metadata.GetSplitsResponse;
import com.amazonaws.athena.connector.lambda.metadata.GetTableLayoutRequest;
import com.amazonaws.athena.connector.lambda.metadata.GetTableRequest;
import com.amazonaws.athena.connector.lambda.metadata.GetTableResponse;
import com.amazonaws.athena.connector.lambda.metadata.ListSchemasRequest;
import com.amazonaws.athena.connector.lambda.metadata.ListSchemasResponse;
import com.amazonaws.athena.connector.lambda.metadata.ListTablesRequest;
import com.amazonaws.athena.connector.lambda.metadata.ListTablesResponse;
import com.amazonaws.athena.connector.lambda.security.EncryptionKeyFactory;
<<<<<<< HEAD
import com.amazonaws.services.athena.AmazonAthena;
=======
>>>>>>> a60ed614
import com.google.common.collect.ImmutableSet;
import com.teradata.tpcds.Table;
import com.teradata.tpcds.column.Column;
import org.apache.arrow.util.VisibleForTesting;
import org.slf4j.Logger;
import org.slf4j.LoggerFactory;
<<<<<<< HEAD
=======
import software.amazon.awssdk.services.athena.AthenaClient;
>>>>>>> a60ed614
import software.amazon.awssdk.services.secretsmanager.SecretsManagerClient;

import java.util.Collections;
import java.util.HashSet;
import java.util.List;
import java.util.Set;
import java.util.stream.Collectors;

/**
 * Handles metadata requests for the Athena TPC-DS Connector.
 * <p>
 * For more detail, please see the module's README.md, some notable characteristics of this class include:
 * <p>
 * 1. Provides 5 Schems, each representing a different scale factor (1,10,100,250,1000)
 * 2. Each schema has 25 TPC-DS tables
 * 3. Each table is divided into NUM_SPLITS splits * scale_factor/10
 */
public class TPCDSMetadataHandler
        extends MetadataHandler
{
    private static final Logger logger = LoggerFactory.getLogger(TPCDSMetadataHandler.class);

    //The name of the field that contains the number of the split. This is used for parallelizing data generation.
    protected static final String SPLIT_NUMBER_FIELD = "splitNum";
    //The name of the field that contains the total number of splits that were generated.
    //This is used for parallelizing data generation.
    protected static final String SPLIT_TOTAL_NUMBER_FIELD = "totalNumSplits";
    //The is the name of the field that contains the scale factor of the schema used in the request.
    protected static final String SPLIT_SCALE_FACTOR_FIELD = "scaleFactor";
    //The list of valid schemas which also convey the scale factor
    protected static final Set<String> SCHEMA_NAMES = ImmutableSet.of("tpcds1", "tpcds10", "tpcds100", "tpcds250", "tpcds1000");

    /**
     * used to aid in debugging. Athena will use this name in conjunction with your catalog id
     * to correlate relevant query errors.
     */
    private static final String SOURCE_TYPE = "tpcds";

    public TPCDSMetadataHandler(java.util.Map<String, String> configOptions)
    {
        super(SOURCE_TYPE, configOptions);
    }

    @VisibleForTesting
    protected TPCDSMetadataHandler(
        EncryptionKeyFactory keyFactory,
        SecretsManagerClient secretsManager,
<<<<<<< HEAD
        AmazonAthena athena,
=======
        AthenaClient athena,
>>>>>>> a60ed614
        String spillBucket,
        String spillPrefix,
        java.util.Map<String, String> configOptions)
    {
        super(keyFactory, secretsManager, athena, SOURCE_TYPE, spillBucket, spillPrefix, configOptions);
    }

    /**
     * Returns our static list of schemas which correspond to the scale factor of the dataset we will generate.
     *
     * @see MetadataHandler
     */
    @Override
    public ListSchemasResponse doListSchemaNames(BlockAllocator allocator, ListSchemasRequest request)
    {
        logger.info("doListSchemaNames: enter - " + request);
        return new ListSchemasResponse(request.getCatalogName(), SCHEMA_NAMES);
    }

    /**
     * Used to get the list of static tables from TerraData's TPCDS generator.
     *
     * @see MetadataHandler
     */
    @Override
    public ListTablesResponse doListTables(BlockAllocator allocator, ListTablesRequest request)
    {
        logger.info("doListTables: enter - " + request);

        List<TableName> tables = Table.getBaseTables().stream()
                .map(next -> new TableName(request.getSchemaName(), next.getName()))
                .collect(Collectors.toList());

        return new ListTablesResponse(request.getCatalogName(), tables, null);
    }

    /**
     * Used to get definition (field names, types, descriptions, etc...) of a Table using the static
     * metadata provided by TerraData's TPCDS generator.
     *
     * @see MetadataHandler
     */
    @Override
    public GetTableResponse doGetTable(BlockAllocator allocator, GetTableRequest request)
    {
        logger.info("doGetTable: enter - " + request);

        Table table = TPCDSUtils.validateTable(request.getTableName());

        SchemaBuilder schemaBuilder = SchemaBuilder.newBuilder();
        for (Column nextCol : table.getColumns()) {
            schemaBuilder.addField(TPCDSUtils.convertColumn(nextCol));
        }

        return new GetTableResponse(request.getCatalogName(),
                request.getTableName(),
                schemaBuilder.build(),
                Collections.EMPTY_SET);
    }

    /**
     * We do not support partitioning at this time since Partition Pruning Performance is not part of the dimensions
     * we test using TPCDS. By making this a NoOp the Athena Federation SDK will automatically generate a single
     * placeholder partition to signal to Athena that there is indeed data that needs to be read and that it should
     * call get splits.
     *
     * @see MetadataHandler
     */
    @Override
    public void getPartitions(BlockWriter blockWriter, GetTableLayoutRequest request, QueryStatusChecker queryStatusChecker)
            throws Exception
    {
        //NoOp
    }

    /**
     * Used to split-up the reads required to scan the requested batch of partition(s). We are generating a fixed
     * number of splits based on the scale factor.
     *
     * @see MetadataHandler
     */
    @Override
    public GetSplitsResponse doGetSplits(BlockAllocator allocator, GetSplitsRequest request)
    {
        String catalogName = request.getCatalogName();
        int scaleFactor = TPCDSUtils.extractScaleFactor(request.getTableName().getSchemaName());
        int totalSplits = (int) Math.ceil(((double) scaleFactor / 48D));    //each split would be ~48MB

        logger.info("doGetSplits: Generating {} splits for {} at scale factor {}",
                totalSplits, request.getTableName(), scaleFactor);

        int nextSplit = request.getContinuationToken() == null ? 0 : Integer.parseInt(request.getContinuationToken());
        Set<Split> splits = new HashSet<>();
        for (int i = nextSplit; i < totalSplits; i++) {
            splits.add(Split.newBuilder(makeSpillLocation(request), makeEncryptionKey())
                    .add(SPLIT_NUMBER_FIELD, String.valueOf(i))
                    .add(SPLIT_TOTAL_NUMBER_FIELD, String.valueOf(totalSplits))
                    .add(SPLIT_SCALE_FACTOR_FIELD, String.valueOf(scaleFactor))
                    .build());
            if (splits.size() >= 1000) {
                return new GetSplitsResponse(catalogName, splits, String.valueOf(i + 1));
            }
        }

        logger.info("doGetSplits: exit - " + splits.size());
        return new GetSplitsResponse(catalogName, splits);
    }
}<|MERGE_RESOLUTION|>--- conflicted
+++ resolved
@@ -36,20 +36,13 @@
 import com.amazonaws.athena.connector.lambda.metadata.ListTablesRequest;
 import com.amazonaws.athena.connector.lambda.metadata.ListTablesResponse;
 import com.amazonaws.athena.connector.lambda.security.EncryptionKeyFactory;
-<<<<<<< HEAD
-import com.amazonaws.services.athena.AmazonAthena;
-=======
->>>>>>> a60ed614
 import com.google.common.collect.ImmutableSet;
 import com.teradata.tpcds.Table;
 import com.teradata.tpcds.column.Column;
 import org.apache.arrow.util.VisibleForTesting;
 import org.slf4j.Logger;
 import org.slf4j.LoggerFactory;
-<<<<<<< HEAD
-=======
 import software.amazon.awssdk.services.athena.AthenaClient;
->>>>>>> a60ed614
 import software.amazon.awssdk.services.secretsmanager.SecretsManagerClient;
 
 import java.util.Collections;
@@ -97,11 +90,7 @@
     protected TPCDSMetadataHandler(
         EncryptionKeyFactory keyFactory,
         SecretsManagerClient secretsManager,
-<<<<<<< HEAD
-        AmazonAthena athena,
-=======
         AthenaClient athena,
->>>>>>> a60ed614
         String spillBucket,
         String spillPrefix,
         java.util.Map<String, String> configOptions)
