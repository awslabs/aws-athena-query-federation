--- conflicted
+++ resolved
@@ -38,10 +38,7 @@
 import org.apache.arrow.vector.types.pojo.Schema;
 import org.slf4j.Logger;
 import org.slf4j.LoggerFactory;
-<<<<<<< HEAD
-=======
 import software.amazon.awssdk.services.athena.AthenaClient;
->>>>>>> 3f2a3301
 import software.amazon.awssdk.services.secretsmanager.SecretsManagerClient;
 
 import java.io.IOException;
@@ -79,19 +76,11 @@
 
     public TPCDSRecordHandler(java.util.Map<String, String> configOptions)
     {
-<<<<<<< HEAD
-        super(AmazonS3ClientBuilder.defaultClient(), SecretsManagerClient.create(), AmazonAthenaClientBuilder.defaultClient(), SOURCE_TYPE, configOptions);
-    }
-
-    @VisibleForTesting
-    protected TPCDSRecordHandler(AmazonS3 amazonS3, SecretsManagerClient secretsManager, AmazonAthena athena, java.util.Map<String, String> configOptions)
-=======
         super(AmazonS3ClientBuilder.defaultClient(), SecretsManagerClient.create(), AthenaClient.create(), SOURCE_TYPE, configOptions);
     }
 
     @VisibleForTesting
     protected TPCDSRecordHandler(AmazonS3 amazonS3, SecretsManagerClient secretsManager, AthenaClient athena, java.util.Map<String, String> configOptions)
->>>>>>> 3f2a3301
     {
         super(amazonS3, secretsManager, athena, SOURCE_TYPE, configOptions);
     }
