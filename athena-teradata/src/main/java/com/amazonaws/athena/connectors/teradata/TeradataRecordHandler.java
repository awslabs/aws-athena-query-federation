
/*-
 * #%L
 * athena-teradata
 * %%
 * Copyright (C) 2019 Amazon Web Services
 * %%
 * Licensed under the Apache License, Version 2.0 (the "License");
 * you may not use this file except in compliance with the License.
 * You may obtain a copy of the License at
 *
 *      http://www.apache.org/licenses/LICENSE-2.0
 *
 * Unless required by applicable law or agreed to in writing, software
 * distributed under the License is distributed on an "AS IS" BASIS,
 * WITHOUT WARRANTIES OR CONDITIONS OF ANY KIND, either express or implied.
 * See the License for the specific language governing permissions and
 * limitations under the License.
 * #L%
 */
package com.amazonaws.athena.connectors.teradata;
import com.amazonaws.athena.connector.lambda.domain.Split;
import com.amazonaws.athena.connector.lambda.domain.TableName;
import com.amazonaws.athena.connector.lambda.domain.predicate.Constraints;
import com.amazonaws.athena.connectors.jdbc.connection.DatabaseConnectionConfig;
import com.amazonaws.athena.connectors.jdbc.connection.DatabaseConnectionInfo;
import com.amazonaws.athena.connectors.jdbc.connection.GenericJdbcConnectionFactory;
import com.amazonaws.athena.connectors.jdbc.connection.JdbcConnectionFactory;
import com.amazonaws.athena.connectors.jdbc.manager.JDBCUtil;
import com.amazonaws.athena.connectors.jdbc.manager.JdbcRecordHandler;
import com.amazonaws.athena.connectors.jdbc.manager.JdbcSplitQueryBuilder;
import com.amazonaws.services.s3.AmazonS3;
import com.amazonaws.services.s3.AmazonS3ClientBuilder;
import com.google.common.annotations.VisibleForTesting;
import org.apache.arrow.vector.types.pojo.Schema;
import org.apache.commons.lang3.Validate;
<<<<<<< HEAD
=======
import software.amazon.awssdk.services.athena.AthenaClient;
>>>>>>> 3f2a3301
import software.amazon.awssdk.services.secretsmanager.SecretsManagerClient;

import java.sql.Connection;
import java.sql.PreparedStatement;
import java.sql.SQLException;

import static com.amazonaws.athena.connectors.teradata.TeradataConstants.TERADATA_QUOTE_CHARACTER;

public class TeradataRecordHandler extends JdbcRecordHandler
{
    private static final int FETCH_SIZE = 1000;
    private final JdbcSplitQueryBuilder jdbcSplitQueryBuilder;
    public TeradataRecordHandler(java.util.Map<String, String> configOptions)
    {
        this(JDBCUtil.getSingleDatabaseConfigFromEnv(TeradataConstants.TERADATA_NAME, configOptions), configOptions);
    }
    public TeradataRecordHandler(DatabaseConnectionConfig databaseConnectionConfig, java.util.Map<String, String> configOptions)
    {
        this(databaseConnectionConfig, new GenericJdbcConnectionFactory(databaseConnectionConfig, null, new DatabaseConnectionInfo(TeradataConstants.TERADATA_DRIVER_CLASS, TeradataConstants.TERADATA_DEFAULT_PORT)), configOptions);
    }

    public TeradataRecordHandler(DatabaseConnectionConfig databaseConnectionConfig, JdbcConnectionFactory jdbcConnectionFactory, java.util.Map<String, String> configOptions)
    {
<<<<<<< HEAD
        this(databaseConnectionConfig, AmazonS3ClientBuilder.defaultClient(), SecretsManagerClient.create(), AmazonAthenaClientBuilder.defaultClient(),
=======
        this(databaseConnectionConfig, AmazonS3ClientBuilder.defaultClient(), SecretsManagerClient.create(), AthenaClient.create(),
>>>>>>> 3f2a3301
                jdbcConnectionFactory, new TeradataQueryStringBuilder(TERADATA_QUOTE_CHARACTER, new TeradataFederationExpressionParser(TERADATA_QUOTE_CHARACTER)), configOptions);
    }

    @VisibleForTesting
    TeradataRecordHandler(DatabaseConnectionConfig databaseConnectionConfig, final AmazonS3 amazonS3, final SecretsManagerClient secretsManager,
<<<<<<< HEAD
                        final AmazonAthena athena, JdbcConnectionFactory jdbcConnectionFactory, JdbcSplitQueryBuilder jdbcSplitQueryBuilder, java.util.Map<String, String> configOptions)
=======
                        final AthenaClient athena, JdbcConnectionFactory jdbcConnectionFactory, JdbcSplitQueryBuilder jdbcSplitQueryBuilder, java.util.Map<String, String> configOptions)
>>>>>>> 3f2a3301
    {
        super(amazonS3, secretsManager, athena, databaseConnectionConfig, jdbcConnectionFactory, configOptions);
        this.jdbcSplitQueryBuilder = Validate.notNull(jdbcSplitQueryBuilder, "query builder must not be null");
    }

    @Override
    public PreparedStatement buildSplitSql(Connection jdbcConnection, String catalogName, TableName tableName, Schema schema, Constraints constraints, Split split) throws SQLException
    {
        PreparedStatement preparedStatement;

        if (constraints.isQueryPassThrough()) {
            preparedStatement = buildQueryPassthroughSql(jdbcConnection, constraints);
        }
        else {
            preparedStatement = jdbcSplitQueryBuilder.buildSql(jdbcConnection, null, tableName.getSchemaName(), tableName.getTableName(), schema, constraints, split);
        }
        // Disable fetching all rows.
        preparedStatement.setFetchSize(FETCH_SIZE);
        return preparedStatement;
    }
}<|MERGE_RESOLUTION|>--- conflicted
+++ resolved
@@ -34,10 +34,7 @@
 import com.google.common.annotations.VisibleForTesting;
 import org.apache.arrow.vector.types.pojo.Schema;
 import org.apache.commons.lang3.Validate;
-<<<<<<< HEAD
-=======
 import software.amazon.awssdk.services.athena.AthenaClient;
->>>>>>> 3f2a3301
 import software.amazon.awssdk.services.secretsmanager.SecretsManagerClient;
 
 import java.sql.Connection;
@@ -61,21 +58,13 @@
 
     public TeradataRecordHandler(DatabaseConnectionConfig databaseConnectionConfig, JdbcConnectionFactory jdbcConnectionFactory, java.util.Map<String, String> configOptions)
     {
-<<<<<<< HEAD
-        this(databaseConnectionConfig, AmazonS3ClientBuilder.defaultClient(), SecretsManagerClient.create(), AmazonAthenaClientBuilder.defaultClient(),
-=======
         this(databaseConnectionConfig, AmazonS3ClientBuilder.defaultClient(), SecretsManagerClient.create(), AthenaClient.create(),
->>>>>>> 3f2a3301
                 jdbcConnectionFactory, new TeradataQueryStringBuilder(TERADATA_QUOTE_CHARACTER, new TeradataFederationExpressionParser(TERADATA_QUOTE_CHARACTER)), configOptions);
     }
 
     @VisibleForTesting
     TeradataRecordHandler(DatabaseConnectionConfig databaseConnectionConfig, final AmazonS3 amazonS3, final SecretsManagerClient secretsManager,
-<<<<<<< HEAD
-                        final AmazonAthena athena, JdbcConnectionFactory jdbcConnectionFactory, JdbcSplitQueryBuilder jdbcSplitQueryBuilder, java.util.Map<String, String> configOptions)
-=======
                         final AthenaClient athena, JdbcConnectionFactory jdbcConnectionFactory, JdbcSplitQueryBuilder jdbcSplitQueryBuilder, java.util.Map<String, String> configOptions)
->>>>>>> 3f2a3301
     {
         super(amazonS3, secretsManager, athena, databaseConnectionConfig, jdbcConnectionFactory, configOptions);
         this.jdbcSplitQueryBuilder = Validate.notNull(jdbcSplitQueryBuilder, "query builder must not be null");
