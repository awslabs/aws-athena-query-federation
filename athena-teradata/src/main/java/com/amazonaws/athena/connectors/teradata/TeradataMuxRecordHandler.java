--- conflicted
+++ resolved
@@ -27,10 +27,7 @@
 import com.amazonaws.athena.connectors.jdbc.manager.JdbcRecordHandlerFactory;
 import com.amazonaws.services.s3.AmazonS3;
 import com.google.common.annotations.VisibleForTesting;
-<<<<<<< HEAD
-=======
 import software.amazon.awssdk.services.athena.AthenaClient;
->>>>>>> 3f2a3301
 import software.amazon.awssdk.services.secretsmanager.SecretsManagerClient;
 
 import java.util.Map;
@@ -58,11 +55,7 @@
     }
 
     @VisibleForTesting
-<<<<<<< HEAD
-    TeradataMuxRecordHandler(AmazonS3 amazonS3, SecretsManagerClient secretsManager, AmazonAthena athena, JdbcConnectionFactory jdbcConnectionFactory,
-=======
     TeradataMuxRecordHandler(AmazonS3 amazonS3, SecretsManagerClient secretsManager, AthenaClient athena, JdbcConnectionFactory jdbcConnectionFactory,
->>>>>>> 3f2a3301
                            DatabaseConnectionConfig databaseConnectionConfig, Map<String, JdbcRecordHandler> recordHandlerMap, java.util.Map<String, String> configOptions)
     {
         super(amazonS3, secretsManager, athena, jdbcConnectionFactory, databaseConnectionConfig, recordHandlerMap, configOptions);
