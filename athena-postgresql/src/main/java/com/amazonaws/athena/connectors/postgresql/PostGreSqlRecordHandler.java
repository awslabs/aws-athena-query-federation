/*-
 * #%L
 * athena-postgresql
 * %%
 * Copyright (C) 2019 Amazon Web Services
 * %%
 * Licensed under the Apache License, Version 2.0 (the "License");
 * you may not use this file except in compliance with the License.
 * You may obtain a copy of the License at
 *
 *      http://www.apache.org/licenses/LICENSE-2.0
 *
 * Unless required by applicable law or agreed to in writing, software
 * distributed under the License is distributed on an "AS IS" BASIS,
 * WITHOUT WARRANTIES OR CONDITIONS OF ANY KIND, either express or implied.
 * See the License for the specific language governing permissions and
 * limitations under the License.
 * #L%
 */
package com.amazonaws.athena.connectors.postgresql;

import com.amazonaws.athena.connector.lambda.domain.Split;
import com.amazonaws.athena.connector.lambda.domain.TableName;
import com.amazonaws.athena.connector.lambda.domain.predicate.Constraints;
import com.amazonaws.athena.connectors.jdbc.connection.DatabaseConnectionConfig;
import com.amazonaws.athena.connectors.jdbc.connection.DatabaseConnectionInfo;
import com.amazonaws.athena.connectors.jdbc.connection.GenericJdbcConnectionFactory;
import com.amazonaws.athena.connectors.jdbc.connection.JdbcConnectionFactory;
import com.amazonaws.athena.connectors.jdbc.manager.JDBCUtil;
import com.amazonaws.athena.connectors.jdbc.manager.JdbcRecordHandler;
import com.amazonaws.athena.connectors.jdbc.manager.JdbcSplitQueryBuilder;
import com.google.common.annotations.VisibleForTesting;
import org.apache.arrow.vector.types.pojo.Schema;
import org.apache.commons.lang3.Validate;
import org.slf4j.Logger;
import org.slf4j.LoggerFactory;
import software.amazon.awssdk.services.athena.AthenaClient;
import software.amazon.awssdk.services.s3.S3Client;
import software.amazon.awssdk.services.secretsmanager.SecretsManagerClient;

import java.sql.Connection;
import java.sql.PreparedStatement;
import java.sql.SQLException;

import static com.amazonaws.athena.connectors.postgresql.PostGreSqlConstants.POSTGRESQL_DEFAULT_PORT;
import static com.amazonaws.athena.connectors.postgresql.PostGreSqlConstants.POSTGRESQL_DRIVER_CLASS;
import static com.amazonaws.athena.connectors.postgresql.PostGreSqlConstants.POSTGRES_NAME;
import static com.amazonaws.athena.connectors.postgresql.PostGreSqlConstants.POSTGRES_QUOTE_CHARACTER;

public class PostGreSqlRecordHandler
        extends JdbcRecordHandler
{
    private static final Logger LOGGER = LoggerFactory.getLogger(PostGreSqlRecordHandler.class);

    private static final int FETCH_SIZE = 1000;

    private final JdbcSplitQueryBuilder jdbcSplitQueryBuilder;

    /**
     * Instantiates handler to be used by Lambda function directly.
     *
     * Recommend using {@link PostGreSqlMuxCompositeHandler} instead.
     */
    public PostGreSqlRecordHandler(java.util.Map<String, String> configOptions)
    {
        this(JDBCUtil.getSingleDatabaseConfigFromEnv(POSTGRES_NAME, configOptions), configOptions);
    }

    public PostGreSqlRecordHandler(DatabaseConnectionConfig databaseConnectionConfig, java.util.Map<String, String> configOptions)
    {
<<<<<<< HEAD
        this(databaseConnectionConfig, AmazonS3ClientBuilder.defaultClient(), AWSSecretsManagerClientBuilder.defaultClient(), AmazonAthenaClientBuilder.defaultClient(),
=======
        this(databaseConnectionConfig, S3Client.create(), SecretsManagerClient.create(), AthenaClient.create(),
>>>>>>> 057956ad
                new GenericJdbcConnectionFactory(databaseConnectionConfig, PostGreSqlMetadataHandler.JDBC_PROPERTIES, new DatabaseConnectionInfo(POSTGRESQL_DRIVER_CLASS, POSTGRESQL_DEFAULT_PORT)),
                new PostGreSqlQueryStringBuilder(POSTGRES_QUOTE_CHARACTER, new PostgreSqlFederationExpressionParser(POSTGRES_QUOTE_CHARACTER), configOptions), configOptions);
    }

    @VisibleForTesting
    protected PostGreSqlRecordHandler(DatabaseConnectionConfig databaseConnectionConfig, S3Client amazonS3, SecretsManagerClient secretsManager,
            AthenaClient athena, JdbcConnectionFactory jdbcConnectionFactory, JdbcSplitQueryBuilder jdbcSplitQueryBuilder, java.util.Map<String, String> configOptions)
    {
        super(amazonS3, secretsManager, athena, databaseConnectionConfig, jdbcConnectionFactory, configOptions);
        this.jdbcSplitQueryBuilder = Validate.notNull(jdbcSplitQueryBuilder, "query builder must not be null");
    }

    @Override
    public PreparedStatement buildSplitSql(Connection jdbcConnection, String catalogName, TableName tableName, Schema schema, Constraints constraints, Split split)
            throws SQLException
    {
        PreparedStatement preparedStatement;
        if (constraints.isQueryPassThrough()) {
            preparedStatement = buildQueryPassthroughSql(jdbcConnection, constraints);
        }
        else {
            preparedStatement = jdbcSplitQueryBuilder.buildSql(jdbcConnection, null, tableName.getSchemaName(), tableName.getTableName(), schema, constraints, split);
        }
        // Disable fetching all rows.
        preparedStatement.setFetchSize(FETCH_SIZE);

        return preparedStatement;
    }
}<|MERGE_RESOLUTION|>--- conflicted
+++ resolved
@@ -68,11 +68,7 @@
 
     public PostGreSqlRecordHandler(DatabaseConnectionConfig databaseConnectionConfig, java.util.Map<String, String> configOptions)
     {
-<<<<<<< HEAD
-        this(databaseConnectionConfig, AmazonS3ClientBuilder.defaultClient(), AWSSecretsManagerClientBuilder.defaultClient(), AmazonAthenaClientBuilder.defaultClient(),
-=======
         this(databaseConnectionConfig, S3Client.create(), SecretsManagerClient.create(), AthenaClient.create(),
->>>>>>> 057956ad
                 new GenericJdbcConnectionFactory(databaseConnectionConfig, PostGreSqlMetadataHandler.JDBC_PROPERTIES, new DatabaseConnectionInfo(POSTGRESQL_DRIVER_CLASS, POSTGRESQL_DEFAULT_PORT)),
                 new PostGreSqlQueryStringBuilder(POSTGRES_QUOTE_CHARACTER, new PostgreSqlFederationExpressionParser(POSTGRES_QUOTE_CHARACTER), configOptions), configOptions);
     }
