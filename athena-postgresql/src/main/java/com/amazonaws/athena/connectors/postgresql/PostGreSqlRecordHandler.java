--- conflicted
+++ resolved
@@ -68,14 +68,9 @@
 
     public PostGreSqlRecordHandler(DatabaseConnectionConfig databaseConnectionConfig, java.util.Map<String, String> configOptions)
     {
-<<<<<<< HEAD
         this(databaseConnectionConfig, S3Client.create(), SecretsManagerClient.create(), AthenaClient.create(),
-                new GenericJdbcConnectionFactory(databaseConnectionConfig, PostGreSqlMetadataHandler.JDBC_PROPERTIES, new DatabaseConnectionInfo(POSTGRESQL_DRIVER_CLASS, POSTGRESQL_DEFAULT_PORT)), new PostGreSqlQueryStringBuilder(POSTGRES_QUOTE_CHARACTER, new PostgreSqlFederationExpressionParser(POSTGRES_QUOTE_CHARACTER)), configOptions);
-=======
-        this(databaseConnectionConfig, AmazonS3ClientBuilder.defaultClient(), AWSSecretsManagerClientBuilder.defaultClient(), AmazonAthenaClientBuilder.defaultClient(),
                 new GenericJdbcConnectionFactory(databaseConnectionConfig, PostGreSqlMetadataHandler.JDBC_PROPERTIES, new DatabaseConnectionInfo(POSTGRESQL_DRIVER_CLASS, POSTGRESQL_DEFAULT_PORT)),
                 new PostGreSqlQueryStringBuilder(POSTGRES_QUOTE_CHARACTER, new PostgreSqlFederationExpressionParser(POSTGRES_QUOTE_CHARACTER), configOptions), configOptions);
->>>>>>> 1d893e32
     }
 
     @VisibleForTesting
