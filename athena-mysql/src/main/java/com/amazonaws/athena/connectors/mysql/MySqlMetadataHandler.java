--- conflicted
+++ resolved
@@ -46,10 +46,6 @@
 import com.amazonaws.athena.connectors.jdbc.manager.JDBCUtil;
 import com.amazonaws.athena.connectors.jdbc.manager.JdbcMetadataHandler;
 import com.amazonaws.athena.connectors.jdbc.manager.PreparedStatementBuilder;
-<<<<<<< HEAD
-import com.amazonaws.services.athena.AmazonAthena;
-=======
->>>>>>> a60ed614
 import com.google.common.annotations.VisibleForTesting;
 import com.google.common.collect.ImmutableMap;
 import org.apache.arrow.vector.complex.reader.FieldReader;
@@ -57,10 +53,7 @@
 import org.apache.arrow.vector.types.pojo.Schema;
 import org.slf4j.Logger;
 import org.slf4j.LoggerFactory;
-<<<<<<< HEAD
-=======
 import software.amazon.awssdk.services.athena.AthenaClient;
->>>>>>> a60ed614
 import software.amazon.awssdk.services.secretsmanager.SecretsManagerClient;
 
 import java.sql.Connection;
@@ -122,11 +115,7 @@
     protected MySqlMetadataHandler(
         DatabaseConnectionConfig databaseConnectionConfig,
         SecretsManagerClient secretsManager,
-<<<<<<< HEAD
-        AmazonAthena athena,
-=======
         AthenaClient athena,
->>>>>>> a60ed614
         JdbcConnectionFactory jdbcConnectionFactory,
         java.util.Map<String, String> configOptions)
     {
