--- conflicted
+++ resolved
@@ -107,49 +107,6 @@
      * {@inheritDoc}
      */
     @Override
-<<<<<<< HEAD
-    public List<StorageSplit> getSplitsByBucketPrefix(String bucket, String prefix, boolean partitioned, Constraints constraints)
-    {
-        LOGGER.debug("ParquetDatasource.getSplitsByBucketPrefix() -> Prefix: {} in bucket {}", prefix, bucket);
-        List<String> fileNames;
-        if (partitioned) {
-            LOGGER.debug("Location {} is a directory, walking through", prefix);
-            TreeTraversalContext context = TreeTraversalContext.builder()
-                    .hasParent(true)
-                    .maxDepth(0)
-                    .storage(storage)
-                    .build();
-            Optional<StorageNode<String>> optionalRoot = StorageTreeNodeBuilder.buildFileOnlyTreeForPrefix(bucket,
-                    bucket, prefix, context);
-            if (optionalRoot.isPresent()) {
-                fileNames = optionalRoot.get().getChildren().stream()
-                        .map(StorageNode::getPath)
-                        .collect(Collectors.toList());
-            }
-            else {
-                LOGGER.debug("Prefix {}'s root  not present", prefix);
-                return List.of();
-            }
-        }
-        else {
-            fileNames = List.of(prefix);
-        }
-        List<StorageSplit> splits = new ArrayList<>();
-        LOGGER.debug("Splitting based on files {}", prefix);
-        for (String fileName : fileNames) {
-            splits.add(StorageSplit.builder()
-                    .fileName(fileName)
-                    .build());
-        }
-        return splits;
-    }
-
-    /**
-     * {@inheritDoc}
-     */
-    @Override
-=======
->>>>>>> c044640e
     public FileFormat getFileFormat()
     {
         return FileFormat.PARQUET;
