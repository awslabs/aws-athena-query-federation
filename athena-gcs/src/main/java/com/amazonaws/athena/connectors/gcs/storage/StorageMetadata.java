--- conflicted
+++ resolved
@@ -57,11 +57,9 @@
 import java.util.List;
 import java.util.Map;
 import java.util.Optional;
-<<<<<<< HEAD
 import java.util.TreeMap;
 import java.util.function.Function;
-=======
->>>>>>> f6141264
+import java.util.stream.Collectors;
 import java.util.stream.Collectors;
 
 import static com.amazonaws.athena.connectors.gcs.GcsConstants.CLASSIFICATION_GLUE_TABLE_PARAM;
@@ -211,20 +209,12 @@
         return factory.inspect();
     }
 
-    private boolean checkPartitionWithConstrains(List<AbstractMap.SimpleImmutableEntry<String, String>> partitionList, List<AbstractExpression> expressions)
+    private boolean checkPartitionWithConstrains(List<AbstractMap.SimpleImmutableEntry<String, String>> partitionList, List<EqualsExpression> expressions)
     {
         if (expressions.isEmpty()) {
             return true;
         }
-        Map<String, EqualsExpression> expressionMap = expressions.stream()
-                .collect(Collectors.toMap(EqualsExpression::getColumnName, Function.identity(), (key, keyNew) -> keyNew, TreeMap::new));
         for (AbstractMap.SimpleImmutableEntry<String, String> partition : partitionList) {
-<<<<<<< HEAD
-            LOGGER.debug("Evaluating field value {} against the expression {}", partition, expressions);
-            EqualsExpression expression = expressionMap.get(partition.getKey());
-            if (null != expression && !expression.apply(partition.getValue())) {
-                return false;
-=======
             List<AbstractExpression> expressionList = expressions.stream()
                     .filter(expr -> expr.columnName.equalsIgnoreCase(partition.getKey()))
                     .collect(Collectors.toList());
@@ -233,7 +223,6 @@
                 if (!expression.apply(partition.getValue())) {
                     return false;
                 }
->>>>>>> f6141264
             }
         }
         return true;
