--- conflicted
+++ resolved
@@ -160,15 +160,8 @@
                         continue;
                     }
 
-<<<<<<< HEAD
-                    PartitionColumnData partition = new PartitionColumnData();
-                    if (setStoragePartitionValues(partitionColumns, partitionColumn,  columnValue, partition, tableParameters)) {
-                        partitions.add(partition);
-                    }
-=======
                     Optional<StoragePartition> optionalStoragePartition = produceStoragePartition(partitionColumns, partitionColumn,  columnValue, tableParameters);
                     optionalStoragePartition.ifPresent(partitions::add);
->>>>>>> 9ae5169e
                 }
             }
         }
@@ -182,14 +175,11 @@
      * @param columns  list of column
      * @param columnName Name of the partition column
      * @param columnValue  value of partition folder
+     * @param partition storage partition object
      * @param tableParameters table parameters
      * @return boolean flag
      */
-<<<<<<< HEAD
-    private static boolean setStoragePartitionValues(List<Column> columns, String columnName, String columnValue, PartitionColumnData partition, Map<String, String> tableParameters) throws ParseException
-=======
     private static Optional<StoragePartition> produceStoragePartition(List<Column> columns, String columnName, String columnValue, Map<String, String> tableParameters) throws ParseException
->>>>>>> 9ae5169e
     {
         if (columnValue != null && !columnValue.isBlank() && !columns.isEmpty()) {
             for (Column column : columns) {
