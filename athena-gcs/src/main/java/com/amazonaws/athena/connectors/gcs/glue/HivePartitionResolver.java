/*-
 * #%L
 * athena-gcs
 * %%
 * Copyright (C) 2019 - 2022 Amazon Web Services
 * %%
 * Licensed under the Apache License, Version 2.0 (the "License");
 * you may not use this file except in compliance with the License.
 * You may obtain a copy of the License at
 *
 *      http://www.apache.org/licenses/LICENSE-2.0
 *
 * Unless required by applicable law or agreed to in writing, software
 * distributed under the License is distributed on an "AS IS" BASIS,
 * WITHOUT WARRANTIES OR CONDITIONS OF ANY KIND, either express or implied.
 * See the License for the specific language governing permissions and
 * limitations under the License.
 * #L%
 */
/*-
 * #%L
 * athena-gcs
 * %%
 * Copyright (C) 2019 - 2022 Amazon Web Services
 * %%
 * Licensed under the Apache License, Version 2.0 (the "License");
 * you may not use this file except in compliance with the License.
 * You may obtain a copy of the License at
 * 
 *      http://www.apache.org/licenses/LICENSE-2.0
 * 
 * Unless required by applicable law or agreed to in writing, software
 * distributed under the License is distributed on an "AS IS" BASIS,
 * WITHOUT WARRANTIES OR CONDITIONS OF ANY KIND, either express or implied.
 * See the License for the specific language governing permissions and
 * limitations under the License.
 * #L%
 */
package com.amazonaws.athena.connectors.gcs.glue;

import com.amazonaws.athena.connectors.gcs.common.PartitionLocation;
import com.amazonaws.athena.connectors.gcs.common.PartitionResult;
import com.amazonaws.athena.connectors.gcs.common.StorageLocation;
import com.amazonaws.services.glue.model.Table;
import org.apache.arrow.vector.complex.reader.FieldReader;
import org.slf4j.Logger;
import org.slf4j.LoggerFactory;

<<<<<<< HEAD
import java.util.List;
=======
import java.util.Map;
>>>>>>> c93cd00e

import static com.amazonaws.athena.connectors.gcs.GcsConstants.CLASSIFICATION_GLUE_TABLE_PARAM;
import static com.amazonaws.athena.connectors.gcs.GcsConstants.PARTITION_PATTERN_PATTERN;

public class HivePartitionResolver implements PartitionResolver
{
    private static final Logger LOGGER = LoggerFactory.getLogger(HivePartitionResolver.class);

    /**
     * {@inheritDoc}
     */
    @Override
    public PartitionResult getPartitions(Table table, Map<String, FieldReader> fieldReadersMap)
    {
<<<<<<< HEAD
        LOGGER.info("Retrieving partitions for table {} under the schema {}", tableInfo.getTableName(), tableInfo.getSchemaName());
        Table table = GlueUtil.getGlueTable(request, tableInfo, awsGlue);
        String locationUri = table.getStorageDescriptor().getLocation();
        LOGGER.info("Location URI for table {}.{} is {}", tableInfo.getSchemaName(), tableInfo.getTableName(), locationUri);
        StorageLocation storageLocation = StorageLocation.fromUri(locationUri);
        LOGGER.info("Storage location for {}.{} is \n{}", tableInfo.getSchemaName(), tableInfo.getTableName(), storageLocation);
        List<FilterExpression> expressions = new FilterExpressionBuilder(schema).getExpressions(constraints);
        LOGGER.info("Expressions for the request of {}.{} is \n{}", tableInfo.getSchemaName(), tableInfo.getTableName(), expressions);
        if (expressions.isEmpty()) {
            // Returning a single partition
=======
        String partitionPattern = table.getParameters().get(PARTITION_PATTERN_PATTERN);
        for (Map.Entry<String, FieldReader> field : fieldReadersMap.entrySet()) {
            partitionPattern = partitionPattern.replace("{" + field.getKey() + "}", String.valueOf(field.getValue().readObject()));
>>>>>>> c93cd00e
        }
        String tableLocation = table.getStorageDescriptor().getLocation();

        String locationUri = (tableLocation.endsWith("/")
                ? tableLocation : tableLocation + "/") + partitionPattern;

        StorageLocation storageLocation = StorageLocation.fromUri(locationUri);

        return new PartitionResult(table.getParameters().get(CLASSIFICATION_GLUE_TABLE_PARAM), PartitionLocation.builder()
                .bucketName(storageLocation.getBucketName())
                .location(storageLocation.getLocation())
                .build());
    }
}<|MERGE_RESOLUTION|>--- conflicted
+++ resolved
@@ -17,25 +17,6 @@
  * limitations under the License.
  * #L%
  */
-/*-
- * #%L
- * athena-gcs
- * %%
- * Copyright (C) 2019 - 2022 Amazon Web Services
- * %%
- * Licensed under the Apache License, Version 2.0 (the "License");
- * you may not use this file except in compliance with the License.
- * You may obtain a copy of the License at
- * 
- *      http://www.apache.org/licenses/LICENSE-2.0
- * 
- * Unless required by applicable law or agreed to in writing, software
- * distributed under the License is distributed on an "AS IS" BASIS,
- * WITHOUT WARRANTIES OR CONDITIONS OF ANY KIND, either express or implied.
- * See the License for the specific language governing permissions and
- * limitations under the License.
- * #L%
- */
 package com.amazonaws.athena.connectors.gcs.glue;
 
 import com.amazonaws.athena.connectors.gcs.common.PartitionLocation;
@@ -46,11 +27,7 @@
 import org.slf4j.Logger;
 import org.slf4j.LoggerFactory;
 
-<<<<<<< HEAD
-import java.util.List;
-=======
 import java.util.Map;
->>>>>>> c93cd00e
 
 import static com.amazonaws.athena.connectors.gcs.GcsConstants.CLASSIFICATION_GLUE_TABLE_PARAM;
 import static com.amazonaws.athena.connectors.gcs.GcsConstants.PARTITION_PATTERN_PATTERN;
@@ -65,22 +42,9 @@
     @Override
     public PartitionResult getPartitions(Table table, Map<String, FieldReader> fieldReadersMap)
     {
-<<<<<<< HEAD
-        LOGGER.info("Retrieving partitions for table {} under the schema {}", tableInfo.getTableName(), tableInfo.getSchemaName());
-        Table table = GlueUtil.getGlueTable(request, tableInfo, awsGlue);
-        String locationUri = table.getStorageDescriptor().getLocation();
-        LOGGER.info("Location URI for table {}.{} is {}", tableInfo.getSchemaName(), tableInfo.getTableName(), locationUri);
-        StorageLocation storageLocation = StorageLocation.fromUri(locationUri);
-        LOGGER.info("Storage location for {}.{} is \n{}", tableInfo.getSchemaName(), tableInfo.getTableName(), storageLocation);
-        List<FilterExpression> expressions = new FilterExpressionBuilder(schema).getExpressions(constraints);
-        LOGGER.info("Expressions for the request of {}.{} is \n{}", tableInfo.getSchemaName(), tableInfo.getTableName(), expressions);
-        if (expressions.isEmpty()) {
-            // Returning a single partition
-=======
         String partitionPattern = table.getParameters().get(PARTITION_PATTERN_PATTERN);
         for (Map.Entry<String, FieldReader> field : fieldReadersMap.entrySet()) {
             partitionPattern = partitionPattern.replace("{" + field.getKey() + "}", String.valueOf(field.getValue().readObject()));
->>>>>>> c93cd00e
         }
         String tableLocation = table.getStorageDescriptor().getLocation();
 
