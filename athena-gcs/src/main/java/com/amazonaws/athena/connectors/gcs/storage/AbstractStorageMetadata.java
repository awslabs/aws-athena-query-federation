/*-
 * #%L
 * athena-storage-api
 * %%
 * Copyright (C) 2019 - 2022 Amazon Web Services
 * %%
 * Licensed under the Apache License, Version 2.0 (the "License");
 * you may not use this file except in compliance with the License.
 * You may obtain a copy of the License at
 *
 *      http://www.apache.org/licenses/LICENSE-2.0
 *
 * Unless required by applicable law or agreed to in writing, software
 * distributed under the License is distributed on an "AS IS" BASIS,
 * WITHOUT WARRANTIES OR CONDITIONS OF ANY KIND, either express or implied.
 * See the License for the specific language governing permissions and
 * limitations under the License.
 * #L%
 */
package com.amazonaws.athena.connectors.gcs.storage;

import com.amazonaws.athena.connector.lambda.domain.TableName;
import com.amazonaws.athena.connector.lambda.domain.predicate.Constraints;
import com.amazonaws.athena.connectors.gcs.common.FieldValue;
import com.amazonaws.athena.connectors.gcs.common.StorageNode;
import com.amazonaws.athena.connectors.gcs.common.StorageObject;
import com.amazonaws.athena.connectors.gcs.common.StoragePartition;
import com.amazonaws.athena.connectors.gcs.common.TreeTraversalContext;
import com.amazonaws.athena.connectors.gcs.filter.FilterExpression;
import com.amazonaws.athena.connectors.gcs.filter.FilterExpressionBuilder;
import com.amazonaws.athena.connectors.gcs.storage.datasource.StorageMetadataConfig;
import com.amazonaws.athena.connectors.gcs.storage.datasource.StorageTable;
import com.amazonaws.athena.connectors.gcs.storage.datasource.exception.UncheckedStorageDatasourceException;
import com.google.api.gax.paging.Page;
import com.google.auth.oauth2.GoogleCredentials;
import com.google.cloud.storage.Blob;
import com.google.cloud.storage.BlobId;
import com.google.cloud.storage.Storage;
import com.google.cloud.storage.StorageOptions;
import com.google.common.collect.ImmutableList;
import com.google.common.collect.Lists;
import org.apache.arrow.dataset.file.FileSystemDatasetFactory;
import org.apache.arrow.dataset.jni.NativeMemoryPool;
import org.apache.arrow.dataset.source.DatasetFactory;
import org.apache.arrow.memory.BufferAllocator;
import org.apache.arrow.memory.RootAllocator;
import org.apache.arrow.vector.types.pojo.Field;
import org.apache.arrow.vector.types.pojo.Schema;
import org.slf4j.Logger;
import org.slf4j.LoggerFactory;

import java.io.ByteArrayInputStream;
import java.io.IOException;
import java.nio.charset.StandardCharsets;
import java.util.ArrayList;
import java.util.HashMap;
import java.util.HashSet;
import java.util.List;
import java.util.Locale;
import java.util.Map;
import java.util.Optional;
import java.util.Set;
import java.util.stream.Collectors;

import static com.amazonaws.athena.connectors.gcs.common.PartitionUtil.getPartitionFieldValue;
import static com.amazonaws.athena.connectors.gcs.common.PartitionUtil.isPartitionFolder;
import static com.amazonaws.athena.connectors.gcs.common.StorageIOUtil.containsExtension;
import static com.amazonaws.athena.connectors.gcs.common.StorageIOUtil.getFolderName;
import static com.amazonaws.athena.connectors.gcs.common.StorageTreeNodeBuilder.buildSchemaList;
import static com.amazonaws.athena.connectors.gcs.storage.StorageConstants.IS_TABLE_PARTITIONED;
import static com.amazonaws.athena.connectors.gcs.storage.StorageConstants.TABLE_PARAM_BUCKET_NAME;
import static com.amazonaws.athena.connectors.gcs.storage.StorageConstants.TABLE_PARAM_OBJECT_NAME;
import static com.amazonaws.athena.connectors.gcs.storage.StorageConstants.TABLE_PARAM_OBJECT_NAME_LIST;
import static com.amazonaws.athena.connectors.gcs.storage.StorageUtil.createUri;
import static com.amazonaws.athena.connectors.gcs.storage.StorageUtil.getUniqueEntityName;
import static com.amazonaws.athena.connectors.gcs.storage.StorageUtil.getValidEntityNameFromFile;
import static com.amazonaws.athena.connectors.gcs.storage.StorageUtil.tableNameFromFile;
import static java.util.Objects.requireNonNull;

public abstract class AbstractStorageMetadata implements StorageMetadata
{
    private static final Logger LOGGER = LoggerFactory.getLogger(AbstractStorageMetadata.class);

    /**
     * Extension for the metadata set via the environment variable
     * For example, PARQUET or CSV
     */
    protected final String extension;

    /**
     * Metadata config with environment variable
     */
    protected final StorageMetadataConfig metadataConfig;
    protected static Storage storage;
    private final Map<String, String> dbMap = new HashMap<>();

    /**
     * {@inheritDoc}
     */
    @Override
    public boolean containsInvalidExtension(String objectName)
    {
        return containsExtension(objectName)
                && !objectName.endsWith(metadataConfig.extension());
    }

    /**
     * Return a list of Field instances with field name and field type (Arrow type)
     *
     * @param bucketName  Name of the bucket
     * @param objectNames Name of the file in the specified bucket
     * @return List of field instances
     */
    @Override
    public List<Field> getTableFields(String bucketName, List<String> objectNames)
    {
<<<<<<< HEAD
        LOGGER.debug("Retrieving field schema for file(s) {}, under the bucket {}", objectNames, bucketName);
        requireNonNull(objectNames, "List of tables in bucket " + bucketName + " was null");
=======
>>>>>>> c044640e
        if (objectNames.isEmpty()) {
            throw new UncheckedStorageDatasourceException("List of tables in bucket " + bucketName + " was empty");
        }
        return getFileSchema(bucketName, objectNames.get(0)).getFields();
    }

    /**
     * Returns a list of all buckets from a cloud storage as databases
     *
     * @return List of database names
     */
    @Override
    public List<String> getAllDatabases()
    {
        TreeTraversalContext traversalContext = TreeTraversalContext.builder()
                .storage(storage)
                .build();
        Optional<StorageNode<String>> optionalRoot = buildSchemaList(traversalContext, null);
        if (optionalRoot.isPresent()) {
            dbMap.clear();
            optionalRoot.get().getChildren().forEach(node -> dbMap.put(node.getData(), node.getPath()));
            return ImmutableList.copyOf(dbMap.keySet());
        }
        return List.of();
    }

    /**
     * List all tables in a database
     *
     * @param databaseName Name of the database
     * @param nextToken    Token for the next page token, may be null
     * @param pageSize     Size of the page (number of tables per table)
     * @return List of all tables under the database
     */
    @Override
    public TableListResult getAllTables(String databaseName, String nextToken, int pageSize)
    {
        String bucket = getBucketByDatabase(databaseName);
        if (bucket == null) {
            throw new UncheckedStorageDatasourceException("No bucket found for database '" + databaseName + "'");
        }
        Storage.BlobListOption maxTableCountOption = Storage.BlobListOption.pageSize(pageSize);
        Page<Blob> blobs;
        if (nextToken != null) {
            blobs = storage.list(bucket, Storage.BlobListOption.currentDirectory(),
                    Storage.BlobListOption.pageToken(nextToken), maxTableCountOption);
        }
        else {
            blobs = storage.list(bucket, Storage.BlobListOption.currentDirectory(), maxTableCountOption);
        }
        Set<String> partitionedTables = new HashSet<>();
        Map<String, String> tableObjectMap = new HashMap<>();
        for (Blob blob : blobs.iterateAll()) {
            String storageObjectName = blob.getName();
            LOGGER.info("Loading table for object {}, under the bucket {}", storageObjectName, bucket);
            String tableName;
            if (storageObjectName.endsWith("/")) {
                LOGGER.info("Loading table for object {} is a folder", storageObjectName);
                if (isPartitionedDirectory(getStorageFiles(bucket, storageObjectName))) {
                    LOGGER.info("Loading table for object {} is a partitioned folder", storageObjectName);
                    partitionedTables.add(storageObjectName);
                    tableName = getValidEntityNameFromFile(getFolderName(storageObjectName), extension);
                }
                else {
                    LOGGER.info("Loading table for object {} is NOT a partitioned folder", storageObjectName);
                    continue;
                }
            }
            else if (!storageObjectName.toLowerCase().endsWith(metadataConfig.extension())) {
                LOGGER.info("Loading table for object {} is NOT with valid extension", storageObjectName);
                continue;
            }
            else {
                tableName = getValidEntityNameFromFile(tableNameFromFile(storageObjectName, extension), extension);
            }
            if (tableObjectMap.containsKey(tableName)) {
                tableName = getUniqueEntityName(tableName, tableObjectMap);
            }
            tableObjectMap.put(tableName, storageObjectName);
        }
        List<StorageObject> storageObjects = tableObjectMap.entrySet().stream()
                .map(entry -> StorageObject.builder()
                        .setTabletName(entry.getKey())
                        .setObjectName(entry.getValue())
                        .setPartitioned(partitionedTables.contains(entry.getValue()))
                        .build())
                .collect(Collectors.toList());
        return new TableListResult(new ArrayList<>(storageObjects), blobs.getNextPageToken());
    }

    /**
     * Returns a storage object (file) as a DB table with field names and associated file type
     *
     * @param databaseName Name of the database
     * @param tableName    Name of the table
     * @return An instance of {@link StorageTable} with column metadata
     */
    @Override
    public synchronized Optional<StorageTable> getStorageTable(String databaseName, String tableName)
    {
        LOGGER.info("Getting storage table for object {}.{}", databaseName, tableName);
        String bucketName = getBucketByDatabase(databaseName);
        if (bucketName == null) {
            throw new UncheckedStorageDatasourceException("No bucket found for database '" + databaseName + "'");
        }
        Optional<String> optionalObjectName = getTableObjectName(bucketName, tableName);
        if (optionalObjectName.isPresent()) {
            String objectName = optionalObjectName.get();
            LOGGER.info("Object name for entity {}.{} is {}", databaseName, tableName, objectName);
            if (objectName.endsWith("/")) {
                List<String> files = getStorageFiles(bucketName, objectName);
                if (isPartitionedDirectory(files)) {
                    StorageTable table = StorageTable.builder()
                            .setDatabaseName(databaseName)
                            .setTableName(tableName)
                            .partitioned(true)
                            .setParameter(TABLE_PARAM_BUCKET_NAME, bucketName)
                            .setParameter(TABLE_PARAM_OBJECT_NAME, objectName)
                            .setParameter(IS_TABLE_PARTITIONED, "true")
                            .setParameter(TABLE_PARAM_OBJECT_NAME_LIST, String.join(",", files))
                            .setFieldList(getTableFields(bucketName, files))
                            .build();
                    return Optional.of(table);
                }
            }
            else {
                StorageTable table = StorageTable.builder()
                        .setDatabaseName(databaseName)
                        .setTableName(tableName)
                        .setParameter(TABLE_PARAM_BUCKET_NAME, bucketName)
                        .setParameter(TABLE_PARAM_OBJECT_NAME, objectName)
                        .setParameter(IS_TABLE_PARTITIONED, "false")
                        .setParameter(TABLE_PARAM_OBJECT_NAME_LIST, objectName)
                        .setFieldList(getTableFields(bucketName, List.of(objectName)))
                        .build();
                return Optional.of(table);
            }
        }
        throw new UncheckedStorageDatasourceException("No object found for the table name '" + tableName + "' under bucket " + bucketName);
    }

    /**
     * Retrieves all the partitions from a given object. When the object is a:
     * <ol>
     *     <li>single file, it contains only a single partition</li>
     *     <li>director and partitioned, that is, it contains sub-folder in form of FIELD_NAME=FIELD_VALUE, it may contains one or more partitions</li>
     *     <li>director and not partitioned, this method ignores the directory</li>
     * </ol>
     * @param schema An instance of {@link Schema}
     * @param tableInfo An instance of {@link TableName} that contains schema name and table name
     * @param constraints An instance of {@link Constraints} that contains predicate information
     * @param bucketName Name of the bucket
     * @param objectName Name of the object
     * @return A list of {@link StoragePartition} instances
     */
    @Override
    public List<StoragePartition> getStoragePartitions(Schema schema, TableName tableInfo, Constraints constraints,
                                                       String bucketName, String objectName)
    {
        LOGGER.info("Getting partitions for object {} in bucket {}", objectName, bucketName);
        if (objectName.endsWith("/")) { // a folder
            List<String> files = getStorageFiles(bucketName, objectName);
            if (!files.isEmpty()) { // We fot a list of FieldValue for partition folder
                Schema fileSchema = getFileSchema(bucketName, files.get(0));
                Set<FieldValue> fieldValueList = getPartitionedFieldValue(files);
                if (!fieldValueList.isEmpty()) {
                    LOGGER.info("AbstractStorageMetadata::getStoragePartitions ->  field values for partition folder(s)\n{}", fieldValueList);
                    List<FilterExpression> expressions = new FilterExpressionBuilder(fileSchema).getExpressions(constraints, Map.of());
                    LOGGER.info("AbstractStorageMetadata::getStoragePartitions -> List of expressions:\n{}", expressions);
                    List<StoragePartition> partitions = new ArrayList<>();
                    for (String file : files) {
                        if (!file.toLowerCase().endsWith(metadataConfig.extension())) {
                            continue;
                        }
                        if (!partitionSelected(file, expressions, fieldValueList)) {
                            continue;
                        }
                        partitions.add(StoragePartition.builder()
                                .objectNames(List.of())
                                .location(file)
                                .bucketName(bucketName)
                                .recordCount(0L)
                                .children(List.of())
                                .build());
                    }
                    return partitions;
                }
            }
        }
        else {
            return List.of(StoragePartition.builder()
                    .objectNames(List.of())
                    .location(objectName)
                    .bucketName(bucketName)
                    .recordCount(0L)
                    .children(List.of())
                    .build());
        }
        return List.of();
    }

    @Override
    public Storage getStorage()
    {
        return storage;
    }

    public static boolean isDirectory(String bucket, String prefix)
    {
        BlobId blobId = BlobId.of(bucket, prefix);
        Blob blob = storage.get(blobId);
        if (blob == null && !prefix.endsWith("/")) { // maybe a folder without ending with a '/' character
            blob = storage.get(BlobId.of(bucket, prefix + "/"));
        }
        LOGGER.debug("Blob for prefix {} under the bucket {} is: {} with size: {}", prefix, bucket, blob, blob == null ? -1 : blob.getSize());
        return  (blob != null && blob.getSize() == 0);
    }

    public static List<String> getLeafObjectsByPartitionPrefix(String bucket, String partitionPrefix, int maxCount)
    {
        LOGGER.debug("Iterating recursively through a folder under the bucket to list all file object");
        List<String> leaves = new ArrayList<>();
        getLeafObjectsRecurse(bucket, partitionPrefix, leaves, maxCount);
        return leaves;
    }

    /**
     * Instantiate a storage data source object with provided config
     *
     * @param config An instance of GcsDatasourceConfig that contains necessary properties for instantiating an appropriate data source
     * @throws IOException If occurs during initializing input stream with GCS credential JSON
     */
    protected AbstractStorageMetadata(StorageMetadataConfig config) throws IOException
    {
        this.metadataConfig = requireNonNull(config, "StorageDatastoreConfig is null");
        requireNonNull(config.credentialsJson(), "GCS credential JSON is null");
        requireNonNull(config.properties(), "Environment variables were null");
        this.extension = requireNonNull(config.extension(), "File extension is null");
        GoogleCredentials credentials
                = GoogleCredentials.fromStream(new ByteArrayInputStream(config.credentialsJson().getBytes(StandardCharsets.UTF_8)))
                .createScoped(Lists.newArrayList("https://www.googleapis.com/auth/cloud-platform"));
        storage = StorageOptions.newBuilder().setCredentials(credentials).build().getService();
    }

    protected List<String> getStorageFiles(String bucket, String prefix)
    {
        LOGGER.info("Listing nested files for prefix {} under the bucket {}", prefix, bucket);
        List<String> fileNames = new ArrayList<>();
        Page<Blob> blobPage = storage.list(bucket, Storage.BlobListOption.prefix(prefix));
        for (Blob blob : blobPage.iterateAll()) {
            if (blob.getName().toLowerCase(Locale.ROOT).endsWith(extension.toLowerCase(Locale.ROOT))) {
                fileNames.add(blob.getName());
            }
        }
        LOGGER.info("Files is prefix {} under the bucket {} are {}", prefix, bucket, fileNames);
        return fileNames;
    }

    // helpers
    private Optional<String> getTableObjectName(String bucketName, String tableName)
    {
        requireNonNull(bucketName, "Bucket name was null");
        Map<String, String> tableObjectMap = new HashMap<>();
        Page<Blob> blobs = storage.list(bucketName, Storage.BlobListOption.currentDirectory());
        for (Blob blob : blobs.iterateAll()) {
            String storageObjectName = blob.getName();
            LOGGER.info("AbstractStorageMetadata::getTableObjectName - Searching table {} with object {} under the bucket {}", tableObjectMap,
                    storageObjectName, bucketName);
            String validName;
            if (storageObjectName.endsWith("/")) {
                validName = getValidEntityNameFromFile(getFolderName(storageObjectName), extension);
            }
            else if (!storageObjectName.toLowerCase().endsWith(metadataConfig.extension())) {
                continue;
            }
            else {
                validName = getValidEntityNameFromFile(tableNameFromFile(storageObjectName, extension), extension);
            }
            if (tableObjectMap.containsKey(validName)) {
                validName = getUniqueEntityName(validName, tableObjectMap);
            }
            if (validName.equals(tableName)) {
                return Optional.of(storageObjectName);
            }
            tableObjectMap.put(validName, tableName);
        }
        return Optional.empty();
    }

    private boolean isPartitionedDirectory(List<String> paths)
    {
        LOGGER.info("Checking following paths to see if any is partitioned\n{}", paths);
        for (String path : paths) {
            String[] folders = path.split("/");
            for (String folder : folders) {
                if (isPartitionFolder(folder)) {
                    return true;
                }
            }
        }
        LOGGER.warn("None of the {} is a partitioned folder", paths);
        return false;
    }

    private Set<FieldValue> getPartitionedFieldValue(List<String> paths)
    {
        Set<FieldValue> fieldValues = new HashSet<>();
        LOGGER.info("Getting FieldValue from the following path if any are partitioned\n{}", paths);
        for (String path : paths) {
            String[] folders = path.split("/");
            for (String folder : folders) {
                if (isPartitionFolder(folder)) {
                    Optional<FieldValue> optionalFieldValue = getPartitionFieldValue(folder);
                    optionalFieldValue.ifPresent(fieldValues::add);
                }
            }
        }
        LOGGER.info("Field values for partitioned folder(s) {}", fieldValues);
        return fieldValues;
    }

    private String getBucketByDatabase(String databaseName)
    {
        if (dbMap.containsKey(databaseName)) {
            return dbMap.get(databaseName);
        }
        TreeTraversalContext traversalContext = TreeTraversalContext.builder()
                .storage(storage)
                .build();
        Optional<StorageNode<String>> optionalRoot = buildSchemaList(traversalContext, databaseName);
        if (optionalRoot.isPresent()) {
            Optional<StorageNode<String>> optionalSchema = optionalRoot.get().findChildByData(databaseName);
            if (optionalSchema.isPresent()) {
                LOGGER.info("AbstractStorageMetadata::getBucketByDatabase node for database {} is {}", databaseName, optionalSchema.get());
                return optionalSchema.get().getPath();
            }
        }
        return null;
    }

    private static void getLeafObjectsRecurse(String bucket, String prefix, List<String> leafObjects, int maxCount)
    {
        if (maxCount > 0 && leafObjects.size() >= maxCount) {
            return;
        }
        LOGGER.debug("Walking through {} under bucket '{}'", prefix, bucket);
        if (!prefix.endsWith("/")) {
            prefix += '/';
        }
        Page<Blob> blobPage = storage.list(bucket, Storage.BlobListOption.currentDirectory(),
                Storage.BlobListOption.prefix(prefix));
        for (Blob blob : blobPage.iterateAll()) {
            if (blob.getName().equals(prefix)) {
                continue;
            }
            if (blob.getSize() > 0) { // it's a file
                leafObjects.add(blob.getName());
            }
            else {
                getLeafObjectsRecurse(bucket, blob.getName(), leafObjects, maxCount);
            }
        }
    }

    private boolean partitionSelected(String file, List<FilterExpression> expressions, Set<FieldValue> fieldValueList)
    {
        if (expressions.isEmpty() || fieldValueList.isEmpty()) {
            LOGGER.info("All partition folder selected for for file {}", file);
            return true;
        }

        for (FieldValue fieldValue : fieldValueList) {
            if (file.contains(fieldValue.getOriginalValue())) {
                for (FilterExpression expression : expressions) {
                    if (expression.apply(fieldValue.getValue())) {
                        LOGGER.info("Partition folder {} for file {} is selected", fieldValue.getOriginalValue(), file);
                        return true;
                    }
                }
            }
        }
        return false;
    }

    public Schema getFileSchema(String bucketName, String fileName)
    {
        requireNonNull(bucketName, "bucketName was null");
        requireNonNull(fileName, "fileName was null");
        LOGGER.info("Retrieving field schema from file {}, under the bucket {}", fileName, bucketName);
        String uri = createUri(bucketName, fileName);
        BufferAllocator allocator = new RootAllocator();
        DatasetFactory factory = new FileSystemDatasetFactory(allocator,
                NativeMemoryPool.getDefault(), getFileFormat(), uri);
        // inspect schema
        return factory.inspect();
    }
}<|MERGE_RESOLUTION|>--- conflicted
+++ resolved
@@ -114,11 +114,6 @@
     @Override
     public List<Field> getTableFields(String bucketName, List<String> objectNames)
     {
-<<<<<<< HEAD
-        LOGGER.debug("Retrieving field schema for file(s) {}, under the bucket {}", objectNames, bucketName);
-        requireNonNull(objectNames, "List of tables in bucket " + bucketName + " was null");
-=======
->>>>>>> c044640e
         if (objectNames.isEmpty()) {
             throw new UncheckedStorageDatasourceException("List of tables in bucket " + bucketName + " was empty");
         }
