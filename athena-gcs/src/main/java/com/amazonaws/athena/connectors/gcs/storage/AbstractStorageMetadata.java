--- conflicted
+++ resolved
@@ -72,13 +72,10 @@
 import static com.amazonaws.athena.connectors.gcs.common.StorageTreeNodeBuilder.buildSchemaList;
 import static com.amazonaws.athena.connectors.gcs.storage.StorageConstants.TABLE_PARAM_OBJECT_NAME_LIST;
 import static com.amazonaws.athena.connectors.gcs.storage.StorageUtil.createUri;
-<<<<<<< HEAD
 import static com.amazonaws.athena.connectors.gcs.storage.StorageUtil.getUniqueEntityName;
 import static com.amazonaws.athena.connectors.gcs.storage.StorageUtil.getValidEntityNameFromFile;
 import static com.amazonaws.athena.connectors.gcs.storage.StorageUtil.tableNameFromFile;
 import static com.google.cloud.storage.Storage.BlobListOption.prefix;
-=======
->>>>>>> c93cd00e
 import static java.util.Objects.requireNonNull;
 
 public class AbstractStorageMetadata implements StorageMetadata
@@ -192,7 +189,6 @@
     public List<PartitionFolder> getPartitionFolders(MetadataRequest request, Schema schema, TableName tableInfo, Constraints constraints, AWSGlue awsGlue)
             throws ParseException
     {
-<<<<<<< HEAD
         LOGGER.info("Getting partition folder(s) for table {}.{}", tableInfo.getSchemaName(), tableInfo.getTableName());
         List<PartitionFolder> partitionFolders = new ArrayList<>();
         Table table = GlueUtil.getGlueTable(request, tableInfo, awsGlue);
@@ -237,13 +233,6 @@
             LOGGER.info("Table {}.{} not found", tableInfo.getSchemaName(), tableInfo.getTableName());
         }
         return partitionFolders;
-=======
-        List<PartitionFolder> partitionList = new ArrayList<>();
-        for (int i = 2000; i < 2031; i++) {
-            partitionList.add(new PartitionFolder("gs://athena-30part-folder/data/", List.of(new StoragePartition("year", "integer", Long.valueOf(i)))));
-        }
-        return partitionList;
->>>>>>> c93cd00e
     }
 
     /**
