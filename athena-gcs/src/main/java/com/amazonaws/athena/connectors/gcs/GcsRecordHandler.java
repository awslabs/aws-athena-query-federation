--- conflicted
+++ resolved
@@ -49,10 +49,7 @@
 import org.apache.arrow.vector.types.pojo.Schema;
 import org.slf4j.Logger;
 import org.slf4j.LoggerFactory;
-<<<<<<< HEAD
-=======
 import software.amazon.awssdk.services.athena.AthenaClient;
->>>>>>> 3f2a3301
 import software.amazon.awssdk.services.secretsmanager.SecretsManagerClient;
 
 import java.nio.charset.StandardCharsets;
@@ -80,11 +77,7 @@
     {
         this(AmazonS3ClientBuilder.defaultClient(),
                 SecretsManagerClient.create(),
-<<<<<<< HEAD
-                AmazonAthenaClientBuilder.defaultClient(), configOptions);
-=======
                 AthenaClient.create(), configOptions);
->>>>>>> 3f2a3301
         this.allocator = allocator;
     }
 
@@ -96,11 +89,7 @@
      * @param amazonAthena   An instance of AmazonAthena
      */
     @VisibleForTesting
-<<<<<<< HEAD
-    protected GcsRecordHandler(AmazonS3 amazonS3, SecretsManagerClient secretsManager, AmazonAthena amazonAthena, java.util.Map<String, String> configOptions)
-=======
     protected GcsRecordHandler(AmazonS3 amazonS3, SecretsManagerClient secretsManager, AthenaClient amazonAthena, java.util.Map<String, String> configOptions)
->>>>>>> 3f2a3301
     {
         super(amazonS3, secretsManager, amazonAthena, SOURCE_TYPE, configOptions);
         this.invoker = ThrottlingInvoker.newDefaultBuilder(EXCEPTION_FILTER, configOptions).build();
