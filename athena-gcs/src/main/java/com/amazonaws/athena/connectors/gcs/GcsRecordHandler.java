/*-
 * #%L
 * athena-gcs
 * %%
 * Copyright (C) 2019 - 2020 Amazon Web Services
 * %%
 * Licensed under the Apache License, Version 2.0 (the "License");
 * you may not use this file except in compliance with the License.
 * You may obtain a copy of the License at
 *
 *      http://www.apache.org/licenses/LICENSE-2.0
 *
 * Unless required by applicable law or agreed to in writing, software
 * distributed under the License is distributed on an "AS IS" BASIS,
 * WITHOUT WARRANTIES OR CONDITIONS OF ANY KIND, either express or implied.
 * See the License for the specific language governing permissions and
 * limitations under the License.
 * #L%
 */
package com.amazonaws.athena.connectors.gcs;

import com.amazonaws.athena.connector.lambda.QueryStatusChecker;
import com.amazonaws.athena.connector.lambda.ThrottlingInvoker;
import com.amazonaws.athena.connector.lambda.data.Block;
import com.amazonaws.athena.connector.lambda.data.BlockSpiller;
import com.amazonaws.athena.connector.lambda.data.FieldResolver;
import com.amazonaws.athena.connector.lambda.domain.Split;
import com.amazonaws.athena.connector.lambda.domain.TableName;
import com.amazonaws.athena.connector.lambda.handlers.RecordHandler;
import com.amazonaws.athena.connector.lambda.records.ReadRecordsRequest;
<<<<<<< HEAD
import com.amazonaws.services.athena.AmazonAthena;
import com.amazonaws.services.athena.AmazonAthenaClientBuilder;
=======
import com.amazonaws.services.s3.AmazonS3;
import com.amazonaws.services.s3.AmazonS3ClientBuilder;
>>>>>>> a60ed614
import com.fasterxml.jackson.core.type.TypeReference;
import com.fasterxml.jackson.databind.ObjectMapper;
import org.apache.arrow.dataset.file.FileFormat;
import org.apache.arrow.dataset.file.FileSystemDatasetFactory;
import org.apache.arrow.dataset.jni.NativeMemoryPool;
import org.apache.arrow.dataset.scanner.ScanOptions;
import org.apache.arrow.dataset.scanner.Scanner;
import org.apache.arrow.dataset.source.Dataset;
import org.apache.arrow.dataset.source.DatasetFactory;
import org.apache.arrow.memory.BufferAllocator;
import org.apache.arrow.util.VisibleForTesting;
import org.apache.arrow.vector.FieldVector;
import org.apache.arrow.vector.VectorSchemaRoot;
import org.apache.arrow.vector.ipc.ArrowReader;
import org.apache.arrow.vector.types.Types;
import org.apache.arrow.vector.types.pojo.Field;
import org.apache.arrow.vector.types.pojo.Schema;
import org.slf4j.Logger;
import org.slf4j.LoggerFactory;
<<<<<<< HEAD
import software.amazon.awssdk.services.s3.S3Client;
=======
import software.amazon.awssdk.services.athena.AthenaClient;
>>>>>>> a60ed614
import software.amazon.awssdk.services.secretsmanager.SecretsManagerClient;

import java.nio.charset.StandardCharsets;
import java.util.List;
import java.util.Optional;
import java.util.stream.Collectors;

import static com.amazonaws.athena.connectors.gcs.GcsConstants.FILE_FORMAT;
import static com.amazonaws.athena.connectors.gcs.GcsThrottlingExceptionFilter.EXCEPTION_FILTER;
import static com.amazonaws.athena.connectors.gcs.GcsUtil.createUri;

public class GcsRecordHandler
        extends RecordHandler
{
    private static final Logger LOGGER = LoggerFactory.getLogger(GcsRecordHandler.class);

    private static final String SOURCE_TYPE = "gcs";
    public static final int BATCH_SIZE = 32768;
    private BufferAllocator allocator;

    // to handle back-pressure during API invocation to GCS
    private final ThrottlingInvoker invoker;

    public GcsRecordHandler(BufferAllocator allocator, java.util.Map<String, String> configOptions)
    {
<<<<<<< HEAD
        this(S3Client.create(),
                SecretsManagerClient.create(),
                AmazonAthenaClientBuilder.defaultClient(), configOptions);
=======
        this(AmazonS3ClientBuilder.defaultClient(),
                SecretsManagerClient.create(),
                AthenaClient.create(), configOptions);
>>>>>>> a60ed614
        this.allocator = allocator;
    }

    /**
     * Constructor that provides access to S3, secret manager and athena
     * <p>
     * @param amazonS3       An instance of AmazonS3
     * @param secretsManager An instance of AWSSecretsManager
     * @param amazonAthena   An instance of AmazonAthena
     */
    @VisibleForTesting
<<<<<<< HEAD
    protected GcsRecordHandler(S3Client amazonS3, SecretsManagerClient secretsManager, AmazonAthena amazonAthena, java.util.Map<String, String> configOptions)
=======
    protected GcsRecordHandler(AmazonS3 amazonS3, SecretsManagerClient secretsManager, AthenaClient amazonAthena, java.util.Map<String, String> configOptions)
>>>>>>> a60ed614
    {
        super(amazonS3, secretsManager, amazonAthena, SOURCE_TYPE, configOptions);
        this.invoker = ThrottlingInvoker.newDefaultBuilder(EXCEPTION_FILTER, configOptions).build();
    }

    /**
     * Used to read the row data associated with the provided Split.
     *
     * @param spiller            A BlockSpiller that should be used to write the row data associated with this Split.
     *                           The BlockSpiller automatically handles chunking the response, encrypting, and spilling to S3.
     * @param recordsRequest     Details of the read request, including:
     *                           1. The Split - it contains information
     *                           2. The Catalog, Database, and Table the read request is for.
     *                           3. The filtering predicate (if any)
     *                           4. The columns required for projection.
     * @param queryStatusChecker A QueryStatusChecker that you can use to stop doing work for a query that has already terminated
     */
    @Override
    protected void readWithConstraint(BlockSpiller spiller, ReadRecordsRequest recordsRequest,
                                      QueryStatusChecker queryStatusChecker) throws Exception
    {
        invoker.setBlockSpiller(spiller);
        TableName tableInfo = recordsRequest.getTableName();
        Schema schema = recordsRequest.getSchema();
        LOGGER.info("Reading records from the table {} under the schema {}", tableInfo.getTableName(), tableInfo.getSchemaName());
        Split split = recordsRequest.getSplit();
        List<String> fileList = new ObjectMapper()
            .readValue(split.getProperty(GcsConstants.STORAGE_SPLIT_JSON).getBytes(StandardCharsets.UTF_8), new TypeReference<List<String>>(){});
        String classification = split.getProperty(FILE_FORMAT);
        FileFormat format = FileFormat.valueOf(classification.toUpperCase());
        List<Field> partitionColumns = schema.getFields().stream().filter(field -> split.getProperties().containsKey(field.getName().toLowerCase())).collect(Collectors.toList());
        for (String file : fileList) {
            String uri = createUri(file);
            LOGGER.info("Retrieving records from the URL {} for the table {}.{}", uri, tableInfo.getSchemaName(), tableInfo.getTableName());
            Optional<String[]> selectedColumns =
                getSchemaFromSource(uri, classification).map(schemaFromSource -> getSelectedColumnNames(schemaFromSource, recordsRequest.getSchema()));
            ScanOptions options = new ScanOptions(BATCH_SIZE, selectedColumns);
            try (
                    // DatasetFactory provides a way to inspect a Dataset potential schema before materializing it.
                    // Thus, we can peek the schema for data sources and decide on a unified schema.
                    DatasetFactory datasetFactory = new FileSystemDatasetFactory(
                            allocator, NativeMemoryPool.getDefault(), format, uri
                    );

                    // Creates a Dataset with auto-inferred schema
                    Dataset dataset = datasetFactory.finish();

                    // Create a new Scanner using the provided scan options.
                    // This scanner also contains the arrow schema for the dataset.
                    Scanner scanner = dataset.newScan(options);

                    // To read Schema and ArrowRecordBatches we need a reader.
                    // This reader reads the dataset as a stream of record batches.
                    ArrowReader reader = scanner.scanBatches()
            ) {
                // We are loading records batch by batch until we reached at the end.
                while (reader.loadNextBatch()) {
                    try (
                            // Returns the vector schema root.
                            // This will be loaded with new values on every call to loadNextBatch on the reader.
                            VectorSchemaRoot root = reader.getVectorSchemaRoot()
                    ) {
                        // We will loop on batch records and consider each records to write in spiller.
                        for (int rowIndex = 0; rowIndex < root.getRowCount(); rowIndex++) {
                            // we are passing record to spiller to be written.
                            execute(spiller, invoker.invoke(root::getFieldVectors), rowIndex, partitionColumns, split);
                        }
                    }
                }
            }
        }
    }

    /**
     * We are writing data to spiller. This function received the whole batch
     * along with row index. We will access into batch using the row index and
     * get the record to write into spiller.
     *  @param spiller         - block spiller
     * @param gcsFieldVectors - the batch
     * @param rowIndex        - row index
     * @param partitionColumns   - partition column
     * @param split           - split
     */
    private void execute(
            BlockSpiller spiller,
            List<FieldVector> gcsFieldVectors, int rowIndex, List<Field> partitionColumns, Split split)
    {
        spiller.writeRows((Block block, int rowNum) -> {
            boolean isMatched = true;
            // offer value for partition column
            for (Field field : partitionColumns) {
                isMatched &= block.offerValue(field.getName().toLowerCase(), rowNum, split.getProperty(field.getName().toLowerCase()));
            }

            for (FieldVector vector : gcsFieldVectors) {
                Object value = vector.getObject(rowIndex);
                // Writing data in spiller for each field.
                Field nextField = vector.getField();
                Types.MinorType fieldType = Types.getMinorTypeForArrowType(vector.getField().getType());
                try {
                    switch (fieldType) {
                        case LIST:
                        case STRUCT:
                        case MAP:
                            isMatched &= block.offerComplexValue(nextField.getName().toLowerCase(), rowNum, FieldResolver.DEFAULT, value);
                            break;
                        default:
                            isMatched &= block.offerValue(nextField.getName().toLowerCase(), rowNum, GcsUtil.coerce(vector, value));
                            break;
                    }
                    if (!isMatched) {
                        return 0;
                    }
                }
                catch (Exception ex) {
                    throw new RuntimeException("Error while processing field " + nextField.getName().toLowerCase(), ex);
                }
            }
            return 1;
        });
    }

    private String[] getSelectedColumnNames(Schema sourceSchema, Schema requestSchema)
    {
        java.util.Set<String> fieldNamesRequested = caseInsensitiveFieldNameSet(requestSchema);
        LOGGER.info("fieldNamesRequested: {}", fieldNamesRequested);
        // We perform column selection using the source schema columns since these are intended to
        // be used for column selection in the Dataset ScanOptions against the actual source.
        String[] selectedColumns = sourceSchema.getFields().stream()
            .map(field -> field.getName())
            .filter(fieldName -> fieldNamesRequested.contains(fieldName))
            .toArray(String[]::new);
        LOGGER.info("Selected columns {}", java.util.Arrays.deepToString(selectedColumns));
        return selectedColumns;
    }

    private java.util.Set<String> caseInsensitiveFieldNameSet(Schema schema)
    {
        return schema.getFields().stream()
            .map(field -> field.getName())
            .collect(Collectors.toCollection(() -> new java.util.TreeSet<>(String.CASE_INSENSITIVE_ORDER)));
    }

    private Optional<Schema> getSchemaFromSource(String uri, String tableClassification) throws Exception
    {
        FileFormat format = FileFormat.valueOf(tableClassification.toUpperCase());
        switch (format) {
            case PARQUET:
                LOGGER.info("Source is PARQUET");
                return Optional.of(new FileSystemDatasetFactory(allocator, NativeMemoryPool.getDefault(), format, uri).inspect());
            case CSV:
                // for CSV, it won't work, so return none
                return Optional.empty();
        }
        throw new IllegalArgumentException("Table classification " + tableClassification + " is not supported by the connector");
    }
}<|MERGE_RESOLUTION|>--- conflicted
+++ resolved
@@ -28,13 +28,6 @@
 import com.amazonaws.athena.connector.lambda.domain.TableName;
 import com.amazonaws.athena.connector.lambda.handlers.RecordHandler;
 import com.amazonaws.athena.connector.lambda.records.ReadRecordsRequest;
-<<<<<<< HEAD
-import com.amazonaws.services.athena.AmazonAthena;
-import com.amazonaws.services.athena.AmazonAthenaClientBuilder;
-=======
-import com.amazonaws.services.s3.AmazonS3;
-import com.amazonaws.services.s3.AmazonS3ClientBuilder;
->>>>>>> a60ed614
 import com.fasterxml.jackson.core.type.TypeReference;
 import com.fasterxml.jackson.databind.ObjectMapper;
 import org.apache.arrow.dataset.file.FileFormat;
@@ -54,11 +47,8 @@
 import org.apache.arrow.vector.types.pojo.Schema;
 import org.slf4j.Logger;
 import org.slf4j.LoggerFactory;
-<<<<<<< HEAD
+import software.amazon.awssdk.services.athena.AthenaClient;
 import software.amazon.awssdk.services.s3.S3Client;
-=======
-import software.amazon.awssdk.services.athena.AthenaClient;
->>>>>>> a60ed614
 import software.amazon.awssdk.services.secretsmanager.SecretsManagerClient;
 
 import java.nio.charset.StandardCharsets;
@@ -84,15 +74,9 @@
 
     public GcsRecordHandler(BufferAllocator allocator, java.util.Map<String, String> configOptions)
     {
-<<<<<<< HEAD
         this(S3Client.create(),
                 SecretsManagerClient.create(),
-                AmazonAthenaClientBuilder.defaultClient(), configOptions);
-=======
-        this(AmazonS3ClientBuilder.defaultClient(),
-                SecretsManagerClient.create(),
                 AthenaClient.create(), configOptions);
->>>>>>> a60ed614
         this.allocator = allocator;
     }
 
@@ -104,11 +88,7 @@
      * @param amazonAthena   An instance of AmazonAthena
      */
     @VisibleForTesting
-<<<<<<< HEAD
-    protected GcsRecordHandler(S3Client amazonS3, SecretsManagerClient secretsManager, AmazonAthena amazonAthena, java.util.Map<String, String> configOptions)
-=======
-    protected GcsRecordHandler(AmazonS3 amazonS3, SecretsManagerClient secretsManager, AthenaClient amazonAthena, java.util.Map<String, String> configOptions)
->>>>>>> a60ed614
+    protected GcsRecordHandler(S3Client amazonS3, SecretsManagerClient secretsManager, AthenaClient amazonAthena, java.util.Map<String, String> configOptions)
     {
         super(amazonS3, secretsManager, amazonAthena, SOURCE_TYPE, configOptions);
         this.invoker = ThrottlingInvoker.newDefaultBuilder(EXCEPTION_FILTER, configOptions).build();
