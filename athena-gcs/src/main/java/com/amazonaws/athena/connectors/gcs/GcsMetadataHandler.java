--- conflicted
+++ resolved
@@ -134,7 +134,7 @@
     {
         List<TableName> tables = new ArrayList<>();
         String nextToken;
-        LOGGER.debug("MetadataHandler=GcsMetadataHandler|Method=doListTables|Message=Fetching list of tables with page size {} and token {} for scheme {}",
+        LOGGER.info("MetadataHandler=GcsMetadataHandler|Method=doListTables|Message=Fetching list of tables with page size {} and token {} for scheme {}",
                 request.getPageSize(), request.getNextToken(), request.getSchemaName());
         TableListResult result = datasource.getAllTables(request.getSchemaName(), request.getNextToken(),
                 request.getPageSize());
@@ -183,42 +183,7 @@
     @Override
     public void getPartitions(BlockWriter blockWriter, GetTableLayoutRequest request, QueryStatusChecker queryStatusChecker)
     {
-<<<<<<< HEAD
-        LOGGER.debug("Handler=GcsMetadataHandler|Method=getPartitions|Message=queryId {}", request.getQueryId());
-        LOGGER.info("readWithConstraint: schema[{}] tableName[{}]", request.getSchema(), request.getTableName());
-        TableName tableName = request.getTableName();
-        String bucketName = null;
-        String objectName = null;
-        Optional<StorageTable> optionalTable = datasource.getStorageTable(tableName.getSchemaName(),
-                tableName.getTableName());
-        if (optionalTable.isPresent()) {
-            StorageTable table = optionalTable.get();
-            bucketName = table.getParameters().get(TABLE_PARAM_BUCKET_NAME);
-            objectName = table.getParameters().get(TABLE_PARAM_OBJECT_NAME);
-        }
-        LOGGER.debug("Getting storage table for {} under bucket {}", objectName, bucketName);
-        requireNonNull(bucketName, "Schema + '" + tableName.getSchemaName() + "' not found");
-        requireNonNull(objectName, "Table '" + tableName.getTableName() + "' not found under schema '"
-                + tableName.getSchemaName() + "'");
-
-        List<StoragePartition> partitions = datasource.getStoragePartitions(request.getSchema(), request.getTableName(), request.getConstraints(), bucketName, objectName);
-        LOGGER.debug("GcsMetadataHandler.getPartitions() -> Storage partitions:\n{}", partitions);
-        requireNonNull(partitions, "List of partition can't be retrieve from metadata");
-        int counter = 0;
-        for (int i = 0; i < partitions.size(); i++) {
-            final int currentIndex = i;
-            blockWriter.writeRows((Block block, int rowNum) ->
-            {
-                block.setValue(BLOCK_PARTITION_COLUMN_NAME, rowNum, String.valueOf(currentIndex));
-                //we wrote 1 row so we return 1
-                return 1;
-            });
-            counter++;
-        }
-        LOGGER.debug("Total partition rows written: {}", counter);
-=======
         // no partition for non-jdbc connector
->>>>>>> c044640e
     }
 
     /**
@@ -253,39 +218,11 @@
         }
         LOGGER.debug("Object {} under bucket {} is partitioned? {}", objectName, bucketName, partitioned);
         LOGGER.debug("Block partition @ doGetSplits \n{}", partitioned);
-<<<<<<< HEAD
-        Block partitions = request.getPartitions();
-        LOGGER.debug("MetadataHandler=GcsMetadataHandler|Method=doGetSplits|Message=Partition block {}", partitions);
-        LOGGER.debug("MetadataHandler=GcsMetadataHandler|Method=doGetSplits|Message=Block partition row count {}",
-                partitions.getRowCount());
-=======
->>>>>>> c044640e
         Set<Split> splits = new HashSet<>();
         int partitionContd = decodeContinuationToken(request);
-        LOGGER.debug("MetadataHandler=GcsMetadataHandler|Method=doGetSplits|Message=Start splitting from position {}",
+        LOGGER.info("MetadataHandler=GcsMetadataHandler|Method=doGetSplits|Message=Start splitting from position {}",
                 partitionContd);
         List<StoragePartition> storagePartitions = datasource.getStoragePartitions(request.getSchema(), request.getTableName(), request.getConstraints(), bucketName, objectName);
-<<<<<<< HEAD
-        int startSplitIndex = 0;
-        LOGGER.debug("Current split start index {}", startSplitIndex);
-        for (int curPartition = 0; curPartition < partitions.getRowCount(); curPartition++) {
-            SpillLocation spillLocation = makeSpillLocation(request);
-            StoragePartition partition = storagePartitions.get(curPartition);
-            List<StorageSplit> storageSplits = datasource.getSplitsByBucketPrefix(bucketName, bucketName + "/" + partition.getLocation(),
-                    partitioned, request.getConstraints());
-            LOGGER.debug("Splitting based on partition at position {}", curPartition);
-            for (StorageSplit split : storageSplits) {
-                String storageSplitJson = splitAsJson(split);
-                LOGGER.debug("MetadataHandler=GcsMetadataHandler|Method=doGetSplits|Message=StorageSplit JSO\n{}",
-                        storageSplitJson);
-                Split.Builder splitBuilder = Split.newBuilder(spillLocation, makeEncryptionKey())
-                        .add(STORAGE_SPLIT_JSON, storageSplitJson);
-                splits.add(splitBuilder.build());
-                if (splits.size() >= GcsConstants.MAX_SPLITS_PER_REQUEST) {
-                    //We exceeded the number of split we want to return in a single request, return and provide a continuation token.
-                    return new GetSplitsResponse(request.getCatalogName(), splits, String.valueOf(curPartition + 1));
-                }
-=======
         for (int curPartition = 0; curPartition < storagePartitions.size(); curPartition++) {
             SpillLocation spillLocation = makeSpillLocation(request);
             StoragePartition partition = storagePartitions.get(curPartition);
@@ -301,9 +238,8 @@
             if (splits.size() >= GcsConstants.MAX_SPLITS_PER_REQUEST) {
                 //We exceeded the number of split we want to return in a single request, return and provide a continuation token.
                 return new GetSplitsResponse(request.getCatalogName(), splits, String.valueOf(curPartition + 1));
->>>>>>> c044640e
             }
-            LOGGER.debug("Splits created {}", splits);
+            LOGGER.info("Splits created {}", splits);
         }
         return new GetSplitsResponse(request.getCatalogName(), splits, null);
     }
