/*-
 * #%L
 * athena-gcs
 * %%
 * Copyright (C) 2019 - 2022 Amazon Web Services
 * %%
 * Licensed under the Apache License, Version 2.0 (the "License");
 * you may not use this file except in compliance with the License.
 * You may obtain a copy of the License at
 *
 *      http://www.apache.org/licenses/LICENSE-2.0
 *
 * Unless required by applicable law or agreed to in writing, software
 * distributed under the License is distributed on an "AS IS" BASIS,
 * WITHOUT WARRANTIES OR CONDITIONS OF ANY KIND, either express or implied.
 * See the License for the specific language governing permissions and
 * limitations under the License.
 * #L%
 */
package com.amazonaws.athena.connectors.gcs;

import com.amazonaws.athena.connector.lambda.QueryStatusChecker;
import com.amazonaws.athena.connector.lambda.data.Block;
import com.amazonaws.athena.connector.lambda.data.BlockAllocator;
import com.amazonaws.athena.connector.lambda.data.BlockWriter;
import com.amazonaws.athena.connector.lambda.domain.Split;
import com.amazonaws.athena.connector.lambda.domain.TableName;
import com.amazonaws.athena.connector.lambda.domain.spill.SpillLocation;
import com.amazonaws.athena.connector.lambda.handlers.GlueMetadataHandler;
import com.amazonaws.athena.connector.lambda.metadata.GetSplitsRequest;
import com.amazonaws.athena.connector.lambda.metadata.GetSplitsResponse;
import com.amazonaws.athena.connector.lambda.metadata.GetTableLayoutRequest;
import com.amazonaws.athena.connector.lambda.metadata.GetTableRequest;
import com.amazonaws.athena.connector.lambda.metadata.GetTableResponse;
import com.amazonaws.athena.connector.lambda.metadata.ListSchemasRequest;
import com.amazonaws.athena.connector.lambda.metadata.ListSchemasResponse;
import com.amazonaws.athena.connector.lambda.metadata.ListTablesRequest;
import com.amazonaws.athena.connector.lambda.metadata.ListTablesResponse;
import com.amazonaws.athena.connector.lambda.security.EncryptionKeyFactory;
import com.amazonaws.athena.connectors.gcs.common.PartitionUtil;
import com.amazonaws.athena.connectors.gcs.storage.StorageMetadata;
<<<<<<< HEAD
import com.amazonaws.services.athena.AmazonAthena;
=======
>>>>>>> 3f2a3301
import com.fasterxml.jackson.databind.ObjectMapper;
import org.apache.arrow.memory.BufferAllocator;
import org.apache.arrow.util.VisibleForTesting;
import org.apache.arrow.vector.FieldVector;
import org.apache.arrow.vector.types.pojo.Schema;
import org.slf4j.Logger;
import org.slf4j.LoggerFactory;
<<<<<<< HEAD
=======
import software.amazon.awssdk.services.athena.AthenaClient;
>>>>>>> 3f2a3301
import software.amazon.awssdk.services.glue.GlueClient;
import software.amazon.awssdk.services.glue.model.Column;
import software.amazon.awssdk.services.glue.model.Database;
import software.amazon.awssdk.services.glue.model.Table;
import software.amazon.awssdk.services.secretsmanager.SecretsManagerClient;

import java.io.IOException;
import java.net.URI;
import java.net.URISyntaxException;
import java.util.HashSet;
import java.util.List;
import java.util.Map;
import java.util.Set;
import java.util.stream.Collectors;

import static com.amazonaws.athena.connector.lambda.metadata.ListTablesRequest.UNLIMITED_PAGE_SIZE_VALUE;
import static com.amazonaws.athena.connectors.gcs.GcsConstants.CLASSIFICATION_GLUE_TABLE_PARAM;
import static com.amazonaws.athena.connectors.gcs.GcsConstants.FILE_FORMAT;
import static com.amazonaws.athena.connectors.gcs.GcsConstants.GCS_LOCATION_PREFIX;
import static com.amazonaws.athena.connectors.gcs.GcsConstants.GCS_SECRET_KEY_ENV_VAR;
import static com.amazonaws.athena.connectors.gcs.GcsConstants.STORAGE_SPLIT_JSON;
import static java.util.Objects.requireNonNull;

public class GcsMetadataHandler
        extends GlueMetadataHandler
{
    private static final Logger LOGGER = LoggerFactory.getLogger(GcsMetadataHandler.class);
    /**
     * used to aid in debugging. Athena will use this name in conjunction with your catalog id
     * to correlate relevant query errors.
     */
    private static final String SOURCE_TYPE = "gcs";
    private static final CharSequence GCS_FLAG = "google-cloud-storage-flag";
    private static final DatabaseFilter DB_FILTER = (Database database) -> (database.locationUri() != null && database.locationUri().contains(GCS_FLAG));
    // used to filter out Glue tables which lack indications of being used for GCS.
    private static final TableFilter TABLE_FILTER = (Table table) -> table.storageDescriptor().location().startsWith(GCS_LOCATION_PREFIX);
    private final StorageMetadata datasource;
    private final GlueClient glueClient;
    private final BufferAllocator allocator;

    public GcsMetadataHandler(BufferAllocator allocator, java.util.Map<String, String> configOptions) throws IOException
    {
        super(SOURCE_TYPE, configOptions);
        String gcsCredentialsJsonString = this.getSecret(configOptions.get(GCS_SECRET_KEY_ENV_VAR));
        this.datasource = new StorageMetadata(gcsCredentialsJsonString);
        this.glueClient = getAwsGlue();
        requireNonNull(glueClient, "Glue Client is null");
        this.allocator = allocator;
    }

    @VisibleForTesting
    protected GcsMetadataHandler(
        EncryptionKeyFactory keyFactory,
        SecretsManagerClient awsSecretsManager,
<<<<<<< HEAD
        AmazonAthena athena,
=======
        AthenaClient athena,
>>>>>>> 3f2a3301
        String spillBucket,
        String spillPrefix,
        GlueClient glueClient, BufferAllocator allocator,
        java.util.Map<String, String> configOptions) throws IOException
    {
        super(glueClient, keyFactory, awsSecretsManager, athena, SOURCE_TYPE, spillBucket, spillPrefix, configOptions);
        String gcsCredentialsJsonString = this.getSecret(configOptions.get(GCS_SECRET_KEY_ENV_VAR));
        this.datasource = new StorageMetadata(gcsCredentialsJsonString);
        this.glueClient = getAwsGlue();
        requireNonNull(glueClient, "Glue Client is null");
        this.allocator = allocator;
    }

    /**
     * Used to get the list of schemas (aka databases) that this source contains.
     *
     * @param allocator Tool for creating and managing Apache Arrow Blocks.
     * @param request   Provides details on who made the request and which Athena catalog they are querying.
     * @return A ListSchemasResponse which primarily contains a Set<String> of schema names and a catalog name
     * corresponding the Athena catalog that was queried.
     */
    @Override
    public ListSchemasResponse doListSchemaNames(BlockAllocator allocator, ListSchemasRequest request) throws Exception
    {
        return super.doListSchemaNames(allocator, request, DB_FILTER);
    }

    /**
     * Used to get the list of tables that this source contains.
     *
     * @param allocator Tool for creating and managing Apache Arrow Blocks.
     * @param request   Provides details on who made the request and which Athena catalog and database they are querying.
     * @return A ListTablesResponse which primarily contains a List<TableName> enumerating the tables in this
     * catalog, database tuple. It also contains the catalog name corresponding the Athena catalog that was queried.
     */
    @Override
    public ListTablesResponse doListTables(BlockAllocator allocator, final ListTablesRequest request) throws Exception
    {
        return super.doListTables(allocator,
                new ListTablesRequest(request.getIdentity(), request.getQueryId(),
                        request.getCatalogName(), request.getSchemaName(), null, UNLIMITED_PAGE_SIZE_VALUE),
                TABLE_FILTER);
    }

    /**
     * Used to get definition (field names, types, descriptions, etc...) of a Table.
     *
     * @param blockAllocator Tool for creating and managing Apache Arrow Blocks.
     * @param request        Provides details on who made the request and which Athena catalog, database, and table they are querying.
     * @return A GetTableResponse which primarily contains:
     * 1. An Apache Arrow Schema object describing the table's columns, types, and descriptions.
     * 2. A Set<String> of partition column names (or empty if the table isn't partitioned).
     * 3. A TableName object confirming the schema and table name the response is for.
     * 4. A catalog name corresponding the Athena catalog that was queried.
     */
    @Override
    public GetTableResponse doGetTable(BlockAllocator blockAllocator, GetTableRequest request) throws Exception
    {
        GetTableResponse response = super.doGetTable(blockAllocator, request);
        //check whether schema added by user
        //return if schema present else fetch from files(dataset api)
        if (response != null && response.getSchema() != null && checkGlueSchema(response)) {
            return response;
        }
        else {
            LOGGER.warn("Fetching schema from google cloud storage files");
            //fetch schema from GCS in case user doesn't define it in glue table
            //this will get table(location uri and partition details) without schema metadata
            Table table = GcsUtil.getGlueTable(request.getTableName(), glueClient);
            //fetch schema from dataset api
            Schema schema = datasource.buildTableSchema(table, allocator);
            Map<String, String> columnNameMapping = getColumnNameMapping(table);
            List<Column> partitionKeys = table.partitionKeys() == null ? com.google.common.collect.ImmutableList.of() : table.partitionKeys();
            Set<String> partitionCols = partitionKeys.stream()
                .map(next -> columnNameMapping.getOrDefault(next.name(), next.name())).collect(Collectors.toSet());
            return new GetTableResponse(request.getCatalogName(), request.getTableName(), schema, partitionCols);
        }
    }
    /**
     * Used to check whether user has added schema other than partition column.
     */
    private boolean checkGlueSchema(GetTableResponse response)
    {
        return (response.getSchema().getFields().stream().count() - response.getPartitionColumns().stream().count()) > 0;
    }

    /**
     * Used to get the partitions that must be read from the request table in order to satisfy the requested predicate.
     *
     * @param blockWriter        Used to write rows (partitions) into the Apache Arrow response.
     * @param request            Provides details of the catalog, database, and table being queried as well as any filter predicate.
     * @param queryStatusChecker A QueryStatusChecker that you can use to stop doing work for a query that has already terminated
     */
    @Override
    public void getPartitions(BlockWriter blockWriter, GetTableLayoutRequest request, QueryStatusChecker queryStatusChecker) throws URISyntaxException
    {
        TableName tableInfo = request.getTableName();
        LOGGER.info("Retrieving partition for table {}.{}", tableInfo.getSchemaName(), tableInfo.getTableName());
        List<Map<String, String>> partitionFolders = datasource.getPartitionFolders(request.getSchema(), tableInfo, request.getConstraints(), glueClient);
        LOGGER.info("Partition folders in table {}.{} are \n{}", tableInfo.getSchemaName(), tableInfo.getTableName(), partitionFolders);
        for (Map<String, String> folder : partitionFolders) {
            blockWriter.writeRows((Block block, int rowNum) ->
            {
                for (Map.Entry<String, String> partition : folder.entrySet()) {
                    block.setValue(partition.getKey(), rowNum, partition.getValue());
                }
                //we wrote 1 row so we return 1
                return 1;
            });
        }
        LOGGER.info("Wrote partition?: {}", !partitionFolders.isEmpty());
    }

    /**
     * Used to split up the reads required to scan the requested batch of partition(s).
     * <p>
     * Here we execute the read operations files form particular GCS bucket
     *
     * @param allocator Tool for creating and managing Apache Arrow Blocks.
     * @param request   Provides details of the catalog, database, table, and partition(s) being queried as well as
     *                  any filter predicate.
     * @return A GetSplitsResponse which primarily contains:
     * 1. A Set<Split> which represent read operations Amazon Athena must perform by calling your read function.
     * 2. (Optional) A continuation token which allows you to paginate the generation of splits for large queries.
     */
    @Override
    public GetSplitsResponse doGetSplits(BlockAllocator allocator, GetSplitsRequest request) throws Exception
    {
        LOGGER.info("MetadataHandler=GcsMetadataHandler|Method=doGetSplits|Message=queryId {}", request.getQueryId());
        int partitionContd = decodeContinuationToken(request);

        Table table = GcsUtil.getGlueTable(request.getTableName(), glueClient);
        String catalogName = request.getCatalogName();
        Set<Split> splits = new HashSet<>();
        Block partitions = request.getPartitions();

        for (int curPartition = partitionContd; curPartition < partitions.getRowCount(); curPartition++) {
            //getting the partition folder name with bucket and file type
            URI locationUri = PartitionUtil.getPartitionsFolderLocationUri(table, partitions.getFieldVectors(), curPartition);
            LOGGER.info("Partition location {} ", locationUri);

            //getting storage file list
            List<String> fileList = datasource.getStorageSplits(locationUri);
            SpillLocation spillLocation = makeSpillLocation(request);
            LOGGER.info("Split list for {}.{} is \n{}", table.databaseName(), table.name(), fileList);

            //creating splits based folder
            String storageSplitJson = new ObjectMapper().writeValueAsString(fileList);
            LOGGER.info("MetadataHandler=GcsMetadataHandler|Method=doGetSplits|Message=StorageSplit JSON\n{}",
                    storageSplitJson);
            Split.Builder splitBuilder = Split.newBuilder(spillLocation, makeEncryptionKey())
                    .add(FILE_FORMAT, table.parameters().get(CLASSIFICATION_GLUE_TABLE_PARAM))
                    .add(STORAGE_SPLIT_JSON, storageSplitJson);

            // set partition column name and value in split
            for (FieldVector fieldVector : partitions.getFieldVectors()) {
                fieldVector.getReader().setPosition(curPartition);
                if (fieldVector.getName().equalsIgnoreCase(FILE_FORMAT) || fieldVector.getName().equalsIgnoreCase(STORAGE_SPLIT_JSON)) {
                    throw new RuntimeException("column name is same as metadata");
                }
                splitBuilder.add(fieldVector.getName(), fieldVector.getReader().readObject().toString());
            }
            splits.add(splitBuilder.build());

            if (splits.size() >= GcsConstants.MAX_SPLITS_PER_REQUEST) {
                //We exceeded the number of split we want to return in a single request, return and provide a continuation token.
                return new GetSplitsResponse(request.getCatalogName(), splits, String.valueOf(curPartition + 1));
            }
            LOGGER.info("Splits created {}", splits);
        }
        LOGGER.info("doGetSplits: exit - {}", splits.size());
        return new GetSplitsResponse(catalogName, splits);
    }

    private int decodeContinuationToken(GetSplitsRequest request)
    {
        if (request.hasContinuationToken()) {
            return Integer.parseInt(request.getContinuationToken());
        }
        //No continuation token present
        return 0;
    }
}<|MERGE_RESOLUTION|>--- conflicted
+++ resolved
@@ -39,10 +39,6 @@
 import com.amazonaws.athena.connector.lambda.security.EncryptionKeyFactory;
 import com.amazonaws.athena.connectors.gcs.common.PartitionUtil;
 import com.amazonaws.athena.connectors.gcs.storage.StorageMetadata;
-<<<<<<< HEAD
-import com.amazonaws.services.athena.AmazonAthena;
-=======
->>>>>>> 3f2a3301
 import com.fasterxml.jackson.databind.ObjectMapper;
 import org.apache.arrow.memory.BufferAllocator;
 import org.apache.arrow.util.VisibleForTesting;
@@ -50,10 +46,7 @@
 import org.apache.arrow.vector.types.pojo.Schema;
 import org.slf4j.Logger;
 import org.slf4j.LoggerFactory;
-<<<<<<< HEAD
-=======
 import software.amazon.awssdk.services.athena.AthenaClient;
->>>>>>> 3f2a3301
 import software.amazon.awssdk.services.glue.GlueClient;
 import software.amazon.awssdk.services.glue.model.Column;
 import software.amazon.awssdk.services.glue.model.Database;
@@ -108,11 +101,7 @@
     protected GcsMetadataHandler(
         EncryptionKeyFactory keyFactory,
         SecretsManagerClient awsSecretsManager,
-<<<<<<< HEAD
-        AmazonAthena athena,
-=======
         AthenaClient athena,
->>>>>>> 3f2a3301
         String spillBucket,
         String spillPrefix,
         GlueClient glueClient, BufferAllocator allocator,
