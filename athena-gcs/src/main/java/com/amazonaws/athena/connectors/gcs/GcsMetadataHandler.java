/*-
 * #%L
 * athena-gcs
 * %%
 * Copyright (C) 2019 - 2022 Amazon Web Services
 * %%
 * Licensed under the Apache License, Version 2.0 (the "License");
 * you may not use this file except in compliance with the License.
 * You may obtain a copy of the License at
 *
 *      http://www.apache.org/licenses/LICENSE-2.0
 *
 * Unless required by applicable law or agreed to in writing, software
 * distributed under the License is distributed on an "AS IS" BASIS,
 * WITHOUT WARRANTIES OR CONDITIONS OF ANY KIND, either express or implied.
 * See the License for the specific language governing permissions and
 * limitations under the License.
 * #L%
 */
package com.amazonaws.athena.connectors.gcs;

import com.amazonaws.athena.connector.lambda.QueryStatusChecker;
import com.amazonaws.athena.connector.lambda.data.Block;
import com.amazonaws.athena.connector.lambda.data.BlockAllocator;
import com.amazonaws.athena.connector.lambda.data.BlockWriter;
import com.amazonaws.athena.connector.lambda.domain.Split;
import com.amazonaws.athena.connector.lambda.domain.TableName;
import com.amazonaws.athena.connector.lambda.domain.spill.SpillLocation;
import com.amazonaws.athena.connector.lambda.handlers.GlueMetadataHandler;
import com.amazonaws.athena.connector.lambda.metadata.GetSplitsRequest;
import com.amazonaws.athena.connector.lambda.metadata.GetSplitsResponse;
import com.amazonaws.athena.connector.lambda.metadata.GetTableLayoutRequest;
import com.amazonaws.athena.connector.lambda.metadata.GetTableRequest;
import com.amazonaws.athena.connector.lambda.metadata.GetTableResponse;
import com.amazonaws.athena.connector.lambda.metadata.ListSchemasRequest;
import com.amazonaws.athena.connector.lambda.metadata.ListSchemasResponse;
import com.amazonaws.athena.connector.lambda.metadata.ListTablesRequest;
import com.amazonaws.athena.connector.lambda.metadata.ListTablesResponse;
import com.amazonaws.athena.connector.lambda.security.EncryptionKeyFactory;
import com.amazonaws.athena.connectors.gcs.common.PartitionUtil;
import com.amazonaws.athena.connectors.gcs.storage.StorageMetadata;
<<<<<<< HEAD
import com.amazonaws.services.athena.AmazonAthena;
=======
>>>>>>> a60ed614
import com.fasterxml.jackson.databind.ObjectMapper;
import org.apache.arrow.memory.BufferAllocator;
import org.apache.arrow.util.VisibleForTesting;
import org.apache.arrow.vector.FieldVector;
import org.apache.arrow.vector.types.pojo.Schema;
import org.slf4j.Logger;
import org.slf4j.LoggerFactory;
<<<<<<< HEAD
=======
import software.amazon.awssdk.services.athena.AthenaClient;
>>>>>>> a60ed614
import software.amazon.awssdk.services.glue.GlueClient;
import software.amazon.awssdk.services.glue.model.Column;
import software.amazon.awssdk.services.glue.model.Database;
import software.amazon.awssdk.services.glue.model.Table;
import software.amazon.awssdk.services.secretsmanager.SecretsManagerClient;

import java.io.IOException;
import java.net.URI;
import java.net.URISyntaxException;
import java.util.HashSet;
import java.util.List;
import java.util.Map;
import java.util.Set;
import java.util.stream.Collectors;

import static com.amazonaws.athena.connector.lambda.metadata.ListTablesRequest.UNLIMITED_PAGE_SIZE_VALUE;
import static com.amazonaws.athena.connectors.gcs.GcsConstants.CLASSIFICATION_GLUE_TABLE_PARAM;
import static com.amazonaws.athena.connectors.gcs.GcsConstants.FILE_FORMAT;
import static com.amazonaws.athena.connectors.gcs.GcsConstants.GCS_LOCATION_PREFIX;
import static com.amazonaws.athena.connectors.gcs.GcsConstants.GCS_SECRET_KEY_ENV_VAR;
import static com.amazonaws.athena.connectors.gcs.GcsConstants.STORAGE_SPLIT_JSON;
import static java.util.Objects.requireNonNull;

public class GcsMetadataHandler
        extends GlueMetadataHandler
{
    private static final Logger LOGGER = LoggerFactory.getLogger(GcsMetadataHandler.class);
    /**
     * used to aid in debugging. Athena will use this name in conjunction with your catalog id
     * to correlate relevant query errors.
     */
    private static final String SOURCE_TYPE = "gcs";
    private static final CharSequence GCS_FLAG = "google-cloud-storage-flag";
    private static final DatabaseFilter DB_FILTER = (Database database) -> (database.locationUri() != null && database.locationUri().contains(GCS_FLAG));
    // used to filter out Glue tables which lack indications of being used for GCS.
    private static final TableFilter TABLE_FILTER = (Table table) -> table.storageDescriptor().location().startsWith(GCS_LOCATION_PREFIX);
    private final StorageMetadata datasource;
    private final GlueClient glueClient;
    private final BufferAllocator allocator;

    public GcsMetadataHandler(BufferAllocator allocator, java.util.Map<String, String> configOptions) throws IOException
    {
        super(SOURCE_TYPE, configOptions);
        String gcsCredentialsJsonString = this.getSecret(configOptions.get(GCS_SECRET_KEY_ENV_VAR));
        this.datasource = new StorageMetadata(gcsCredentialsJsonString);
        this.glueClient = getAwsGlue();
        requireNonNull(glueClient, "Glue Client is null");
        this.allocator = allocator;
    }

    @VisibleForTesting
    protected GcsMetadataHandler(
        EncryptionKeyFactory keyFactory,
        SecretsManagerClient awsSecretsManager,
<<<<<<< HEAD
        AmazonAthena athena,
=======
        AthenaClient athena,
>>>>>>> a60ed614
        String spillBucket,
        String spillPrefix,
        GlueClient glueClient, BufferAllocator allocator,
        java.util.Map<String, String> configOptions) throws IOException
    {
        super(glueClient, keyFactory, awsSecretsManager, athena, SOURCE_TYPE, spillBucket, spillPrefix, configOptions);
        String gcsCredentialsJsonString = this.getSecret(configOptions.get(GCS_SECRET_KEY_ENV_VAR));
        this.datasource = new StorageMetadata(gcsCredentialsJsonString);
        this.glueClient = getAwsGlue();
        requireNonNull(glueClient, "Glue Client is null");
        this.allocator = allocator;
    }

    /**
     * Used to get the list of schemas (aka databases) that this source contains.
     *
     * @param allocator Tool for creating and managing Apache Arrow Blocks.
     * @param request   Provides details on who made the request and which Athena catalog they are querying.
     * @return A ListSchemasResponse which primarily contains a Set<String> of schema names and a catalog name
     * corresponding the Athena catalog that was queried.
     */
    @Override
    public ListSchemasResponse doListSchemaNames(BlockAllocator allocator, ListSchemasRequest request) throws Exception
    {
        return super.doListSchemaNames(allocator, request, DB_FILTER);
    }

    /**
     * Used to get the list of tables that this source contains.
     *
     * @param allocator Tool for creating and managing Apache Arrow Blocks.
     * @param request   Provides details on who made the request and which Athena catalog and database they are querying.
     * @return A ListTablesResponse which primarily contains a List<TableName> enumerating the tables in this
     * catalog, database tuple. It also contains the catalog name corresponding the Athena catalog that was queried.
     */
    @Override
    public ListTablesResponse doListTables(BlockAllocator allocator, final ListTablesRequest request) throws Exception
    {
        return super.doListTables(allocator,
                new ListTablesRequest(request.getIdentity(), request.getQueryId(),
                        request.getCatalogName(), request.getSchemaName(), null, UNLIMITED_PAGE_SIZE_VALUE),
                TABLE_FILTER);
    }

    /**
     * Used to get definition (field names, types, descriptions, etc...) of a Table.
     *
     * @param blockAllocator Tool for creating and managing Apache Arrow Blocks.
     * @param request        Provides details on who made the request and which Athena catalog, database, and table they are querying.
     * @return A GetTableResponse which primarily contains:
     * 1. An Apache Arrow Schema object describing the table's columns, types, and descriptions.
     * 2. A Set<String> of partition column names (or empty if the table isn't partitioned).
     * 3. A TableName object confirming the schema and table name the response is for.
     * 4. A catalog name corresponding the Athena catalog that was queried.
     */
    @Override
    public GetTableResponse doGetTable(BlockAllocator blockAllocator, GetTableRequest request) throws Exception
    {
        GetTableResponse response = super.doGetTable(blockAllocator, request);
        //check whether schema added by user
        //return if schema present else fetch from files(dataset api)
        if (response != null && response.getSchema() != null && checkGlueSchema(response)) {
            return response;
        }
        else {
            LOGGER.warn("Fetching schema from google cloud storage files");
            //fetch schema from GCS in case user doesn't define it in glue table
            //this will get table(location uri and partition details) without schema metadata
            Table table = GcsUtil.getGlueTable(request.getTableName(), glueClient);
            //fetch schema from dataset api
            Schema schema = datasource.buildTableSchema(table, allocator);
            Map<String, String> columnNameMapping = getColumnNameMapping(table);
            List<Column> partitionKeys = table.partitionKeys() == null ? com.google.common.collect.ImmutableList.of() : table.partitionKeys();
            Set<String> partitionCols = partitionKeys.stream()
                .map(next -> columnNameMapping.getOrDefault(next.name(), next.name())).collect(Collectors.toSet());
            return new GetTableResponse(request.getCatalogName(), request.getTableName(), schema, partitionCols);
        }
    }
    /**
     * Used to check whether user has added schema other than partition column.
     */
    private boolean checkGlueSchema(GetTableResponse response)
    {
        return (response.getSchema().getFields().stream().count() - response.getPartitionColumns().stream().count()) > 0;
    }

    /**
     * Used to get the partitions that must be read from the request table in order to satisfy the requested predicate.
     *
     * @param blockWriter        Used to write rows (partitions) into the Apache Arrow response.
     * @param request            Provides details of the catalog, database, and table being queried as well as any filter predicate.
     * @param queryStatusChecker A QueryStatusChecker that you can use to stop doing work for a query that has already terminated
     */
    @Override
    public void getPartitions(BlockWriter blockWriter, GetTableLayoutRequest request, QueryStatusChecker queryStatusChecker) throws URISyntaxException
    {
        TableName tableInfo = request.getTableName();
        LOGGER.info("Retrieving partition for table {}.{}", tableInfo.getSchemaName(), tableInfo.getTableName());
        List<Map<String, String>> partitionFolders = datasource.getPartitionFolders(request.getSchema(), tableInfo, request.getConstraints(), glueClient);
        LOGGER.info("Partition folders in table {}.{} are \n{}", tableInfo.getSchemaName(), tableInfo.getTableName(), partitionFolders);
        for (Map<String, String> folder : partitionFolders) {
            blockWriter.writeRows((Block block, int rowNum) ->
            {
                for (Map.Entry<String, String> partition : folder.entrySet()) {
                    block.setValue(partition.getKey(), rowNum, partition.getValue());
                }
                //we wrote 1 row so we return 1
                return 1;
            });
        }
        LOGGER.info("Wrote partition?: {}", !partitionFolders.isEmpty());
    }

    /**
     * Used to split up the reads required to scan the requested batch of partition(s).
     * <p>
     * Here we execute the read operations files form particular GCS bucket
     *
     * @param allocator Tool for creating and managing Apache Arrow Blocks.
     * @param request   Provides details of the catalog, database, table, and partition(s) being queried as well as
     *                  any filter predicate.
     * @return A GetSplitsResponse which primarily contains:
     * 1. A Set<Split> which represent read operations Amazon Athena must perform by calling your read function.
     * 2. (Optional) A continuation token which allows you to paginate the generation of splits for large queries.
     */
    @Override
    public GetSplitsResponse doGetSplits(BlockAllocator allocator, GetSplitsRequest request) throws Exception
    {
        LOGGER.info("MetadataHandler=GcsMetadataHandler|Method=doGetSplits|Message=queryId {}", request.getQueryId());
        int partitionContd = decodeContinuationToken(request);

        Table table = GcsUtil.getGlueTable(request.getTableName(), glueClient);
        String catalogName = request.getCatalogName();
        Set<Split> splits = new HashSet<>();
        Block partitions = request.getPartitions();

        for (int curPartition = partitionContd; curPartition < partitions.getRowCount(); curPartition++) {
            //getting the partition folder name with bucket and file type
            URI locationUri = PartitionUtil.getPartitionsFolderLocationUri(table, partitions.getFieldVectors(), curPartition);
            LOGGER.info("Partition location {} ", locationUri);

            //getting storage file list
            List<String> fileList = datasource.getStorageSplits(locationUri);
            SpillLocation spillLocation = makeSpillLocation(request);
            LOGGER.info("Split list for {}.{} is \n{}", table.databaseName(), table.name(), fileList);

            //creating splits based folder
            String storageSplitJson = new ObjectMapper().writeValueAsString(fileList);
            LOGGER.info("MetadataHandler=GcsMetadataHandler|Method=doGetSplits|Message=StorageSplit JSON\n{}",
                    storageSplitJson);
            Split.Builder splitBuilder = Split.newBuilder(spillLocation, makeEncryptionKey())
                    .add(FILE_FORMAT, table.parameters().get(CLASSIFICATION_GLUE_TABLE_PARAM))
                    .add(STORAGE_SPLIT_JSON, storageSplitJson);

            // set partition column name and value in split
            for (FieldVector fieldVector : partitions.getFieldVectors()) {
                fieldVector.getReader().setPosition(curPartition);
                if (fieldVector.getName().equalsIgnoreCase(FILE_FORMAT) || fieldVector.getName().equalsIgnoreCase(STORAGE_SPLIT_JSON)) {
                    throw new RuntimeException("column name is same as metadata");
                }
                splitBuilder.add(fieldVector.getName(), fieldVector.getReader().readObject().toString());
            }
            splits.add(splitBuilder.build());

            if (splits.size() >= GcsConstants.MAX_SPLITS_PER_REQUEST) {
                //We exceeded the number of split we want to return in a single request, return and provide a continuation token.
                return new GetSplitsResponse(request.getCatalogName(), splits, String.valueOf(curPartition + 1));
            }
            LOGGER.info("Splits created {}", splits);
        }
        LOGGER.info("doGetSplits: exit - {}", splits.size());
        return new GetSplitsResponse(catalogName, splits);
    }

    private int decodeContinuationToken(GetSplitsRequest request)
    {
        if (request.hasContinuationToken()) {
            return Integer.parseInt(request.getContinuationToken());
        }
        //No continuation token present
        return 0;
    }
}<|MERGE_RESOLUTION|>--- conflicted
+++ resolved
@@ -39,10 +39,6 @@
 import com.amazonaws.athena.connector.lambda.security.EncryptionKeyFactory;
 import com.amazonaws.athena.connectors.gcs.common.PartitionUtil;
 import com.amazonaws.athena.connectors.gcs.storage.StorageMetadata;
-<<<<<<< HEAD
-import com.amazonaws.services.athena.AmazonAthena;
-=======
->>>>>>> a60ed614
 import com.fasterxml.jackson.databind.ObjectMapper;
 import org.apache.arrow.memory.BufferAllocator;
 import org.apache.arrow.util.VisibleForTesting;
@@ -50,10 +46,7 @@
 import org.apache.arrow.vector.types.pojo.Schema;
 import org.slf4j.Logger;
 import org.slf4j.LoggerFactory;
-<<<<<<< HEAD
-=======
 import software.amazon.awssdk.services.athena.AthenaClient;
->>>>>>> a60ed614
 import software.amazon.awssdk.services.glue.GlueClient;
 import software.amazon.awssdk.services.glue.model.Column;
 import software.amazon.awssdk.services.glue.model.Database;
@@ -108,11 +101,7 @@
     protected GcsMetadataHandler(
         EncryptionKeyFactory keyFactory,
         SecretsManagerClient awsSecretsManager,
-<<<<<<< HEAD
-        AmazonAthena athena,
-=======
         AthenaClient athena,
->>>>>>> a60ed614
         String spillBucket,
         String spillPrefix,
         GlueClient glueClient, BufferAllocator allocator,
