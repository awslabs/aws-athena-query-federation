/*-
 * #%L
 * athena-gcs
 * %%
 * Copyright (C) 2019 - 2022 Amazon Web Services
 * %%
 * Licensed under the Apache License, Version 2.0 (the "License");
 * you may not use this file except in compliance with the License.
 * You may obtain a copy of the License at
 * 
 *      http://www.apache.org/licenses/LICENSE-2.0
 * 
 * Unless required by applicable law or agreed to in writing, software
 * distributed under the License is distributed on an "AS IS" BASIS,
 * WITHOUT WARRANTIES OR CONDITIONS OF ANY KIND, either express or implied.
 * See the License for the specific language governing permissions and
 * limitations under the License.
 * #L%
 */
package com.amazonaws.athena.connectors.gcs;

import com.amazonaws.athena.connector.lambda.QueryStatusChecker;
import com.amazonaws.athena.connector.lambda.data.Block;
import com.amazonaws.athena.connector.lambda.data.BlockAllocator;
import com.amazonaws.athena.connector.lambda.data.BlockWriter;
import com.amazonaws.athena.connector.lambda.data.SchemaBuilder;
import com.amazonaws.athena.connector.lambda.domain.Split;
import com.amazonaws.athena.connector.lambda.domain.TableName;
import com.amazonaws.athena.connector.lambda.domain.spill.SpillLocation;
import com.amazonaws.athena.connector.lambda.handlers.MetadataHandler;
import com.amazonaws.athena.connector.lambda.metadata.GetSplitsRequest;
import com.amazonaws.athena.connector.lambda.metadata.GetSplitsResponse;
import com.amazonaws.athena.connector.lambda.metadata.GetTableLayoutRequest;
import com.amazonaws.athena.connector.lambda.metadata.GetTableRequest;
import com.amazonaws.athena.connector.lambda.metadata.GetTableResponse;
import com.amazonaws.athena.connector.lambda.metadata.ListSchemasRequest;
import com.amazonaws.athena.connector.lambda.metadata.ListSchemasResponse;
import com.amazonaws.athena.connector.lambda.metadata.ListTablesRequest;
import com.amazonaws.athena.connector.lambda.metadata.ListTablesResponse;
import com.amazonaws.athena.connector.lambda.security.EncryptionKeyFactory;
import com.amazonaws.athena.storage.StorageDatasource;
import com.amazonaws.athena.storage.StorageTable;
import com.amazonaws.athena.storage.TableListResult;
import com.amazonaws.athena.storage.common.StoragePartition;
import com.amazonaws.athena.storage.gcs.StorageSplit;
import com.amazonaws.services.athena.AmazonAthena;
import com.amazonaws.services.s3.AmazonS3;
import com.amazonaws.services.secretsmanager.AWSSecretsManager;
import com.fasterxml.jackson.core.JsonProcessingException;
import com.fasterxml.jackson.databind.ObjectMapper;
import org.apache.arrow.util.VisibleForTesting;
import org.apache.arrow.vector.types.Types;
import org.apache.arrow.vector.types.pojo.Field;
import org.apache.arrow.vector.types.pojo.Schema;
import org.slf4j.Logger;
import org.slf4j.LoggerFactory;

import java.io.IOException;
import java.lang.reflect.InvocationTargetException;
import java.text.MessageFormat;
import java.util.ArrayList;
import java.util.Arrays;
import java.util.HashSet;
import java.util.List;
import java.util.Optional;
import java.util.Set;
import java.util.stream.Collectors;

import static com.amazonaws.athena.connectors.gcs.GcsConstants.GCS_SECRET_KEY_ENV_VAR;
import static com.amazonaws.athena.connectors.gcs.GcsConstants.STORAGE_SPLIT_JSON;
import static com.amazonaws.athena.connectors.gcs.GcsUtil.getGcsCredentialJsonString;
import static com.amazonaws.athena.connectors.gcs.GcsUtil.splitAsJson;
import static com.amazonaws.athena.storage.StorageConstants.BLOCK_PARTITION_COLUMN_NAME;
import static com.amazonaws.athena.storage.StorageConstants.TABLE_PARAM_BUCKET_NAME;
import static com.amazonaws.athena.storage.StorageConstants.TABLE_PARAM_OBJECT_NAME;
import static com.amazonaws.athena.storage.datasource.StorageDatasourceFactory.createDatasource;
import static java.util.Objects.requireNonNull;

public class GcsMetadataHandler
        extends MetadataHandler
{
    private static final Logger LOGGER = LoggerFactory.getLogger(GcsMetadataHandler.class);

    /**
     * used to aid in debugging. Athena will use this name in conjunction with your catalog id
     * to correlate relevant query errors.
     */
    private static final String SOURCE_TYPE = "gcs";
    private final GcsSchemaUtils gcsSchemaUtils;
    private final StorageDatasource datasource;

    public GcsMetadataHandler() throws InvocationTargetException, NoSuchMethodException, InstantiationException, IllegalAccessException
    {
        super(SOURCE_TYPE);
        gcsSchemaUtils = new GcsSchemaUtils();
        this.datasource = createDatasource(getGcsCredentialJsonString(this.getSecret(System.getenv(GCS_SECRET_KEY_ENV_VAR))), System.getenv());
    }

    @VisibleForTesting
    @SuppressWarnings("unused")
    protected GcsMetadataHandler(EncryptionKeyFactory keyFactory,
                                 AWSSecretsManager awsSecretsManager,
                                 AmazonAthena athena,
                                 String spillBucket,
                                 String spillPrefix,
                                 GcsSchemaUtils gcsSchemaUtils,
                                 AmazonS3 amazonS3) throws InvocationTargetException, NoSuchMethodException, InstantiationException, IllegalAccessException
    {
        super(keyFactory, awsSecretsManager, athena, SOURCE_TYPE, spillBucket, spillPrefix);
        this.gcsSchemaUtils = gcsSchemaUtils;
        this.datasource = createDatasource(getGcsCredentialJsonString(this.getSecret(System.getenv(GCS_SECRET_KEY_ENV_VAR))), System.getenv());
    }

    /**
     * Used to get the list of schemas (aka databases) that this source contains.
     *
     * @param allocator Tool for creating and managing Apache Arrow Blocks.
     * @param request   Provides details on who made the request and which Athena catalog they are querying.
     * @return A ListSchemasResponse which primarily contains a Set<String> of schema names and a catalog name
     * corresponding the Athena catalog that was queried.
     */
    @Override
    public ListSchemasResponse doListSchemaNames(BlockAllocator allocator, ListSchemasRequest request)
    {
        LOGGER.debug("doListSchemaNames: {}", request.getCatalogName());
        List<String> schemas = datasource.getAllDatabases();
        return new ListSchemasResponse(request.getCatalogName(), schemas);
    }

    /**
     * Used to get the list of tables that this source contains.
     *
     * @param allocator Tool for creating and managing Apache Arrow Blocks.
     * @param request   Provides details on who made the request and which Athena catalog and database they are querying.
     * @return A ListTablesResponse which primarily contains a List<TableName> enumerating the tables in this
     * catalog, database tuple. It also contains the catalog name corresponding the Athena catalog that was queried.
     */
    @Override
    public ListTablesResponse doListTables(BlockAllocator allocator, final ListTablesRequest request)
    {
        LOGGER.debug("MetadataHandler=GcsMetadataHandler|Method=doListTables|Message=queryId {}",
                request.getQueryId());
        LOGGER.debug("doListTables: {}", request);
        List<TableName> tables = new ArrayList<>();
        String nextToken;
        try {
            LOGGER.debug("MetadataHandler=GcsMetadataHandler|Method=doListTables|Message=Fetching list of tables with page size {} and token {} for scheme {}",
                    request.getPageSize(), request.getNextToken(), request.getSchemaName());
            TableListResult result = datasource.getAllTables(request.getSchemaName(), request.getNextToken(),
                    request.getPageSize());
            nextToken = result.getNextToken();
            List<String> tableNames = result.getTables();
            LOGGER.debug("MetadataHandler=GcsMetadataHandler|Method=doListTables|Message=tables under schema {} are: {}",
                    request.getSchemaName(), tableNames);
            tableNames.forEach(name -> tables.add(new TableName(request.getSchemaName(), name)));
        }
        catch (Exception exception) {
            LOGGER.error("MetadataHandler=GcsMetadataHandler|Method=doListTables|Message=Exception occurred in GcsMetadataHandler.doListTables {}",
                    exception.getMessage());
            exception.printStackTrace();
            throw new RuntimeException("Exception occurred in GcsMetadataHandler.doListTables: " + exception.getMessage(), exception);
        }
        return new ListTablesResponse(request.getCatalogName(), tables, nextToken);
    }

    /**
     * Returns a schema with partition colum of type VARCHAR
     *
     * @return An instance of {@link Schema}
     */
    public Schema getPartitionSchema()
    {
        SchemaBuilder schemaBuilder = SchemaBuilder.newBuilder()
                .addField(BLOCK_PARTITION_COLUMN_NAME, Types.MinorType.VARCHAR.getType());
        return schemaBuilder.build();
    }

    /**
     * Used to get definition (field names, types, descriptions, etc...) of a Table.
     *
     * @param allocator Tool for creating and managing Apache Arrow Blocks.
     * @param request   Provides details on who made the request and which Athena catalog, database, and table they are querying.
     * @return A GetTableResponse which primarily contains:
     * 1. An Apache Arrow Schema object describing the table's columns, types, and descriptions.
     * 2. A Set<String> of partition column names (or empty if the table isn't partitioned).
     * 3. A TableName object confirming the schema and table name the response is for.
     * 4. A catalog name corresponding the Athena catalog that was queried.
     */
    @Override
    public GetTableResponse doGetTable(BlockAllocator allocator, GetTableRequest request) throws IOException
    {
        TableName tableInfo = request.getTableName();
        LOGGER.debug("MetadataHandler=GcsMetadataHandler|Method=doGetTable|Message=queryId {}",
                request.getQueryId());
        LOGGER.debug("MetadataHandler=GcsMetadataHandler|Method=doGetTable|Message=Schema name {}, table name {}",
                tableInfo.getSchemaName(), tableInfo.getTableName());
        datasource.loadAllTables(tableInfo.getSchemaName());
        LOGGER.debug(MessageFormat.format("Running doGetTable for table {0}, in schema {1} ",
                tableInfo.getTableName(), tableInfo.getSchemaName()));
        Schema schema = gcsSchemaUtils.buildTableSchema(this.datasource,
                tableInfo.getSchemaName(),
                tableInfo.getTableName());
            Schema partitionSchema = getPartitionSchema();
            return new GetTableResponse(request.getCatalogName(), request.getTableName(), schema,
                    partitionSchema.getFields().stream().map(Field::getName).collect(Collectors.toSet()));
    }

    /**
     * Used to get the partitions that must be read from the request table in order to satisfy the requested predicate.
     *
     * @param blockWriter        Used to write rows (partitions) into the Apache Arrow response.
     * @param request            Provides details of the catalog, database, and table being queried as well as any filter predicate.
     * @param queryStatusChecker A QueryStatusChecker that you can use to stop doing work for a query that has already terminated
     */
    @Override
    public void getPartitions(BlockWriter blockWriter, GetTableLayoutRequest request, QueryStatusChecker queryStatusChecker) throws IOException
    {
        LOGGER.debug("RecordHandler=GcsMetadataHandler|Method=getPartitions|Message=queryId {}", request.getQueryId());
        LOGGER.debug("readWithConstraint: schema[{}] tableName[{}]", request.getSchema(), request.getTableName());

        TableName tableName = request.getTableName();
        String bucketName = null;
        String objectName = null;
        Optional<StorageTable> optionalTable = datasource.getStorageTable(tableName.getSchemaName(),
                tableName.getTableName());
        if (optionalTable.isPresent()) {
            StorageTable table = optionalTable.get();
            bucketName = table.getParameters().get(TABLE_PARAM_BUCKET_NAME);
            objectName = table.getParameters().get(TABLE_PARAM_OBJECT_NAME);
        }
        requireNonNull(bucketName, "Schema + '" + tableName.getSchemaName() + "' not found");
        requireNonNull(objectName, "Table '" + tableName.getTableName() + "' not found under schema '"
                + tableName.getSchemaName() + "'");

        List<StoragePartition> storagePartition = datasource.getStoragePartitions(request.getSchema(), request.getTableName(), request.getConstraints(), bucketName, objectName);
        requireNonNull(storagePartition, "List of partition can't be retrieve from metadata");
        //this.datasource.loadAllTables(tableName.getSchemaName());
        int counter = 0;
        for (int i = 0; i < storagePartition.size(); i++) {
            final String splitIndex = Integer.toString(i);
            blockWriter.writeRows((Block block, int rowNum) ->
            {
                block.setValue(BLOCK_PARTITION_COLUMN_NAME, rowNum, splitIndex);
                //we wrote 1 row so we return 1
                return 1;
            });
            counter++;
        }
        LOGGER.debug("Total partition rows written: {}", counter);
    }

    /**
     * Used to split-up the reads required to scan the requested batch of partition(s).
     * <p>
     * Here we execute the read operations based on row offset and limit form particular bucket and file on GCS
     *
     * @param allocator Tool for creating and managing Apache Arrow Blocks.
     * @param request   Provides details of the catalog, database, table, and partition(s) being queried as well as
     *                  any filter predicate.
     * @return A GetSplitsResponse which primarily contains:
     * 1. A Set<Split> which represent read operations Amazon Athena must perform by calling your read function.
     * 2. (Optional) A continuation token which allows you to paginate the generation of splits for large queries.
     */
    @Override
<<<<<<< HEAD
    public GetSplitsResponse doGetSplits(BlockAllocator allocator, GetSplitsRequest request) throws JsonProcessingException
=======
    public GetSplitsResponse doGetSplits(BlockAllocator allocator, GetSplitsRequest request) throws IOException
>>>>>>> e733d9fa
    {
        LOGGER.debug("MetadataHandler=GcsMetadataHandler|Method=doGetSplits|Message=queryId {}", request.getQueryId());
        String bucketName = "";
        String objectName = "";
        TableName tableInfo = request.getTableName();
        LOGGER.debug("MetadataHandler=GcsMetadataHandler|Method=doGetSplits|Message=Schema name{}, table name {}",
                tableInfo.getSchemaName(), tableInfo.getTableName());
        datasource.loadAllTables(tableInfo.getSchemaName());
        Optional<StorageTable> optionalTable = datasource.getStorageTable(tableInfo.getSchemaName(),
                tableInfo.getTableName());
        if (optionalTable.isPresent()) {
            StorageTable table = optionalTable.get();
            bucketName = table.getParameters().get(TABLE_PARAM_BUCKET_NAME);
            objectName = table.getParameters().get(TABLE_PARAM_OBJECT_NAME);
        }
        List<StoragePartition> storagePartitions = datasource.getByObjectNameInBucket(objectName, bucketName);

        requireNonNull(storagePartitions, "List of partitions can't be retrieve from metadata");

        Block partitions = request.getPartitions();
        LOGGER.info("MetadataHandler=GcsMetadataHandler|Method=doGetSplits|Message=Partition block {}", partitions);
        LOGGER.info("MetadataHandler=GcsMetadataHandler|Method=doGetSplits|Message=Block partition row count {}",
                partitions.getRowCount());
        Set<Split> splits = new HashSet<>();
        final ObjectMapper objectMapper = new ObjectMapper();

        int partitionContd = decodeContinuationToken(request);
        List<Integer> storageSplitListIndices = getSplitIndices(partitions);
        LOGGER.info("MetadataHandler=GcsMetadataHandler|Method=doGetSplits|Message=Start splitting from position {}",
                partitionContd);
        if (storageSplitListIndices.isEmpty()) {
            LOGGER.debug("No more storage split indices, returning empty split with null continuation token");
            return new GetSplitsResponse(request.getCatalogName(), splits, null);
        }
        int startSplitIndex = storageSplitListIndices.get(0);
        LOGGER.info("Current split start index {}", startSplitIndex);
        for (int curPartition = partitionContd; curPartition < partitions.getRowCount(); curPartition++) {
            int currentSplitIndex = startSplitIndex + curPartition;
            SpillLocation spillLocation = makeSpillLocation(request);
            StoragePartition storagePartition = storagePartitions.get(currentSplitIndex);
            List<StorageSplit> storageSplits = datasource.getSplitsByStoragePartition(storagePartition);
            for (StorageSplit split : storageSplits) {
                String storageSplitJson = splitAsJson(split);
                LOGGER.debug("MetadataHandler=GcsMetadataHandler|Method=doGetSplits|Message=StorageSplit JSO\n{}",
                        storageSplitJson);

                Split.Builder splitBuilder = Split.newBuilder(spillLocation, makeEncryptionKey())
                        .add(BLOCK_PARTITION_COLUMN_NAME, String.valueOf(currentSplitIndex))
                        .add(TABLE_PARAM_BUCKET_NAME, bucketName)
                        .add(TABLE_PARAM_OBJECT_NAME, objectName)
                        .add(STORAGE_SPLIT_JSON, storageSplitJson);
                splits.add(splitBuilder.build());
                if (splits.size() >= GcsConstants.MAX_SPLITS_PER_REQUEST) {
                    //We exceeded the number of split we want to return in a single request, return and provide a continuation token.
                    return new GetSplitsResponse(request.getCatalogName(), splits, String.valueOf(curPartition + 1));
                }
            }
        }
        return new GetSplitsResponse(request.getCatalogName(), splits, null);
    }

    // helpers
    /**
     * Decodes continuation token (if any)
     *
     * @param request An instance of {@link GetSplitsRequest}
     * @return Continuation token if found, 0 otherwise
     */
    private int decodeContinuationToken(GetSplitsRequest request)
    {
        LOGGER.debug("Decoding ContinuationToken");
        if (request.hasContinuationToken()) {
            LOGGER.debug("Found decoding ContinuationToken: " + request.getContinuationToken());
            return Integer.parseInt(request.getContinuationToken());
        }
        //No continuation token present
        LOGGER.debug("Not decoding ContinuationTokens found. Returning 0");
        return 0;
    }

    /**
     * Parses Block's toString representation to obtain list of StorageSplit indices to get the StorageSplit
     *
     * @param block An instance of Block. It's toString representation should look like the following
     *              <p>Block{rows=10, part_name=[20, 21, 22, 23, 24, 25, 26, 27, 28, 29]}</p>
     * @return List of split indices
     */
    private List<Integer> getSplitIndices(Block block)
    {
        String blockString = block.toString();
        if (blockString == null || blockString.isBlank()) {
            return List.of();
        }
        int index = blockString.indexOf("[");
        if (index > -1) {
            int toIndex = blockString.lastIndexOf("]");
            if (toIndex > -1) {
                List<String> stringIndices = Arrays.asList(blockString.substring(index + 1, toIndex).split(", "));
                return stringIndices.stream()
                        .map(Integer::parseInt)
                        .collect(Collectors.toList());
            }
        }
        return List.of();
    }

    /**
     * @param request       An instance of {@link GetSplitsRequest}
     * @param bucketName    Name of the bucket
     * @param objectName    Name of the storage object (file)
     * @param storageSplits A list of {@link StorageSplit}
     * @param splits        A set of {@link Split}
     * @param objectMapper  An instance of {@link ObjectMapper}
     * @return An instance of {@link GetSplitsResponse}
     */
    private GetSplitsResponse getSingleSplit(GetSplitsRequest request, String bucketName, String objectName, List<StorageSplit> storageSplits,
                                             Set<Split> splits, ObjectMapper objectMapper)
    {
        LOGGER.debug("RecordHandler=GcsMetadataHandler|Method=doGetSplits|Message=No partitions, returning single Split");
        LOGGER.debug("MetadataHandler=GcsMetadataHandler|Method=doGetSplits|Message=Block partition row count is 0, returning default partition");
        StorageSplit storageSplit = storageSplits.get(0);
        Split split;
        try {
            String storageSplitJson = Arrays.toString(objectMapper.writeValueAsBytes(storageSplit));
            LOGGER.debug("MetadataHandler=GcsMetadataHandler|Method=doGetSplits|Message=StorageSplit JSON\n{}", storageSplitJson);
            split = Split.newBuilder(makeSpillLocation(request), makeEncryptionKey())
                    .add(BLOCK_PARTITION_COLUMN_NAME, GcsConstants.ALL_PARTITIONS)
                    .add(TABLE_PARAM_BUCKET_NAME, bucketName)
                    .add(TABLE_PARAM_OBJECT_NAME, objectName)
                    .add(STORAGE_SPLIT_JSON, storageSplitJson)
                    .build();
        }
        catch (JsonProcessingException exception) {
            throw new RuntimeException("Error: " + exception.getMessage()
                    + "Storage split couldn't be deserialize as JSOon. StorageSplit is "
                    + storageSplit);
        }
        splits.add(split);
        return new GetSplitsResponse(request.getCatalogName(), split);
    }
}<|MERGE_RESOLUTION|>--- conflicted
+++ resolved
@@ -7,9 +7,9 @@
  * Licensed under the Apache License, Version 2.0 (the "License");
  * you may not use this file except in compliance with the License.
  * You may obtain a copy of the License at
- * 
+ *
  *      http://www.apache.org/licenses/LICENSE-2.0
- * 
+ *
  * Unless required by applicable law or agreed to in writing, software
  * distributed under the License is distributed on an "AS IS" BASIS,
  * WITHOUT WARRANTIES OR CONDITIONS OF ANY KIND, either express or implied.
@@ -217,7 +217,6 @@
     {
         LOGGER.debug("RecordHandler=GcsMetadataHandler|Method=getPartitions|Message=queryId {}", request.getQueryId());
         LOGGER.debug("readWithConstraint: schema[{}] tableName[{}]", request.getSchema(), request.getTableName());
-
         TableName tableName = request.getTableName();
         String bucketName = null;
         String objectName = null;
@@ -262,11 +261,7 @@
      * 2. (Optional) A continuation token which allows you to paginate the generation of splits for large queries.
      */
     @Override
-<<<<<<< HEAD
-    public GetSplitsResponse doGetSplits(BlockAllocator allocator, GetSplitsRequest request) throws JsonProcessingException
-=======
     public GetSplitsResponse doGetSplits(BlockAllocator allocator, GetSplitsRequest request) throws IOException
->>>>>>> e733d9fa
     {
         LOGGER.debug("MetadataHandler=GcsMetadataHandler|Method=doGetSplits|Message=queryId {}", request.getQueryId());
         String bucketName = "";
