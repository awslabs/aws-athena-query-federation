/*-
 * #%L
 * athena-gcs
 * %%
 * Copyright (C) 2019 - 2023 Amazon Web Services
 * %%
 * Licensed under the Apache License, Version 2.0 (the "License");
 * you may not use this file except in compliance with the License.
 * You may obtain a copy of the License at
 * 
 *      http://www.apache.org/licenses/LICENSE-2.0
 * 
 * Unless required by applicable law or agreed to in writing, software
 * distributed under the License is distributed on an "AS IS" BASIS,
 * WITHOUT WARRANTIES OR CONDITIONS OF ANY KIND, either express or implied.
 * See the License for the specific language governing permissions and
 * limitations under the License.
 * #L%
 */
package com.amazonaws.athena.connectors.gcs;

import com.amazonaws.services.s3.AmazonS3ClientBuilder;
import com.google.auth.oauth2.GoogleCredentials;
import com.google.auth.oauth2.ServiceAccountCredentials;
import org.mockito.MockedStatic;
import org.mockito.Mockito;
<<<<<<< HEAD
=======
import software.amazon.awssdk.services.athena.AthenaClient;
>>>>>>> 3f2a3301
import software.amazon.awssdk.services.secretsmanager.SecretsManagerClient;

import java.lang.reflect.Field;

public class GenericGcsTest
{
    protected MockedStatic<AmazonS3ClientBuilder> mockedS3Builder;
    protected  MockedStatic<SecretsManagerClient> mockedSecretManagerBuilder;
<<<<<<< HEAD
    protected  MockedStatic<AmazonAthenaClientBuilder> mockedAthenaClientBuilder;
=======
    protected  MockedStatic<AthenaClient> mockedAthenaClientBuilder;
>>>>>>> 3f2a3301
    protected  MockedStatic<GoogleCredentials> mockedGoogleCredentials;
    protected  MockedStatic<GcsUtil> mockedGcsUtil;

    protected MockedStatic<ServiceAccountCredentials> mockedServiceAccountCredentials;

    protected void initCommonMockedStatic()
    {
        mockedS3Builder = Mockito.mockStatic(AmazonS3ClientBuilder.class);
        mockedSecretManagerBuilder = Mockito.mockStatic(SecretsManagerClient.class);
<<<<<<< HEAD
        mockedAthenaClientBuilder = Mockito.mockStatic(AmazonAthenaClientBuilder.class);
=======
        mockedAthenaClientBuilder = Mockito.mockStatic(AthenaClient.class);
>>>>>>> 3f2a3301
        mockedGoogleCredentials = Mockito.mockStatic(GoogleCredentials.class);
        mockedGcsUtil = Mockito.mockStatic(GcsUtil.class);
        mockedServiceAccountCredentials = Mockito.mockStatic(ServiceAccountCredentials.class);
    }

    protected void closeMockedObjects() {
        mockedS3Builder.close();
        mockedSecretManagerBuilder.close();
        mockedAthenaClientBuilder.close();
        mockedGoogleCredentials.close();
        mockedGcsUtil.close();
        mockedServiceAccountCredentials.close();
    }
}<|MERGE_RESOLUTION|>--- conflicted
+++ resolved
@@ -24,10 +24,7 @@
 import com.google.auth.oauth2.ServiceAccountCredentials;
 import org.mockito.MockedStatic;
 import org.mockito.Mockito;
-<<<<<<< HEAD
-=======
 import software.amazon.awssdk.services.athena.AthenaClient;
->>>>>>> 3f2a3301
 import software.amazon.awssdk.services.secretsmanager.SecretsManagerClient;
 
 import java.lang.reflect.Field;
@@ -36,11 +33,7 @@
 {
     protected MockedStatic<AmazonS3ClientBuilder> mockedS3Builder;
     protected  MockedStatic<SecretsManagerClient> mockedSecretManagerBuilder;
-<<<<<<< HEAD
-    protected  MockedStatic<AmazonAthenaClientBuilder> mockedAthenaClientBuilder;
-=======
     protected  MockedStatic<AthenaClient> mockedAthenaClientBuilder;
->>>>>>> 3f2a3301
     protected  MockedStatic<GoogleCredentials> mockedGoogleCredentials;
     protected  MockedStatic<GcsUtil> mockedGcsUtil;
 
@@ -50,11 +43,7 @@
     {
         mockedS3Builder = Mockito.mockStatic(AmazonS3ClientBuilder.class);
         mockedSecretManagerBuilder = Mockito.mockStatic(SecretsManagerClient.class);
-<<<<<<< HEAD
-        mockedAthenaClientBuilder = Mockito.mockStatic(AmazonAthenaClientBuilder.class);
-=======
         mockedAthenaClientBuilder = Mockito.mockStatic(AthenaClient.class);
->>>>>>> 3f2a3301
         mockedGoogleCredentials = Mockito.mockStatic(GoogleCredentials.class);
         mockedGcsUtil = Mockito.mockStatic(GcsUtil.class);
         mockedServiceAccountCredentials = Mockito.mockStatic(ServiceAccountCredentials.class);
