--- conflicted
+++ resolved
@@ -154,7 +154,6 @@
                 .build();
         this.glueClient = getAwsGlue();
         this.invoker = ThrottlingInvoker.newDefaultBuilder(EXCEPTION_FILTER, configOptions).build();
-<<<<<<< HEAD
 
         String allowedTablesEnvStr = configOptions.getOrDefault(ALLOWED_TABLES_ENV, "");
         List<String> allowedTables = new ArrayList<>();
@@ -163,10 +162,7 @@
         }
 
         this.tableResolver = new DynamoDBTableResolver(invoker, ddbClient, allowedTables);
-=======
-        this.tableResolver = new DynamoDBTableResolver(invoker, ddbClient);
         this.queryPassthrough = new DDBQueryPassthrough();
->>>>>>> 909a0102
     }
 
     @VisibleForTesting
@@ -184,10 +180,7 @@
         this.glueClient = glueClient;
         this.ddbClient = ddbClient;
         this.invoker = ThrottlingInvoker.newDefaultBuilder(EXCEPTION_FILTER, configOptions).build();
-<<<<<<< HEAD
         this.tableResolver = new DynamoDBTableResolver(invoker, ddbClient, new ArrayList<>());
-=======
-        this.tableResolver = new DynamoDBTableResolver(invoker, ddbClient);
         this.queryPassthrough = new DDBQueryPassthrough();
     }
 
@@ -198,7 +191,6 @@
         this.queryPassthrough.addQueryPassthroughCapabilityIfEnabled(capabilities, this.configOptions);
 
         return new GetDataSourceCapabilitiesResponse(request.getCatalogName(), capabilities.build());
->>>>>>> 909a0102
     }
 
     /**
