/*-
 * #%L
 * athena-dynamodb
 * %%
 * Copyright (C) 2023 Amazon Web Services
 * %%
 * Licensed under the Apache License, Version 2.0 (the "License");
 * you may not use this file except in compliance with the License.
 * You may obtain a copy of the License at
 *
 *      http://www.apache.org/licenses/LICENSE-2.0
 *
 * Unless required by applicable law or agreed to in writing, software
 * distributed under the License is distributed on an "AS IS" BASIS,
 * WITHOUT WARRANTIES OR CONDITIONS OF ANY KIND, either express or implied.
 * See the License for the specific language governing permissions and
 * limitations under the License.
 * #L%
 */
package com.amazonaws.athena.connectors.dynamodb;

import com.amazonaws.athena.connector.lambda.QueryStatusChecker;
import com.amazonaws.athena.connector.lambda.ThrottlingInvoker;
import com.amazonaws.athena.connector.lambda.data.Block;
import com.amazonaws.athena.connector.lambda.data.BlockAllocator;
import com.amazonaws.athena.connector.lambda.data.BlockWriter;
import com.amazonaws.athena.connector.lambda.data.SchemaBuilder;
import com.amazonaws.athena.connector.lambda.domain.Split;
import com.amazonaws.athena.connector.lambda.domain.TableName;
import com.amazonaws.athena.connector.lambda.domain.predicate.ValueSet;
import com.amazonaws.athena.connector.lambda.domain.spill.SpillLocation;
import com.amazonaws.athena.connector.lambda.handlers.GlueMetadataHandler;
import com.amazonaws.athena.connector.lambda.metadata.GetDataSourceCapabilitiesRequest;
import com.amazonaws.athena.connector.lambda.metadata.GetDataSourceCapabilitiesResponse;
import com.amazonaws.athena.connector.lambda.metadata.GetSplitsRequest;
import com.amazonaws.athena.connector.lambda.metadata.GetSplitsResponse;
import com.amazonaws.athena.connector.lambda.metadata.GetTableLayoutRequest;
import com.amazonaws.athena.connector.lambda.metadata.GetTableRequest;
import com.amazonaws.athena.connector.lambda.metadata.GetTableResponse;
import com.amazonaws.athena.connector.lambda.metadata.ListSchemasRequest;
import com.amazonaws.athena.connector.lambda.metadata.ListSchemasResponse;
import com.amazonaws.athena.connector.lambda.metadata.ListTablesRequest;
import com.amazonaws.athena.connector.lambda.metadata.ListTablesResponse;
import com.amazonaws.athena.connector.lambda.metadata.glue.GlueFieldLexer;
import com.amazonaws.athena.connector.lambda.metadata.optimizations.OptimizationSubType;
import com.amazonaws.athena.connector.lambda.security.EncryptionKeyFactory;
import com.amazonaws.athena.connectors.dynamodb.constants.DynamoDBConstants;
import com.amazonaws.athena.connectors.dynamodb.credentials.CrossAccountCredentialsProviderV2;
import com.amazonaws.athena.connectors.dynamodb.model.DynamoDBIndex;
import com.amazonaws.athena.connectors.dynamodb.model.DynamoDBPaginatedTables;
import com.amazonaws.athena.connectors.dynamodb.model.DynamoDBTable;
import com.amazonaws.athena.connectors.dynamodb.qpt.DDBQueryPassthrough;
import com.amazonaws.athena.connectors.dynamodb.resolver.DynamoDBTableResolver;
import com.amazonaws.athena.connectors.dynamodb.util.DDBPredicateUtils;
import com.amazonaws.athena.connectors.dynamodb.util.DDBRecordMetadata;
import com.amazonaws.athena.connectors.dynamodb.util.DDBTableUtils;
import com.amazonaws.athena.connectors.dynamodb.util.DDBTypeUtils;
import com.amazonaws.athena.connectors.dynamodb.util.IncrementingValueNameProducer;
<<<<<<< HEAD
import com.amazonaws.services.athena.AmazonAthena;
=======
>>>>>>> 3f2a3301
import com.amazonaws.util.json.Jackson;
import com.google.common.annotations.VisibleForTesting;
import com.google.common.collect.ImmutableMap;
import org.apache.arrow.vector.complex.reader.FieldReader;
import org.apache.arrow.vector.types.Types;
import org.apache.arrow.vector.types.pojo.Field;
import org.apache.arrow.vector.types.pojo.Schema;
import org.slf4j.Logger;
import org.slf4j.LoggerFactory;
import software.amazon.awssdk.enhanced.dynamodb.document.EnhancedDocument;
import software.amazon.awssdk.services.athena.AthenaClient;
import software.amazon.awssdk.services.dynamodb.DynamoDbClient;
import software.amazon.awssdk.services.dynamodb.model.AttributeValue;
import software.amazon.awssdk.services.dynamodb.model.ExecuteStatementRequest;
import software.amazon.awssdk.services.dynamodb.model.ExecuteStatementResponse;
import software.amazon.awssdk.services.glue.GlueClient;
import software.amazon.awssdk.services.glue.model.Database;
import software.amazon.awssdk.services.glue.model.Table;
import software.amazon.awssdk.services.secretsmanager.SecretsManagerClient;

import java.util.ArrayList;
import java.util.Collections;
import java.util.HashMap;
import java.util.HashSet;
import java.util.LinkedHashSet;
import java.util.List;
import java.util.Locale;
import java.util.Map;
import java.util.Optional;
import java.util.Set;
import java.util.concurrent.TimeoutException;
import java.util.stream.Collectors;

import static com.amazonaws.athena.connector.lambda.metadata.ListTablesRequest.UNLIMITED_PAGE_SIZE_VALUE;
import static com.amazonaws.athena.connectors.dynamodb.constants.DynamoDBConstants.DEFAULT_SCHEMA;
import static com.amazonaws.athena.connectors.dynamodb.constants.DynamoDBConstants.EXPRESSION_NAMES_METADATA;
import static com.amazonaws.athena.connectors.dynamodb.constants.DynamoDBConstants.EXPRESSION_VALUES_METADATA;
import static com.amazonaws.athena.connectors.dynamodb.constants.DynamoDBConstants.HASH_KEY_NAME_METADATA;
import static com.amazonaws.athena.connectors.dynamodb.constants.DynamoDBConstants.INDEX_METADATA;
import static com.amazonaws.athena.connectors.dynamodb.constants.DynamoDBConstants.NON_KEY_FILTER_METADATA;
import static com.amazonaws.athena.connectors.dynamodb.constants.DynamoDBConstants.PARTITION_TYPE_METADATA;
import static com.amazonaws.athena.connectors.dynamodb.constants.DynamoDBConstants.QUERY_PARTITION_TYPE;
import static com.amazonaws.athena.connectors.dynamodb.constants.DynamoDBConstants.RANGE_KEY_FILTER_METADATA;
import static com.amazonaws.athena.connectors.dynamodb.constants.DynamoDBConstants.RANGE_KEY_NAME_METADATA;
import static com.amazonaws.athena.connectors.dynamodb.constants.DynamoDBConstants.SCAN_PARTITION_TYPE;
import static com.amazonaws.athena.connectors.dynamodb.constants.DynamoDBConstants.SEGMENT_COUNT_METADATA;
import static com.amazonaws.athena.connectors.dynamodb.constants.DynamoDBConstants.SEGMENT_ID_PROPERTY;
import static com.amazonaws.athena.connectors.dynamodb.constants.DynamoDBConstants.TABLE_METADATA;
import static com.amazonaws.athena.connectors.dynamodb.throttling.DynamoDBExceptionFilter.EXCEPTION_FILTER;
import static com.amazonaws.athena.connectors.dynamodb.util.DDBTableUtils.SCHEMA_INFERENCE_NUM_RECORDS;

/**
 * Handles metadata requests for the Athena DynamoDB Connector.
 * <p>
 * For more detail, please see the module's README.md, some notable characteristics of this class include:
 * <p>
 * 1. Glue DataCatalog is used for schema information by default unless disabled. If disabled or the table<br>
 * is not found, it falls back to doing a small table scan and derives a schema from that.<br>
 * 2. Determines if the data splits will need to perform DDB Queries or Scans.<br>
 * 3. Splits up the hash key into distinct Query splits if possible, otherwise falls back to creating Scan splits.<br>
 * 4. Also determines the best index to use (if available) if the available predicates align with Key Attributes.<br>
 * 5. Creates scan splits that support Parallel Scan and tries to choose the optimal number of splits.<br>
 * 6. Pushes down all other predicates into ready-to-use filter expressions to pass to DDB.
 */
public class DynamoDBMetadataHandler
        extends GlueMetadataHandler
{
    @VisibleForTesting
    static final int MAX_SPLITS_PER_REQUEST = 1000;
    private static final Logger logger = LoggerFactory.getLogger(DynamoDBMetadataHandler.class);
    static final String DYNAMODB = "dynamodb";
    private static final String SOURCE_TYPE = "ddb";
    // defines the value that should be present in the Glue Database URI to enable the DB for DynamoDB.
    static final String DYNAMO_DB_FLAG = "dynamo-db-flag";
    // used to filter out Glue tables which lack indications of being used for DDB.
    private static final TableFilter TABLE_FILTER = (Table table) -> table.storageDescriptor().location().contains(DYNAMODB)
            || (table.parameters() != null && DYNAMODB.equals(table.parameters().get("classification")))
            || (table.storageDescriptor().parameters() != null && DYNAMODB.equals(table.storageDescriptor().parameters().get("classification")));
    // used to filter out Glue databases which lack the DYNAMO_DB_FLAG in the URI.
    private static final DatabaseFilter DB_FILTER = (Database database) -> (database.locationUri() != null && database.locationUri().contains(DYNAMO_DB_FLAG));

    private final ThrottlingInvoker invoker;
    private final DynamoDbClient ddbClient;
    private final GlueClient glueClient;
    private final DynamoDBTableResolver tableResolver;

    private final DDBQueryPassthrough queryPassthrough;

    public DynamoDBMetadataHandler(java.util.Map<String, String> configOptions)
    {
        super(SOURCE_TYPE, configOptions);
        this.ddbClient = DynamoDbClient.builder() 
                .credentialsProvider(CrossAccountCredentialsProviderV2.getCrossAccountCredentialsIfPresent(configOptions, "DynamoDBMetadataHandler_CrossAccountRoleSession"))
                .build();
        this.glueClient = getAwsGlue();
        this.invoker = ThrottlingInvoker.newDefaultBuilder(EXCEPTION_FILTER, configOptions).build();
        this.tableResolver = new DynamoDBTableResolver(invoker, ddbClient);
        this.queryPassthrough = new DDBQueryPassthrough();
    }

    @VisibleForTesting
    DynamoDBMetadataHandler(
            EncryptionKeyFactory keyFactory,
            SecretsManagerClient secretsManager,
<<<<<<< HEAD
            AmazonAthena athena,
=======
            AthenaClient athena,
>>>>>>> 3f2a3301
            String spillBucket,
            String spillPrefix,
            DynamoDbClient ddbClient,
            GlueClient glueClient,
            java.util.Map<String, String> configOptions)
    {
        super(glueClient, keyFactory, secretsManager, athena, SOURCE_TYPE, spillBucket, spillPrefix, configOptions);
        this.glueClient = glueClient;
        this.ddbClient = ddbClient;
        this.invoker = ThrottlingInvoker.newDefaultBuilder(EXCEPTION_FILTER, configOptions).build();
        this.tableResolver = new DynamoDBTableResolver(invoker, ddbClient);
        this.queryPassthrough = new DDBQueryPassthrough();
    }

    @Override
    public GetDataSourceCapabilitiesResponse doGetDataSourceCapabilities(BlockAllocator allocator, GetDataSourceCapabilitiesRequest request)
    {
        ImmutableMap.Builder<String, List<OptimizationSubType>> capabilities = ImmutableMap.builder();
        this.queryPassthrough.addQueryPassthroughCapabilityIfEnabled(capabilities, this.configOptions);

        return new GetDataSourceCapabilitiesResponse(request.getCatalogName(), capabilities.build());
    }

    /**
     * Since DynamoDB does not have "schemas" or "databases", this lists all the Glue databases (if not
     * disabled) that contain {@value #DYNAMO_DB_FLAG} in their URIs . Otherwise returns just a "default" schema.
     *
     * @see GlueMetadataHandler
     */
    @Override
    public ListSchemasResponse doListSchemaNames(BlockAllocator allocator, ListSchemasRequest request)
            throws Exception
    {
        Set<String> combinedSchemas = new LinkedHashSet<>();
        if (glueClient != null) {
            try {
                combinedSchemas.addAll(super.doListSchemaNames(allocator, request, DB_FILTER).getSchemas());
            }
            catch (RuntimeException e) {
                logger.warn("doListSchemaNames: Unable to retrieve schemas from AWSGlue.", e);
            }
        }

        combinedSchemas.add(DEFAULT_SCHEMA);
        return new ListSchemasResponse(request.getCatalogName(), combinedSchemas);
    }

    /**
     * Lists all Glue tables (if not disabled) in the schema specified that indicate use for DynamoDB metadata.
     * Indications for DynamoDB use in Glue are:<br>
     * 1. The top level table properties/parameters contains a key called "classification" with value {@value #DYNAMODB}.<br>
     * 2. Or the storage descriptor's location field contains {@value #DYNAMODB}.<br>
     * 3. Or the storage descriptor has a parameter called "classification" with value {@value #DYNAMODB}.
     * <p>
     * If the specified schema is "default", this also returns an intersection with actual tables in DynamoDB.
     * Pagination only implemented for DynamoDBTableResolver.listTables()
     * @see GlueMetadataHandler
     */
    @Override
    public ListTablesResponse doListTables(BlockAllocator allocator, ListTablesRequest request)
            throws Exception
    {
        // LinkedHashSet for consistent ordering
        Set<TableName> combinedTables = new LinkedHashSet<>();
        String token = request.getNextToken();
        if (token == null && glueClient != null) { // first invocation will get ALL glue tables in one shot
            try {
                // does not validate that the tables are actually DDB tables
                combinedTables.addAll(super.doListTables(allocator, new ListTablesRequest(request.getIdentity(), request.getQueryId(), request.getCatalogName(),
                                request.getSchemaName(), null, UNLIMITED_PAGE_SIZE_VALUE), TABLE_FILTER).getTables());
            }
            catch (RuntimeException e) {
                logger.warn("doListTables: Unable to retrieve tables from AWSGlue in database/schema {}", request.getSchemaName(), e);
            }
        }

        // future invocations will paginate on default ddb schema
        // add tables that may not be in Glue (if listing the default schema)
        if (DynamoDBConstants.DEFAULT_SCHEMA.equals(request.getSchemaName())) {
            DynamoDBPaginatedTables ddbPaginatedResponse = tableResolver.listTables(request.getNextToken(), request.getPageSize());
            List<TableName> tableNames = ddbPaginatedResponse.getTables().stream()
                    .map(table -> table.toLowerCase(Locale.ENGLISH)) // lowercase for compatibility
                    .map(table -> new TableName(DEFAULT_SCHEMA, table))
                    .collect(Collectors.toList());
            token = ddbPaginatedResponse.getToken();
            combinedTables.addAll(tableNames);
        }
        return new ListTablesResponse(request.getCatalogName(), new ArrayList<>(combinedTables), token);
    }

    @Override
    public GetTableResponse doGetQueryPassthroughSchema(BlockAllocator allocator, GetTableRequest request) throws Exception
    {
        if (!request.isQueryPassthrough()) {
            throw new IllegalArgumentException("No Query passed through [{}]" + request);
        }

        queryPassthrough.verify(request.getQueryPassthroughArguments());
        String partiQLStatement = request.getQueryPassthroughArguments().get(DDBQueryPassthrough.QUERY);
        ExecuteStatementRequest executeStatementRequest =
                ExecuteStatementRequest.builder()
                        .statement(partiQLStatement)
                        .limit(SCHEMA_INFERENCE_NUM_RECORDS)
                        .build();
        //PartiQL on DynamoDB Doesn't allow a dry run; therefore, we look "Peek" over the first few records
        ExecuteStatementResponse response = ddbClient.executeStatement(executeStatementRequest);
        SchemaBuilder schemaBuilder = DDBTableUtils.buildSchemaFromItems(response.items());

        return new GetTableResponse(request.getCatalogName(), request.getTableName(), schemaBuilder.build(), Collections.emptySet());
    }

    /**
     * Fetches a table's schema from Glue DataCatalog if present and not disabled, otherwise falls
     * back to doing a small table scan derives a schema from that.
     *
     * @see GlueMetadataHandler
     */
    @Override
    public GetTableResponse doGetTable(BlockAllocator allocator, GetTableRequest request)
            throws Exception
    {
        if (glueClient != null) {
            try {
                // does not validate that the table is actually a DDB table
                return super.doGetTable(allocator, request);
            }
            catch (RuntimeException e) {
                logger.warn("doGetTable: Unable to retrieve table {} from AWSGlue in database/schema {}. " +
                                "Falling back to schema inference. If inferred schema is incorrect, create " +
                                "a matching table in Glue to define schema (see README)",
                        request.getTableName().getTableName(), request.getTableName().getSchemaName(), e);
            }
        }

        // ignore database/schema name since there are no databases/schemas in DDB
        Schema schema = tableResolver.getTableSchema(request.getTableName().getTableName());
        return new GetTableResponse(request.getCatalogName(), request.getTableName(), schema);
    }

    /**
     * Generates a partition schema with metadata derived from available predicates.  This metadata will be
     * copied to splits in the #doGetSplits call.  At this point it is determined whether we can partition
     * by hash key or fall back to a full table scan.
     *
     * @see GlueMetadataHandler
     */
    @Override
    public void enhancePartitionSchema(SchemaBuilder partitionSchemaBuilder, GetTableLayoutRequest request)
    {
        if (request.getTableName().getQualifiedTableName().equalsIgnoreCase(queryPassthrough.getFunctionSignature())) {
            //Query passthrough does not support partition
            return;
        }
        // use the source table name from the schema if available (in case Glue table name != actual table name)
        String tableName = getSourceTableName(request.getSchema());
        if (tableName == null) {
            tableName = request.getTableName().getTableName();
        }
        DynamoDBTable table = null;
        try {
            table = tableResolver.getTableMetadata(tableName);
        }
        catch (TimeoutException e) {
            throw new RuntimeException(e);
        }
        // add table name so we don't have to do case insensitive resolution again
        partitionSchemaBuilder.addMetadata(TABLE_METADATA, table.getName());
        Map<String, ValueSet> summary = request.getConstraints().getSummary();
        List<String> requestedCols = request.getSchema().getFields().stream().map(Field::getName).collect(Collectors.toList());
        DynamoDBIndex index = DDBPredicateUtils.getBestIndexForPredicates(table, requestedCols, summary);
        logger.info("using index: {}", index.getName());
        String hashKeyName = index.getHashKey();
        ValueSet hashKeyValueSet = summary.get(hashKeyName);
        List<Object> hashKeyValues = (hashKeyValueSet != null) ? DDBPredicateUtils.getHashKeyAttributeValues(hashKeyValueSet) : Collections.emptyList();

        DDBRecordMetadata recordMetadata = new DDBRecordMetadata(request.getSchema());

        Set<String> columnsToIgnore = new HashSet<>();
        List<AttributeValue> valueAccumulator = new ArrayList<>();
        IncrementingValueNameProducer valueNameProducer = new IncrementingValueNameProducer();
        if (!hashKeyValues.isEmpty()) {
            // can "partition" on hash key
            partitionSchemaBuilder.addField(hashKeyName, hashKeyValueSet.getType());
            partitionSchemaBuilder.addMetadata(HASH_KEY_NAME_METADATA, hashKeyName);
            columnsToIgnore.add(hashKeyName);
            partitionSchemaBuilder.addMetadata(PARTITION_TYPE_METADATA, QUERY_PARTITION_TYPE);
            if (!table.getName().equals(index.getName())) {
                partitionSchemaBuilder.addMetadata(INDEX_METADATA, index.getName());
            }

            // add range key filter if there is one
            Optional<String> rangeKey = index.getRangeKey();
            if (rangeKey.isPresent()) {
                String rangeKeyName = rangeKey.get();
                if (summary.containsKey(rangeKeyName)) {
                    String rangeKeyFilter = DDBPredicateUtils.generateSingleColumnFilter(rangeKeyName, summary.get(rangeKeyName), valueAccumulator, valueNameProducer, recordMetadata, true);
                    partitionSchemaBuilder.addMetadata(RANGE_KEY_NAME_METADATA, rangeKeyName);
                    partitionSchemaBuilder.addMetadata(RANGE_KEY_FILTER_METADATA, rangeKeyFilter);
                    columnsToIgnore.add(rangeKeyName);
                }
            }
        }
        else {
            // always fall back to a scan
            partitionSchemaBuilder.addField(SEGMENT_COUNT_METADATA, Types.MinorType.INT.getType());
            partitionSchemaBuilder.addMetadata(PARTITION_TYPE_METADATA, SCAN_PARTITION_TYPE);
        }

        // We will exclude the columns with custom types from filter clause when querying/scanning DDB
        // As those types are not natively supported by DDB or Glue
        // So we have to filter the results after the query/scan result is returned
        columnsToIgnore.addAll(recordMetadata.getNonComparableColumns());

        precomputeAdditionalMetadata(columnsToIgnore, summary, valueAccumulator, valueNameProducer, partitionSchemaBuilder, recordMetadata);
    }

    /**
     * Generates hash key partitions if possible or generates a single partition with the heuristically
     * determined optimal scan segment count specified inside of it
     *
     * @see GlueMetadataHandler
     */
    @Override
    public void getPartitions(BlockWriter blockWriter, GetTableLayoutRequest request, QueryStatusChecker queryStatusChecker)
            throws Exception
    {
        // TODO consider caching this repeated work in #enhancePartitionSchema
        // use the source table name from the schema if available (in case Glue table name != actual table name)
        String tableName = getSourceTableName(request.getSchema());
        if (tableName == null) {
            tableName = request.getTableName().getTableName();
        }
        DynamoDBTable table = tableResolver.getTableMetadata(tableName);
        Map<String, ValueSet> summary = request.getConstraints().getSummary();
        List<String> requestedCols = request.getSchema().getFields().stream().map(Field::getName).collect(Collectors.toList());
        DynamoDBIndex index = DDBPredicateUtils.getBestIndexForPredicates(table, requestedCols, summary);
        logger.info("using index: {}", index.getName());
        String hashKeyName = index.getHashKey();
        ValueSet hashKeyValueSet = summary.get(hashKeyName);
        List<Object> hashKeyValues = (hashKeyValueSet != null) ? DDBPredicateUtils.getHashKeyAttributeValues(hashKeyValueSet) : Collections.emptyList();

        if (!hashKeyValues.isEmpty()) {
            for (Object hashKeyValue : hashKeyValues) {
                blockWriter.writeRows((Block block, int rowNum) -> {
                    block.setValue(hashKeyName, rowNum, hashKeyValue);
                    //we added 1 partition per hashkey value
                    return 1;
                });
            }
        }
        else {
            // always fall back to a scan, need to return at least one partition so stick the segment count in it
            int segmentCount = DDBTableUtils.getNumSegments(table.getProvisionedReadCapacity(), table.getApproxTableSizeInBytes());
            blockWriter.writeRows((Block block, int rowNum) -> {
                block.setValue(SEGMENT_COUNT_METADATA, rowNum, segmentCount);
                return 1;
            });
        }
    }

    /*
    Injects additional metadata into the partition schema like a non-key filter expression for additional DDB-side filtering
     */
    private void precomputeAdditionalMetadata(Set<String> columnsToIgnore, Map<String, ValueSet> predicates, List<AttributeValue> accumulator,
                                              IncrementingValueNameProducer valueNameProducer, SchemaBuilder partitionsSchemaBuilder, DDBRecordMetadata recordMetadata)
    {
        // precompute non-key filter
        String filterExpression = DDBPredicateUtils.generateFilterExpression(columnsToIgnore, predicates, accumulator, valueNameProducer, recordMetadata);
        if (filterExpression != null) {
            partitionsSchemaBuilder.addMetadata(NON_KEY_FILTER_METADATA, filterExpression);
        }

        if (!accumulator.isEmpty()) {
            // add in mappings for aliased columns and value placeholders
            Map<String, String> aliasedColumns = new HashMap<>();
            for (String column : predicates.keySet()) {
                aliasedColumns.put(DDBPredicateUtils.aliasColumn(column), column);
            }
            Map<String, AttributeValue> expressionValueMapping = new HashMap<>();
            // IncrementingValueNameProducer is repeatable for simplicity
            IncrementingValueNameProducer valueNameProducer2 = new IncrementingValueNameProducer();
            for (AttributeValue value : accumulator) {
                expressionValueMapping.put(valueNameProducer2.getNext(), value);
            }

            partitionsSchemaBuilder.addMetadata(EXPRESSION_NAMES_METADATA, Jackson.toJsonString(aliasedColumns));
            partitionsSchemaBuilder.addMetadata(EXPRESSION_VALUES_METADATA, EnhancedDocument.fromAttributeValueMap(expressionValueMapping).toJson());
        }
    }

    /**
     * Copies data from partitions and creates splits, serializing as necessary for later calls to RecordHandler#readWithContraint.
     * This API supports pagination.
     *
     * @see GlueMetadataHandler
     */
    @Override
    public GetSplitsResponse doGetSplits(BlockAllocator allocator, GetSplitsRequest request)
    {
        if (request.getConstraints().isQueryPassThrough()) {
            logger.info("QPT Split Requested");
            return setupQueryPassthroughSplit(request);
        }

        int partitionContd = decodeContinuationToken(request);
        Set<Split> splits = new HashSet<>();
        Block partitions = request.getPartitions();
        Map<String, String> partitionMetadata = partitions.getSchema().getCustomMetadata();
        String partitionType = partitionMetadata.get(PARTITION_TYPE_METADATA);
        if (partitionType == null) {
            throw new IllegalStateException(String.format("No metadata %s defined in Schema %s", PARTITION_TYPE_METADATA, partitions.getSchema()));
        }
        if (QUERY_PARTITION_TYPE.equals(partitionType)) {
            String hashKeyName = partitionMetadata.get(HASH_KEY_NAME_METADATA);
            FieldReader hashKeyValueReader = partitions.getFieldReader(hashKeyName);
            // one split per hash key value (since one DDB query can only take one hash key value)
            for (int curPartition = partitionContd; curPartition < partitions.getRowCount(); curPartition++) {
                hashKeyValueReader.setPosition(curPartition);

                //Every split must have a unique location if we wish to spill to avoid failures
                SpillLocation spillLocation = makeSpillLocation(request);

                // copy all partition metadata to the split
                Map<String, String> splitMetadata = new HashMap<>(partitionMetadata);

                Object hashKeyValue = DDBTypeUtils.convertArrowTypeIfNecessary(hashKeyName, hashKeyValueReader.readObject());
                splitMetadata.put(hashKeyName, DDBTypeUtils.attributeToJson(DDBTypeUtils.toAttributeValue(hashKeyValue), hashKeyName));

                splits.add(new Split(spillLocation, makeEncryptionKey(), splitMetadata));

                if (splits.size() == MAX_SPLITS_PER_REQUEST && curPartition != partitions.getRowCount() - 1) {
                    // We've reached max page size and this is not the last partition
                    // so send the page back
                    return new GetSplitsResponse(request.getCatalogName(),
                            splits,
                            encodeContinuationToken(curPartition));
                }
            }
            return new GetSplitsResponse(request.getCatalogName(), splits, null);
        }
        else if (SCAN_PARTITION_TYPE.equals(partitionType)) {
            FieldReader segmentCountReader = partitions.getFieldReader(SEGMENT_COUNT_METADATA);
            int segmentCount = segmentCountReader.readInteger();
            for (int curPartition = partitionContd; curPartition < segmentCount; curPartition++) {
                //Every split must have a unique location if we wish to spill to avoid failures
                SpillLocation spillLocation = makeSpillLocation(request);

                // copy all partition metadata to the split
                Map<String, String> splitMetadata = new HashMap<>(partitionMetadata);

                splitMetadata.put(SEGMENT_ID_PROPERTY, String.valueOf(curPartition));
                splitMetadata.put(SEGMENT_COUNT_METADATA, String.valueOf(segmentCount));

                splits.add(new Split(spillLocation, makeEncryptionKey(), splitMetadata));

                if (splits.size() == MAX_SPLITS_PER_REQUEST && curPartition != segmentCount - 1) {
                    // We've reached max page size and this is not the last partition
                    // so send the page back
                    return new GetSplitsResponse(request.getCatalogName(),
                            splits,
                            encodeContinuationToken(curPartition));
                }
            }
            return new GetSplitsResponse(request.getCatalogName(), splits, null);
        }
        else {
            throw new IllegalStateException("Unexpected partition type " + partitionType);
        }
    }

    /**
     * @see GlueMetadataHandler
     */
    @Override
    protected Field convertField(String name, String glueType)
    {
        return GlueFieldLexer.lex(name, glueType);
    }

    /*
    Used to handle paginated requests. Returns the partition number to resume with.
     */
    private int decodeContinuationToken(GetSplitsRequest request)
    {
        if (request.hasContinuationToken()) {
            return Integer.valueOf(request.getContinuationToken()) + 1;
        }

        //No continuation token present
        return 0;
    }

    /*
    Used to create pagination tokens by encoding the number of the next partition to process.
     */
    private String encodeContinuationToken(int partition)
    {
        return String.valueOf(partition);
    }

    /**
     * Helper function that provides a single partition for Query Pass-Through
     *
     */
    private GetSplitsResponse setupQueryPassthroughSplit(GetSplitsRequest request)
    {
        //Every split must have a unique location if we wish to spill to avoid failures
        SpillLocation spillLocation = makeSpillLocation(request);

        //Since this is QPT query we return a fixed split.
        Map<String, String> qptArguments = request.getConstraints().getQueryPassthroughArguments();
        return new GetSplitsResponse(request.getCatalogName(),
                Split.newBuilder(spillLocation, makeEncryptionKey())
                        .applyProperties(qptArguments)
                        .build());
    }
}<|MERGE_RESOLUTION|>--- conflicted
+++ resolved
@@ -56,10 +56,6 @@
 import com.amazonaws.athena.connectors.dynamodb.util.DDBTableUtils;
 import com.amazonaws.athena.connectors.dynamodb.util.DDBTypeUtils;
 import com.amazonaws.athena.connectors.dynamodb.util.IncrementingValueNameProducer;
-<<<<<<< HEAD
-import com.amazonaws.services.athena.AmazonAthena;
-=======
->>>>>>> 3f2a3301
 import com.amazonaws.util.json.Jackson;
 import com.google.common.annotations.VisibleForTesting;
 import com.google.common.collect.ImmutableMap;
@@ -164,11 +160,7 @@
     DynamoDBMetadataHandler(
             EncryptionKeyFactory keyFactory,
             SecretsManagerClient secretsManager,
-<<<<<<< HEAD
-            AmazonAthena athena,
-=======
             AthenaClient athena,
->>>>>>> 3f2a3301
             String spillBucket,
             String spillPrefix,
             DynamoDbClient ddbClient,
