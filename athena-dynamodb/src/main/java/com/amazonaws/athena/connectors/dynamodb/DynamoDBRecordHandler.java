--- conflicted
+++ resolved
@@ -128,11 +128,7 @@
     }
 
     @VisibleForTesting
-<<<<<<< HEAD
-    DynamoDBRecordHandler(DynamoDbClient ddbClient, AmazonS3 amazonS3, SecretsManagerClient secretsManager, AmazonAthena athena, String sourceType, java.util.Map<String, String> configOptions)
-=======
     DynamoDBRecordHandler(DynamoDbClient ddbClient, AmazonS3 amazonS3, SecretsManagerClient secretsManager, AthenaClient athena, String sourceType, java.util.Map<String, String> configOptions)
->>>>>>> 3f2a3301
     {
         super(amazonS3, secretsManager, athena, sourceType, configOptions);
         this.ddbClient = ddbClient;
