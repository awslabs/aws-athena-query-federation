--- conflicted
+++ resolved
@@ -9,66 +9,6 @@
     <artifactId>athena-jdbc</artifactId>
     <version>2022.47.1</version>
     <dependencies>
-        <dependency>
-<<<<<<< HEAD
-            <groupId>software.amazon.jsii</groupId>
-            <artifactId>jsii-runtime</artifactId>
-            <version>${jsii.version}</version>
-=======
-            <groupId>com.amazonaws</groupId>
-            <artifactId>jmespath-java</artifactId>
-            <version>${aws-sdk.version}</version>
-            <exclusions>
-                <exclusion>
-                    <groupId>com.fasterxml.jackson.datatype</groupId>
-                    <artifactId>jackson-datatype-jsr310</artifactId>
-                </exclusion>
-                <exclusion>
-                    <groupId>com.fasterxml.jackson.dataformat</groupId>
-                    <artifactId>jackson-dataformat-cbor</artifactId>
-                </exclusion>
-                <exclusion>
-                    <groupId>com.fasterxml.jackson.core</groupId>
-                    <artifactId>jackson-core</artifactId>
-                </exclusion>
-                <exclusion>
-                    <groupId>com.fasterxml.jackson.core</groupId>
-                    <artifactId>jackson-databind</artifactId>
-                </exclusion>
-                <exclusion>
-                    <groupId>com.fasterxml.jackson.core</groupId>
-                    <artifactId>jackson-annotations</artifactId>
-                </exclusion>
-            </exclusions>
-        </dependency>
-        <dependency>
-            <groupId>com.amazonaws</groupId>
-            <artifactId>aws-java-sdk-core</artifactId>
-            <version>${aws-sdk.version}</version>
->>>>>>> aefeaaaa
-            <exclusions>
-                <exclusion>
-                    <groupId>com.fasterxml.jackson.datatype</groupId>
-                    <artifactId>jackson-datatype-jsr310</artifactId>
-                </exclusion>
-                <exclusion>
-                    <groupId>com.fasterxml.jackson.dataformat</groupId>
-                    <artifactId>jackson-dataformat-cbor</artifactId>
-                </exclusion>
-                <exclusion>
-                    <groupId>com.fasterxml.jackson.core</groupId>
-                    <artifactId>jackson-core</artifactId>
-                </exclusion>
-                <exclusion>
-                    <groupId>com.fasterxml.jackson.core</groupId>
-                    <artifactId>jackson-databind</artifactId>
-                </exclusion>
-                <exclusion>
-                    <groupId>com.fasterxml.jackson.core</groupId>
-                    <artifactId>jackson-annotations</artifactId>
-                </exclusion>
-            </exclusions>
-        </dependency>
         <dependency>
             <groupId>com.amazonaws</groupId>
             <artifactId>aws-athena-federation-sdk</artifactId>
