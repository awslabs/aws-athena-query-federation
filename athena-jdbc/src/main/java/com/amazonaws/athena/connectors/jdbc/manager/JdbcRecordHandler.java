/*-
 * #%L
 * athena-jdbc
 * %%
 * Copyright (C) 2019 Amazon Web Services
 * %%
 * Licensed under the Apache License, Version 2.0 (the "License");
 * you may not use this file except in compliance with the License.
 * You may obtain a copy of the License at
 *
 *      http://www.apache.org/licenses/LICENSE-2.0
 *
 * Unless required by applicable law or agreed to in writing, software
 * distributed under the License is distributed on an "AS IS" BASIS,
 * WITHOUT WARRANTIES OR CONDITIONS OF ANY KIND, either express or implied.
 * See the License for the specific language governing permissions and
 * limitations under the License.
 * #L%
 */
package com.amazonaws.athena.connectors.jdbc.manager;

import com.amazonaws.athena.connector.lambda.QueryStatusChecker;
import com.amazonaws.athena.connector.lambda.data.Block;
import com.amazonaws.athena.connector.lambda.data.BlockSpiller;
import com.amazonaws.athena.connector.lambda.data.BlockUtils;
import com.amazonaws.athena.connector.lambda.data.FieldResolver;
import com.amazonaws.athena.connector.lambda.data.writers.GeneratedRowWriter;
import com.amazonaws.athena.connector.lambda.data.writers.extractors.BigIntExtractor;
import com.amazonaws.athena.connector.lambda.data.writers.extractors.BitExtractor;
import com.amazonaws.athena.connector.lambda.data.writers.extractors.DateDayExtractor;
import com.amazonaws.athena.connector.lambda.data.writers.extractors.DateMilliExtractor;
import com.amazonaws.athena.connector.lambda.data.writers.extractors.DecimalExtractor;
import com.amazonaws.athena.connector.lambda.data.writers.extractors.Extractor;
import com.amazonaws.athena.connector.lambda.data.writers.extractors.Float4Extractor;
import com.amazonaws.athena.connector.lambda.data.writers.extractors.Float8Extractor;
import com.amazonaws.athena.connector.lambda.data.writers.extractors.IntExtractor;
import com.amazonaws.athena.connector.lambda.data.writers.extractors.SmallIntExtractor;
import com.amazonaws.athena.connector.lambda.data.writers.extractors.TinyIntExtractor;
import com.amazonaws.athena.connector.lambda.data.writers.extractors.VarBinaryExtractor;
import com.amazonaws.athena.connector.lambda.data.writers.extractors.VarCharExtractor;
import com.amazonaws.athena.connector.lambda.data.writers.fieldwriters.FieldWriter;
import com.amazonaws.athena.connector.lambda.data.writers.fieldwriters.FieldWriterFactory;
import com.amazonaws.athena.connector.lambda.data.writers.holders.NullableDecimalHolder;
import com.amazonaws.athena.connector.lambda.data.writers.holders.NullableVarBinaryHolder;
import com.amazonaws.athena.connector.lambda.data.writers.holders.NullableVarCharHolder;
import com.amazonaws.athena.connector.lambda.domain.Split;
import com.amazonaws.athena.connector.lambda.domain.TableName;
import com.amazonaws.athena.connector.lambda.domain.predicate.ConstraintProjector;
import com.amazonaws.athena.connector.lambda.domain.predicate.Constraints;
import com.amazonaws.athena.connector.lambda.handlers.RecordHandler;
import com.amazonaws.athena.connector.lambda.records.ReadRecordsRequest;
import com.amazonaws.athena.connectors.jdbc.connection.DatabaseConnectionConfig;
import com.amazonaws.athena.connectors.jdbc.connection.JdbcConnectionFactory;
import com.amazonaws.athena.connectors.jdbc.connection.JdbcCredentialProvider;
import com.amazonaws.athena.connectors.jdbc.connection.RdsSecretsCredentialProvider;
import com.amazonaws.athena.connectors.jdbc.qpt.JdbcQueryPassthrough;
import com.amazonaws.services.s3.AmazonS3;
import org.apache.arrow.util.VisibleForTesting;
import org.apache.arrow.vector.FieldVector;
import org.apache.arrow.vector.holders.NullableBigIntHolder;
import org.apache.arrow.vector.holders.NullableBitHolder;
import org.apache.arrow.vector.holders.NullableDateDayHolder;
import org.apache.arrow.vector.holders.NullableDateMilliHolder;
import org.apache.arrow.vector.holders.NullableFloat4Holder;
import org.apache.arrow.vector.holders.NullableFloat8Holder;
import org.apache.arrow.vector.holders.NullableIntHolder;
import org.apache.arrow.vector.holders.NullableSmallIntHolder;
import org.apache.arrow.vector.holders.NullableTinyIntHolder;
import org.apache.arrow.vector.types.Types;
import org.apache.arrow.vector.types.pojo.ArrowType;
import org.apache.arrow.vector.types.pojo.Field;
import org.apache.arrow.vector.types.pojo.Schema;
import org.apache.commons.lang3.StringUtils;
import org.apache.commons.lang3.Validate;
import org.slf4j.Logger;
import org.slf4j.LoggerFactory;
<<<<<<< HEAD
=======
import software.amazon.awssdk.services.athena.AthenaClient;
>>>>>>> 3f2a3301
import software.amazon.awssdk.services.secretsmanager.SecretsManagerClient;

import java.sql.Array;
import java.sql.Connection;
import java.sql.PreparedStatement;
import java.sql.ResultSet;
import java.sql.SQLException;
import java.util.ArrayList;
import java.util.Arrays;
import java.util.List;
import java.util.Map;
import java.util.concurrent.TimeUnit;

/**
 * Abstracts JDBC record handler and provides common reusable split records handling.
 */
public abstract class JdbcRecordHandler
        extends RecordHandler
{
    private static final Logger LOGGER = LoggerFactory.getLogger(JdbcRecordHandler.class);
    private final JdbcConnectionFactory jdbcConnectionFactory;
    private final DatabaseConnectionConfig databaseConnectionConfig;

    protected final JdbcQueryPassthrough queryPassthrough = new JdbcQueryPassthrough();

    /**
     * Used only by Multiplexing handler. All invocations will be delegated to respective database handler.
     */
    protected JdbcRecordHandler(String sourceType, java.util.Map<String, String> configOptions)
    {
        super(sourceType, configOptions);
        this.jdbcConnectionFactory = null;
        this.databaseConnectionConfig = null;
    }

    protected JdbcRecordHandler(
        AmazonS3 amazonS3,
        SecretsManagerClient secretsManager,
<<<<<<< HEAD
        AmazonAthena athena,
=======
        AthenaClient athena,
>>>>>>> 3f2a3301
        DatabaseConnectionConfig databaseConnectionConfig,
        JdbcConnectionFactory jdbcConnectionFactory,
        java.util.Map<String, String> configOptions)
    {
        super(amazonS3, secretsManager, athena, databaseConnectionConfig.getEngine(), configOptions);
        this.jdbcConnectionFactory = Validate.notNull(jdbcConnectionFactory, "jdbcConnectionFactory must not be null");
        this.databaseConnectionConfig = Validate.notNull(databaseConnectionConfig, "databaseConnectionConfig must not be null");
    }

    protected JdbcConnectionFactory getJdbcConnectionFactory()
    {
        return jdbcConnectionFactory;
    }

    protected JdbcCredentialProvider getCredentialProvider()
    {
        final String secretName = this.databaseConnectionConfig.getSecret();
        if (StringUtils.isNotBlank(secretName)) {
            return new RdsSecretsCredentialProvider(getSecret(secretName));
        }

        return null;
    }

    @Override
    public void readWithConstraint(BlockSpiller blockSpiller, ReadRecordsRequest readRecordsRequest, QueryStatusChecker queryStatusChecker)
            throws Exception
    {
        LOGGER.info("{}: Catalog: {}, table {}, splits {}", readRecordsRequest.getQueryId(), readRecordsRequest.getCatalogName(), readRecordsRequest.getTableName(),
                readRecordsRequest.getSplit().getProperties());
        try (Connection connection = this.jdbcConnectionFactory.getConnection(getCredentialProvider())) {
            connection.setAutoCommit(false); // For consistency. This is needed to be false to enable streaming for some database types.
            try (PreparedStatement preparedStatement = buildSplitSql(connection, readRecordsRequest.getCatalogName(), readRecordsRequest.getTableName(),
                    readRecordsRequest.getSchema(), readRecordsRequest.getConstraints(), readRecordsRequest.getSplit());
                    ResultSet resultSet = preparedStatement.executeQuery()) {
                Map<String, String> partitionValues = readRecordsRequest.getSplit().getProperties();

                GeneratedRowWriter.RowWriterBuilder rowWriterBuilder = GeneratedRowWriter.newBuilder(readRecordsRequest.getConstraints());
                for (Field next : readRecordsRequest.getSchema().getFields()) {
                    if (next.getType() instanceof ArrowType.List) {
                        rowWriterBuilder.withFieldWriterFactory(next.getName(), makeFactory(next));
                    }
                    else {
                        rowWriterBuilder.withExtractor(next.getName(), makeExtractor(next, resultSet, partitionValues));
                    }
                }

                GeneratedRowWriter rowWriter = rowWriterBuilder.build();
                int rowsReturnedFromDatabase = 0;
                while (resultSet.next()) {
                    if (!queryStatusChecker.isQueryRunning()) {
                        return;
                    }
                    blockSpiller.writeRows((Block block, int rowNum) -> rowWriter.writeRow(block, rowNum, resultSet) ? 1 : 0);
                    rowsReturnedFromDatabase++;
                }
                LOGGER.info("{} rows returned by database.", rowsReturnedFromDatabase);

                connection.commit();
            }
        }
    }

    /**
     * Create a field extractor for complex List type.
     * @param field Field's metadata information.
     * @return Extractor for the List type.
     */
    protected FieldWriterFactory makeFactory(Field field)
    {
        return (FieldVector vector, Extractor extractor, ConstraintProjector constraint) ->
                (FieldWriter) (Object context, int rowNum) ->
                {
                    Array arrayField = ((ResultSet) context).getArray(field.getName());
                    if (!((ResultSet) context).wasNull()) {
                        List<Object> fieldValue = new ArrayList<>(Arrays.asList((Object[]) arrayField.getArray()));
                        BlockUtils.setComplexValue(vector, rowNum, FieldResolver.DEFAULT, fieldValue);
                    }
                    return true;
                };
    }

    /**
     * Creates an Extractor for the given field. In this example the extractor just creates some random data.
     */
    @VisibleForTesting
    protected Extractor makeExtractor(Field field, ResultSet resultSet, Map<String, String> partitionValues)
    {
        Types.MinorType fieldType = Types.getMinorTypeForArrowType(field.getType());
        final String fieldName = field.getName();

        if (partitionValues.containsKey(fieldName)) {
            return (VarCharExtractor) (Object context, NullableVarCharHolder dst) ->
            {
                dst.isSet = 1;
                dst.value = partitionValues.get(fieldName);
            };
        }

        switch (fieldType) {
            case BIT:
                return (BitExtractor) (Object context, NullableBitHolder dst) ->
                {
                    boolean value = resultSet.getBoolean(fieldName);
                    dst.value = value ? 1 : 0;
                    dst.isSet = resultSet.wasNull() ? 0 : 1;
                };
            case TINYINT:
                return (TinyIntExtractor) (Object context, NullableTinyIntHolder dst) ->
                {
                    dst.value = resultSet.getByte(fieldName);
                    dst.isSet = resultSet.wasNull() ? 0 : 1;
                };
            case SMALLINT:
                return (SmallIntExtractor) (Object context, NullableSmallIntHolder dst) ->
                {
                    dst.value = resultSet.getShort(fieldName);
                    dst.isSet = resultSet.wasNull() ? 0 : 1;
                };
            case INT:
                return (IntExtractor) (Object context, NullableIntHolder dst) ->
                {
                    dst.value = resultSet.getInt(fieldName);
                    dst.isSet = resultSet.wasNull() ? 0 : 1;
                };
            case BIGINT:
                return (BigIntExtractor) (Object context, NullableBigIntHolder dst) ->
                {
                    dst.value = resultSet.getLong(fieldName);
                    dst.isSet = resultSet.wasNull() ? 0 : 1;
                };
            case FLOAT4:
                return (Float4Extractor) (Object context, NullableFloat4Holder dst) ->
                {
                    dst.value = resultSet.getFloat(fieldName);
                    dst.isSet = resultSet.wasNull() ? 0 : 1;
                };
            case FLOAT8:
                return (Float8Extractor) (Object context, NullableFloat8Holder dst) ->
                {
                    try {
                        dst.value = resultSet.getDouble(fieldName);
                    }
                    catch (java.sql.SQLException ex) {
                        // We need to use Double.parseDouble()
                        // replaceAll() use to strip commas "$25,000.00"
                        dst.value = Double.parseDouble(resultSet.getString(fieldName).replaceAll(",", "").replaceAll("\\$", ""));
                    }
                    dst.isSet = resultSet.wasNull() ? 0 : 1;
                };
            case DECIMAL:
                return (DecimalExtractor) (Object context, NullableDecimalHolder dst) ->
                {
                    dst.value = resultSet.getBigDecimal(fieldName);
                    dst.isSet = resultSet.wasNull() ? 0 : 1;
                };
            case DATEDAY:
                return (DateDayExtractor) (Object context, NullableDateDayHolder dst) ->
                {
                    if (resultSet.getDate(fieldName) != null) {
                        dst.value = (int) TimeUnit.MILLISECONDS.toDays(resultSet.getDate(fieldName).getTime());
                    }
                    dst.isSet = resultSet.wasNull() ? 0 : 1;
                };
            case DATEMILLI:
                return (DateMilliExtractor) (Object context, NullableDateMilliHolder dst) ->
                {
                    if (resultSet.getTimestamp(fieldName) != null) {
                        dst.value = resultSet.getTimestamp(fieldName).getTime();
                    }
                    dst.isSet = resultSet.wasNull() ? 0 : 1;
                };
            case VARCHAR:
                return (VarCharExtractor) (Object context, NullableVarCharHolder dst) ->
                {
                    if (null != resultSet.getString(fieldName)) {
                        dst.value = resultSet.getString(fieldName);
                    }
                    dst.isSet = resultSet.wasNull() ? 0 : 1;
                };
            case VARBINARY:
                return (VarBinaryExtractor) (Object context, NullableVarBinaryHolder dst) ->
                {
                    dst.value = resultSet.getBytes(fieldName);
                    dst.isSet = resultSet.wasNull() ? 0 : 1;
                };
            default:
                throw new RuntimeException("Unhandled type " + fieldType);
        }
    }

    /**
     * Builds split SQL string and returns prepared statement.
     *
     * @param jdbcConnection jdbc connection. See {@link Connection}
     * @param catalogName Athena provided catalog name.
     * @param tableName database table name.
     * @param schema table schema.
     * @param constraints constraints to push down to the database.
     * @param split table split.
     * @return prepared statement with sql. See {@link PreparedStatement}
     * @throws SQLException JDBC database exception.
     */
    public abstract PreparedStatement buildSplitSql(Connection jdbcConnection, String catalogName, TableName tableName, Schema schema, Constraints constraints, Split split)
            throws SQLException;

    public PreparedStatement buildQueryPassthroughSql(Connection jdbcConnection, Constraints constraints) throws SQLException
    {
        PreparedStatement preparedStatement;
        queryPassthrough.verify(constraints.getQueryPassthroughArguments());
        String clientPassQuery = constraints.getQueryPassthroughArguments().get(JdbcQueryPassthrough.QUERY);
        preparedStatement = jdbcConnection.prepareStatement(clientPassQuery);
        return preparedStatement;
    }
}<|MERGE_RESOLUTION|>--- conflicted
+++ resolved
@@ -74,10 +74,7 @@
 import org.apache.commons.lang3.Validate;
 import org.slf4j.Logger;
 import org.slf4j.LoggerFactory;
-<<<<<<< HEAD
-=======
 import software.amazon.awssdk.services.athena.AthenaClient;
->>>>>>> 3f2a3301
 import software.amazon.awssdk.services.secretsmanager.SecretsManagerClient;
 
 import java.sql.Array;
@@ -116,11 +113,7 @@
     protected JdbcRecordHandler(
         AmazonS3 amazonS3,
         SecretsManagerClient secretsManager,
-<<<<<<< HEAD
-        AmazonAthena athena,
-=======
         AthenaClient athena,
->>>>>>> 3f2a3301
         DatabaseConnectionConfig databaseConnectionConfig,
         JdbcConnectionFactory jdbcConnectionFactory,
         java.util.Map<String, String> configOptions)
