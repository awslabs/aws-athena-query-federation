--- conflicted
+++ resolved
@@ -33,30 +33,4 @@
      * @return JDBC connection. See {@link Connection}.
      */
     Connection getConnection(JdbcCredentialProvider jdbcCredentialProvider);
-<<<<<<< HEAD
-
-    /**
-     * Databases supported to create JDBC connection.
-     */
-    enum DatabaseEngine
-    {
-        MYSQL("mysql"),
-        POSTGRES("postgres"),
-        REDSHIFT("redshift"),
-        SAPHANA("sap");
-
-        private final String dbName;
-
-        DatabaseEngine(final String dbName)
-        {
-            this.dbName = dbName;
-        }
-
-        public String getDbName()
-        {
-            return this.dbName;
-        }
-    }
-=======
->>>>>>> 0d0a9729
 }