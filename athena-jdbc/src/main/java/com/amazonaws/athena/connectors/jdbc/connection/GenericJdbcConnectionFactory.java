--- conflicted
+++ resolved
@@ -46,34 +46,10 @@
 {
     private static final Logger LOGGER = LoggerFactory.getLogger(GenericJdbcConnectionFactory.class);
 
-<<<<<<< HEAD
-    private static final String MYSQL_DRIVER_CLASS = "com.mysql.cj.jdbc.Driver";
-    private static final int MYSQL_DEFAULT_PORT = 3306;
-
-    private static final String POSTGRESQL_DRIVER_CLASS = "org.postgresql.Driver";
-    private static final int POSTGRESQL_DEFAULT_PORT = 5432;
-
-    private static final String REDSHIFT_DRIVER_CLASS = "com.amazon.redshift.jdbc.Driver";
-    private static final int REDSHIFT_DEFAULT_PORT = 5439;
-
-    private static final String SAPHANA_DRIVER_CLASS = "com.sap.db.jdbc.Driver";
-    private static final int SAPHANA_DEFAULT_PORT = 30013;
-
-    private static final String SECRET_NAME_PATTERN_STRING = "(\\$\\{[a-zA-Z0-9:/_+=.@-]+})";
-    public static final Pattern SECRET_NAME_PATTERN = Pattern.compile(SECRET_NAME_PATTERN_STRING);
-
-    private static final ImmutableMap<DatabaseEngine, DatabaseConnectionInfo> CONNECTION_INFO = ImmutableMap.of(
-            DatabaseEngine.MYSQL, new DatabaseConnectionInfo(MYSQL_DRIVER_CLASS, MYSQL_DEFAULT_PORT),
-            DatabaseEngine.POSTGRES, new DatabaseConnectionInfo(POSTGRESQL_DRIVER_CLASS, POSTGRESQL_DEFAULT_PORT),
-            DatabaseEngine.REDSHIFT, new DatabaseConnectionInfo(REDSHIFT_DRIVER_CLASS, REDSHIFT_DEFAULT_PORT),
-            DatabaseEngine.SAPHANA, new DatabaseConnectionInfo(SAPHANA_DRIVER_CLASS, SAPHANA_DEFAULT_PORT));
-
-=======
     private static final String SECRET_NAME_PATTERN_STRING = "(\\$\\{[a-zA-Z0-9:/_+=.@-]+})";
     public static final Pattern SECRET_NAME_PATTERN = Pattern.compile(SECRET_NAME_PATTERN_STRING);
 
     private final DatabaseConnectionInfo databaseConnectionInfo;
->>>>>>> 0d0a9729
     private final DatabaseConnectionConfig databaseConnectionConfig;
     private final Properties jdbcProperties;
 
