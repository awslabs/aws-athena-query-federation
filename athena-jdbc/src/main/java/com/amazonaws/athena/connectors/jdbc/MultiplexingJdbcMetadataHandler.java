/*-
 * #%L
 * athena-jdbc
 * %%
 * Copyright (C) 2019 Amazon Web Services
 * %%
 * Licensed under the Apache License, Version 2.0 (the "License");
 * you may not use this file except in compliance with the License.
 * You may obtain a copy of the License at
 *
 *      http://www.apache.org/licenses/LICENSE-2.0
 *
 * Unless required by applicable law or agreed to in writing, software
 * distributed under the License is distributed on an "AS IS" BASIS,
 * WITHOUT WARRANTIES OR CONDITIONS OF ANY KIND, either express or implied.
 * See the License for the specific language governing permissions and
 * limitations under the License.
 * #L%
 */
package com.amazonaws.athena.connectors.jdbc;

import com.amazonaws.athena.connector.lambda.QueryStatusChecker;
import com.amazonaws.athena.connector.lambda.data.BlockAllocator;
import com.amazonaws.athena.connector.lambda.data.BlockWriter;
import com.amazonaws.athena.connector.lambda.metadata.GetDataSourceCapabilitiesRequest;
import com.amazonaws.athena.connector.lambda.metadata.GetDataSourceCapabilitiesResponse;
import com.amazonaws.athena.connector.lambda.metadata.GetSplitsRequest;
import com.amazonaws.athena.connector.lambda.metadata.GetSplitsResponse;
import com.amazonaws.athena.connector.lambda.metadata.GetTableLayoutRequest;
import com.amazonaws.athena.connector.lambda.metadata.GetTableLayoutResponse;
import com.amazonaws.athena.connector.lambda.metadata.GetTableRequest;
import com.amazonaws.athena.connector.lambda.metadata.GetTableResponse;
import com.amazonaws.athena.connector.lambda.metadata.ListSchemasRequest;
import com.amazonaws.athena.connector.lambda.metadata.ListSchemasResponse;
import com.amazonaws.athena.connector.lambda.metadata.ListTablesRequest;
import com.amazonaws.athena.connector.lambda.metadata.ListTablesResponse;
import com.amazonaws.athena.connectors.jdbc.connection.DatabaseConnectionConfig;
import com.amazonaws.athena.connectors.jdbc.connection.JdbcConnectionFactory;
import com.amazonaws.athena.connectors.jdbc.manager.JDBCUtil;
import com.amazonaws.athena.connectors.jdbc.manager.JdbcMetadataHandler;
import com.amazonaws.athena.connectors.jdbc.manager.JdbcMetadataHandlerFactory;
<<<<<<< HEAD
import com.amazonaws.services.athena.AmazonAthena;
import org.apache.arrow.vector.types.pojo.Schema;
import org.apache.commons.lang3.Validate;
=======
import org.apache.arrow.vector.types.pojo.Schema;
import org.apache.commons.lang3.Validate;
import software.amazon.awssdk.services.athena.AthenaClient;
>>>>>>> 3f2a3301
import software.amazon.awssdk.services.secretsmanager.SecretsManagerClient;

import java.util.Map;

/**
 * Metadata handler multiplexer that supports multiple engines e.g. MySQL, PostGreSql and Redshift in same Lambda.
 *
 * Uses catalog name and associations to database types to route operations.
 */
public class MultiplexingJdbcMetadataHandler
        extends JdbcMetadataHandler
{
    private static final int MAX_CATALOGS_TO_MULTIPLEX = 100;
    protected Map<String, JdbcMetadataHandler> metadataHandlerMap;

    static final String CATALOG_NOT_REGISTERED_ERROR_TEMPLATE = "Catalog is not supported in multiplexer. After registering the catalog in Athena, must set " +
            "'%s_connection_string' environment variable in Lambda. See JDBC connector README for further details.";

    /**
     * @param metadataHandlerMap catalog -> JdbcMetadataHandler
     */
    protected MultiplexingJdbcMetadataHandler(
        SecretsManagerClient secretsManager,
<<<<<<< HEAD
        AmazonAthena athena,
=======
        AthenaClient athena,
>>>>>>> 3f2a3301
        JdbcConnectionFactory jdbcConnectionFactory,
        Map<String, JdbcMetadataHandler> metadataHandlerMap,
        DatabaseConnectionConfig databaseConnectionConfig,
        java.util.Map<String, String> configOptions)
    {
        super(databaseConnectionConfig, secretsManager, athena, jdbcConnectionFactory, configOptions);
        this.metadataHandlerMap = Validate.notEmpty(metadataHandlerMap, "metadataHandlerMap must not be empty");

        if (this.metadataHandlerMap.size() > MAX_CATALOGS_TO_MULTIPLEX) {
            throw new RuntimeException("Max 100 catalogs supported in multiplexer.");
        }
    }

    /**
     * Initializes mux routing map. Creates a reverse index of Athena catalogs supported by a database instance. Max 100 catalogs supported currently.
     */
    protected MultiplexingJdbcMetadataHandler(JdbcMetadataHandlerFactory jdbcMetadataHandlerFactory, java.util.Map<String, String> configOptions)
    {
        super(jdbcMetadataHandlerFactory.getEngine(), configOptions);
        this.metadataHandlerMap = Validate.notEmpty(JDBCUtil.createJdbcMetadataHandlerMap(configOptions, jdbcMetadataHandlerFactory), "Could not find any delegatee.");
    }

    private void validateMultiplexer(final String catalogName)
    {
        if (this.metadataHandlerMap.get(catalogName) == null) {
            throw new RuntimeException(String.format(CATALOG_NOT_REGISTERED_ERROR_TEMPLATE, catalogName));
        }
    }

    @Override
    public Schema getPartitionSchema(final String catalogName)
    {
        validateMultiplexer(catalogName);
        return this.metadataHandlerMap.get(catalogName).getPartitionSchema(catalogName);
    }

    @Override
    public ListSchemasResponse doListSchemaNames(BlockAllocator blockAllocator, ListSchemasRequest listSchemasRequest)
            throws Exception
    {
        validateMultiplexer(listSchemasRequest.getCatalogName());
        return this.metadataHandlerMap.get(listSchemasRequest.getCatalogName()).doListSchemaNames(blockAllocator, listSchemasRequest);
    }

    @Override
    public ListTablesResponse doListTables(BlockAllocator blockAllocator, ListTablesRequest listTablesRequest)
            throws Exception
    {
        validateMultiplexer(listTablesRequest.getCatalogName());
        return this.metadataHandlerMap.get(listTablesRequest.getCatalogName()).doListTables(blockAllocator, listTablesRequest);
    }

    @Override
    public GetTableResponse doGetTable(BlockAllocator blockAllocator, GetTableRequest getTableRequest)
            throws Exception
    {
        validateMultiplexer(getTableRequest.getCatalogName());
        return this.metadataHandlerMap.get(getTableRequest.getCatalogName()).doGetTable(blockAllocator, getTableRequest);
    }

    @Override
    public GetTableResponse doGetQueryPassthroughSchema(final BlockAllocator blockAllocator, final GetTableRequest getTableRequest)
          throws Exception
    {
      validateMultiplexer(getTableRequest.getCatalogName());
      return this.metadataHandlerMap.get(getTableRequest.getCatalogName()).doGetQueryPassthroughSchema(blockAllocator, getTableRequest);
    }

    @Override
    public void getPartitions(final BlockWriter blockWriter, final GetTableLayoutRequest getTableLayoutRequest, QueryStatusChecker queryStatusChecker)
            throws Exception
    {
        validateMultiplexer(getTableLayoutRequest.getCatalogName());
        this.metadataHandlerMap.get(getTableLayoutRequest.getCatalogName()).getPartitions(blockWriter, getTableLayoutRequest, queryStatusChecker);
    }

    @Override
    public GetTableLayoutResponse doGetTableLayout(BlockAllocator blockAllocator, GetTableLayoutRequest getTableLayoutRequest)
            throws Exception
    {
        validateMultiplexer(getTableLayoutRequest.getCatalogName());
        return this.metadataHandlerMap.get(getTableLayoutRequest.getCatalogName()).doGetTableLayout(blockAllocator, getTableLayoutRequest);
    }

    @Override
    public GetSplitsResponse doGetSplits(
            final BlockAllocator blockAllocator, final GetSplitsRequest getSplitsRequest)
    {
        validateMultiplexer(getSplitsRequest.getCatalogName());
        return this.metadataHandlerMap.get(getSplitsRequest.getCatalogName()).doGetSplits(blockAllocator, getSplitsRequest);
    }

    @Override
    public GetDataSourceCapabilitiesResponse doGetDataSourceCapabilities(BlockAllocator allocator, GetDataSourceCapabilitiesRequest request)
    {
        validateMultiplexer(request.getCatalogName());
        return this.metadataHandlerMap.get(request.getCatalogName()).doGetDataSourceCapabilities(allocator, request);
    }
}<|MERGE_RESOLUTION|>--- conflicted
+++ resolved
@@ -39,15 +39,9 @@
 import com.amazonaws.athena.connectors.jdbc.manager.JDBCUtil;
 import com.amazonaws.athena.connectors.jdbc.manager.JdbcMetadataHandler;
 import com.amazonaws.athena.connectors.jdbc.manager.JdbcMetadataHandlerFactory;
-<<<<<<< HEAD
-import com.amazonaws.services.athena.AmazonAthena;
-import org.apache.arrow.vector.types.pojo.Schema;
-import org.apache.commons.lang3.Validate;
-=======
 import org.apache.arrow.vector.types.pojo.Schema;
 import org.apache.commons.lang3.Validate;
 import software.amazon.awssdk.services.athena.AthenaClient;
->>>>>>> 3f2a3301
 import software.amazon.awssdk.services.secretsmanager.SecretsManagerClient;
 
 import java.util.Map;
@@ -71,11 +65,7 @@
      */
     protected MultiplexingJdbcMetadataHandler(
         SecretsManagerClient secretsManager,
-<<<<<<< HEAD
-        AmazonAthena athena,
-=======
         AthenaClient athena,
->>>>>>> 3f2a3301
         JdbcConnectionFactory jdbcConnectionFactory,
         Map<String, JdbcMetadataHandler> metadataHandlerMap,
         DatabaseConnectionConfig databaseConnectionConfig,
