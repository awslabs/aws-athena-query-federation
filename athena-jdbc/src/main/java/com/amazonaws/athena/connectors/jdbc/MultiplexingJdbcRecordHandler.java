--- conflicted
+++ resolved
@@ -34,10 +34,7 @@
 import com.google.common.annotations.VisibleForTesting;
 import org.apache.arrow.vector.types.pojo.Schema;
 import org.apache.commons.lang3.Validate;
-<<<<<<< HEAD
-=======
 import software.amazon.awssdk.services.athena.AthenaClient;
->>>>>>> 3f2a3301
 import software.amazon.awssdk.services.secretsmanager.SecretsManagerClient;
 
 import java.sql.Connection;
@@ -66,11 +63,7 @@
     protected MultiplexingJdbcRecordHandler(
         AmazonS3 amazonS3,
         SecretsManagerClient secretsManager,
-<<<<<<< HEAD
-        AmazonAthena athena,
-=======
         AthenaClient athena,
->>>>>>> 3f2a3301
         JdbcConnectionFactory jdbcConnectionFactory,
         DatabaseConnectionConfig databaseConnectionConfig,
         Map<String, JdbcRecordHandler> recordHandlerMap,
