/*-
 * #%L
 * athena-jdbc
 * %%
 * Copyright (C) 2019 Amazon Web Services
 * %%
 * Licensed under the Apache License, Version 2.0 (the "License");
 * you may not use this file except in compliance with the License.
 * You may obtain a copy of the License at
 *
 *      http://www.apache.org/licenses/LICENSE-2.0
 *
 * Unless required by applicable law or agreed to in writing, software
 * distributed under the License is distributed on an "AS IS" BASIS,
 * WITHOUT WARRANTIES OR CONDITIONS OF ANY KIND, either express or implied.
 * See the License for the specific language governing permissions and
 * limitations under the License.
 * #L%
 */
package com.amazonaws.athena.connectors.jdbc;

import com.amazonaws.athena.connector.lambda.QueryStatusChecker;
import com.amazonaws.athena.connector.lambda.data.BlockSpiller;
import com.amazonaws.athena.connector.lambda.domain.Split;
import com.amazonaws.athena.connector.lambda.domain.TableName;
import com.amazonaws.athena.connector.lambda.domain.predicate.Constraints;
import com.amazonaws.athena.connector.lambda.records.ReadRecordsRequest;
import com.amazonaws.athena.connectors.jdbc.connection.DatabaseConnectionConfig;
import com.amazonaws.athena.connectors.jdbc.connection.JdbcConnectionFactory;
import com.amazonaws.athena.connectors.jdbc.manager.JDBCUtil;
import com.amazonaws.athena.connectors.jdbc.manager.JdbcRecordHandler;
import com.amazonaws.athena.connectors.jdbc.manager.JdbcRecordHandlerFactory;
<<<<<<< HEAD
import com.amazonaws.services.athena.AmazonAthena;
import com.google.common.annotations.VisibleForTesting;
import org.apache.arrow.vector.types.pojo.Schema;
import org.apache.commons.lang3.Validate;
import software.amazon.awssdk.services.s3.S3Client;
=======
import com.amazonaws.services.s3.AmazonS3;
import com.google.common.annotations.VisibleForTesting;
import org.apache.arrow.vector.types.pojo.Schema;
import org.apache.commons.lang3.Validate;
import software.amazon.awssdk.services.athena.AthenaClient;
>>>>>>> a60ed614
import software.amazon.awssdk.services.secretsmanager.SecretsManagerClient;

import java.sql.Connection;
import java.sql.PreparedStatement;
import java.sql.SQLException;
import java.util.Map;

/**
 * Record handler multiplexer that supports multiple engines e.g. MySQL, PostGreSql and Redshift in same Lambda.
 *
 * Uses catalog name and associations to database types to route operations.
 */
public class MultiplexingJdbcRecordHandler
        extends JdbcRecordHandler
{
    private static final int MAX_CATALOGS_TO_MULTIPLEX = 100;
    private final Map<String, JdbcRecordHandler> recordHandlerMap;

    public MultiplexingJdbcRecordHandler(JdbcRecordHandlerFactory jdbcRecordHandlerFactory, java.util.Map<String, String> configOptions)
    {
        super(jdbcRecordHandlerFactory.getEngine(), configOptions);
        this.recordHandlerMap = Validate.notEmpty(JDBCUtil.createJdbcRecordHandlerMap(configOptions, jdbcRecordHandlerFactory), "Could not find any delegatee.");
    }

    @VisibleForTesting
    protected MultiplexingJdbcRecordHandler(
<<<<<<< HEAD
        S3Client amazonS3,
        SecretsManagerClient secretsManager,
        AmazonAthena athena,
=======
        AmazonS3 amazonS3,
        SecretsManagerClient secretsManager,
        AthenaClient athena,
>>>>>>> a60ed614
        JdbcConnectionFactory jdbcConnectionFactory,
        DatabaseConnectionConfig databaseConnectionConfig,
        Map<String, JdbcRecordHandler> recordHandlerMap,
        java.util.Map<String, String> configOptions)
    {
        super(amazonS3, secretsManager, athena, databaseConnectionConfig, jdbcConnectionFactory, configOptions);
        this.recordHandlerMap = Validate.notEmpty(recordHandlerMap, "recordHandlerMap must not be empty");

        if (this.recordHandlerMap.size() > MAX_CATALOGS_TO_MULTIPLEX) {
            throw new RuntimeException("Max 100 catalogs supported in multiplexer.");
        }
    }

    private void validateMultiplexer(final String catalogName)
    {
        if (this.recordHandlerMap.get(catalogName) == null) {
            throw new RuntimeException(String.format(MultiplexingJdbcMetadataHandler.CATALOG_NOT_REGISTERED_ERROR_TEMPLATE, catalogName));
        }
    }

    @Override
    public void readWithConstraint(
            final BlockSpiller blockSpiller,
            final ReadRecordsRequest readRecordsRequest, QueryStatusChecker queryStatusChecker)
            throws Exception
    {
        validateMultiplexer(readRecordsRequest.getCatalogName());
        this.recordHandlerMap.get(readRecordsRequest.getCatalogName()).readWithConstraint(blockSpiller, readRecordsRequest, queryStatusChecker);
    }

    @Override
    public PreparedStatement buildSplitSql(Connection jdbcConnection, String catalogName, TableName tableName, Schema schema, Constraints constraints, Split split)
            throws SQLException
    {
        return this.recordHandlerMap.get(catalogName).buildSplitSql(jdbcConnection, catalogName, tableName, schema, constraints, split);
    }
}<|MERGE_RESOLUTION|>--- conflicted
+++ resolved
@@ -30,19 +30,11 @@
 import com.amazonaws.athena.connectors.jdbc.manager.JDBCUtil;
 import com.amazonaws.athena.connectors.jdbc.manager.JdbcRecordHandler;
 import com.amazonaws.athena.connectors.jdbc.manager.JdbcRecordHandlerFactory;
-<<<<<<< HEAD
-import com.amazonaws.services.athena.AmazonAthena;
-import com.google.common.annotations.VisibleForTesting;
-import org.apache.arrow.vector.types.pojo.Schema;
-import org.apache.commons.lang3.Validate;
-import software.amazon.awssdk.services.s3.S3Client;
-=======
-import com.amazonaws.services.s3.AmazonS3;
 import com.google.common.annotations.VisibleForTesting;
 import org.apache.arrow.vector.types.pojo.Schema;
 import org.apache.commons.lang3.Validate;
 import software.amazon.awssdk.services.athena.AthenaClient;
->>>>>>> a60ed614
+import software.amazon.awssdk.services.s3.S3Client;
 import software.amazon.awssdk.services.secretsmanager.SecretsManagerClient;
 
 import java.sql.Connection;
@@ -69,15 +61,9 @@
 
     @VisibleForTesting
     protected MultiplexingJdbcRecordHandler(
-<<<<<<< HEAD
         S3Client amazonS3,
         SecretsManagerClient secretsManager,
-        AmazonAthena athena,
-=======
-        AmazonS3 amazonS3,
-        SecretsManagerClient secretsManager,
         AthenaClient athena,
->>>>>>> a60ed614
         JdbcConnectionFactory jdbcConnectionFactory,
         DatabaseConnectionConfig databaseConnectionConfig,
         Map<String, JdbcRecordHandler> recordHandlerMap,
