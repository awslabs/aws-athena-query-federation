--- conflicted
+++ resolved
@@ -56,14 +56,10 @@
     private static final String REDSHIFT_DRIVER_CLASS = "com.amazon.redshift.jdbc.Driver";
     private static final int REDSHIFT_DEFAULT_PORT = 5439;
 
-<<<<<<< HEAD
     private static final String SNOWFLAKE_DRIVER_CLASS = "net.snowflake.client.jdbc.SnowflakeDriver";
     private static final int SNOWFLAKE_DEFAULT_PORT = 443;
 
-    private static final String SECRET_NAME_PATTERN_STRING = "(\\$\\{[a-zA-Z0-9/_+=.@-]+})";
-=======
     private static final String SECRET_NAME_PATTERN_STRING = "(\\$\\{[a-zA-Z0-9:/_+=.@-]+})";
->>>>>>> e8916c21
     public static final Pattern SECRET_NAME_PATTERN = Pattern.compile(SECRET_NAME_PATTERN_STRING);
 
     private static final ImmutableMap<DatabaseEngine, DatabaseConnectionInfo> CONNECTION_INFO = ImmutableMap.of(
