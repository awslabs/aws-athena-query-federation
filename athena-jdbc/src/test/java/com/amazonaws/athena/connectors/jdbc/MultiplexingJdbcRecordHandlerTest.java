/*-
 * #%L
 * athena-jdbc
 * %%
 * Copyright (C) 2019 Amazon Web Services
 * %%
 * Licensed under the Apache License, Version 2.0 (the "License");
 * you may not use this file except in compliance with the License.
 * You may obtain a copy of the License at
 * 
 *      http://www.apache.org/licenses/LICENSE-2.0
 * 
 * Unless required by applicable law or agreed to in writing, software
 * distributed under the License is distributed on an "AS IS" BASIS,
 * WITHOUT WARRANTIES OR CONDITIONS OF ANY KIND, either express or implied.
 * See the License for the specific language governing permissions and
 * limitations under the License.
 * #L%
 */
package com.amazonaws.athena.connectors.jdbc;

import com.amazonaws.athena.connector.lambda.QueryStatusChecker;
import com.amazonaws.athena.connector.lambda.data.BlockSpiller;
import com.amazonaws.athena.connector.lambda.domain.Split;
import com.amazonaws.athena.connector.lambda.domain.TableName;
import com.amazonaws.athena.connector.lambda.domain.predicate.Constraints;
import com.amazonaws.athena.connector.lambda.records.ReadRecordsRequest;
import com.amazonaws.athena.connectors.jdbc.connection.DatabaseConnectionConfig;
import com.amazonaws.athena.connectors.jdbc.connection.JdbcConnectionFactory;
import com.amazonaws.athena.connectors.jdbc.manager.JdbcRecordHandler;
<<<<<<< HEAD
import com.amazonaws.services.athena.AmazonAthena;
=======
import com.amazonaws.services.s3.AmazonS3;
>>>>>>> a60ed614
import org.apache.arrow.vector.types.pojo.Schema;
import org.junit.Before;
import org.junit.Test;
import org.mockito.Mockito;
<<<<<<< HEAD
import software.amazon.awssdk.services.s3.S3Client;
=======
import software.amazon.awssdk.services.athena.AthenaClient;
>>>>>>> a60ed614
import software.amazon.awssdk.services.secretsmanager.SecretsManagerClient;

import java.sql.Connection;
import java.sql.SQLException;
import java.util.Collections;
import java.util.Map;

public class MultiplexingJdbcRecordHandlerTest
{
    private Map<String, JdbcRecordHandler> recordHandlerMap;
    private JdbcRecordHandler fakeJdbcRecordHandler;
    private JdbcRecordHandler jdbcRecordHandler;
<<<<<<< HEAD
    private S3Client amazonS3;
    private SecretsManagerClient secretsManager;
    private AmazonAthena athena;
=======
    private AmazonS3 amazonS3;
    private SecretsManagerClient secretsManager;
    private AthenaClient athena;
>>>>>>> a60ed614
    private QueryStatusChecker queryStatusChecker;
    private JdbcConnectionFactory jdbcConnectionFactory;

    @Before
    public void setup()
    {
        this.fakeJdbcRecordHandler = Mockito.mock(JdbcRecordHandler.class);
        this.recordHandlerMap = Collections.singletonMap("fakedatabase", this.fakeJdbcRecordHandler);
<<<<<<< HEAD
        this.amazonS3 = Mockito.mock(S3Client.class);
        this.secretsManager = Mockito.mock(SecretsManagerClient.class);
        this.athena = Mockito.mock(AmazonAthena.class);
=======
        this.amazonS3 = Mockito.mock(AmazonS3.class);
        this.secretsManager = Mockito.mock(SecretsManagerClient.class);
        this.athena = Mockito.mock(AthenaClient.class);
>>>>>>> a60ed614
        this.queryStatusChecker = Mockito.mock(QueryStatusChecker.class);
        this.jdbcConnectionFactory = Mockito.mock(JdbcConnectionFactory.class);
        DatabaseConnectionConfig databaseConnectionConfig = new DatabaseConnectionConfig("testCatalog", "fakedatabase",
                "fakedatabase://jdbc:fakedatabase://hostname/${testSecret}", "testSecret");
        this.jdbcRecordHandler = new MultiplexingJdbcRecordHandler(this.amazonS3, this.secretsManager, this.athena, this.jdbcConnectionFactory, databaseConnectionConfig, this.recordHandlerMap, com.google.common.collect.ImmutableMap.of());
    }

    @Test
    public void readWithConstraint()
            throws Exception
    {
        BlockSpiller blockSpiller = Mockito.mock(BlockSpiller.class);
        ReadRecordsRequest readRecordsRequest = Mockito.mock(ReadRecordsRequest.class);
        Mockito.when(readRecordsRequest.getCatalogName()).thenReturn("fakedatabase");
        this.jdbcRecordHandler.readWithConstraint(blockSpiller, readRecordsRequest, queryStatusChecker);
        Mockito.verify(this.fakeJdbcRecordHandler, Mockito.times(1)).readWithConstraint(Mockito.eq(blockSpiller), Mockito.eq(readRecordsRequest), Mockito.eq(queryStatusChecker));
    }

    @Test(expected = RuntimeException.class)
    public void readWithConstraintWithUnsupportedCatalog()
            throws Exception
    {
        BlockSpiller blockSpiller = Mockito.mock(BlockSpiller.class);
        ReadRecordsRequest readRecordsRequest = Mockito.mock(ReadRecordsRequest.class);
        Mockito.when(readRecordsRequest.getCatalogName()).thenReturn("unsupportedCatalog");
        this.jdbcRecordHandler.readWithConstraint(blockSpiller, readRecordsRequest, queryStatusChecker);
    }

    @Test
    public void buildSplitSql()
            throws SQLException
    {
        ReadRecordsRequest readRecordsRequest = Mockito.mock(ReadRecordsRequest.class);
        Mockito.when(readRecordsRequest.getCatalogName()).thenReturn("fakedatabase");
        Connection jdbcConnection = Mockito.mock(Connection.class);
        TableName tableName = new TableName("testSchema", "tableName");
        Schema schema = Mockito.mock(Schema.class);
        Constraints constraints = Mockito.mock(Constraints.class);
        Split split = Mockito.mock(Split.class);
        this.jdbcRecordHandler.buildSplitSql(jdbcConnection, "fakedatabase", tableName, schema, constraints, split);
        Mockito.verify(this.fakeJdbcRecordHandler, Mockito.times(1)).buildSplitSql(Mockito.eq(jdbcConnection), Mockito.eq("fakedatabase"), Mockito.eq(tableName), Mockito.eq(schema), Mockito.eq(constraints), Mockito.eq(split));
    }
}<|MERGE_RESOLUTION|>--- conflicted
+++ resolved
@@ -28,20 +28,12 @@
 import com.amazonaws.athena.connectors.jdbc.connection.DatabaseConnectionConfig;
 import com.amazonaws.athena.connectors.jdbc.connection.JdbcConnectionFactory;
 import com.amazonaws.athena.connectors.jdbc.manager.JdbcRecordHandler;
-<<<<<<< HEAD
-import com.amazonaws.services.athena.AmazonAthena;
-=======
-import com.amazonaws.services.s3.AmazonS3;
->>>>>>> a60ed614
 import org.apache.arrow.vector.types.pojo.Schema;
 import org.junit.Before;
 import org.junit.Test;
 import org.mockito.Mockito;
-<<<<<<< HEAD
+import software.amazon.awssdk.services.athena.AthenaClient;
 import software.amazon.awssdk.services.s3.S3Client;
-=======
-import software.amazon.awssdk.services.athena.AthenaClient;
->>>>>>> a60ed614
 import software.amazon.awssdk.services.secretsmanager.SecretsManagerClient;
 
 import java.sql.Connection;
@@ -54,15 +46,9 @@
     private Map<String, JdbcRecordHandler> recordHandlerMap;
     private JdbcRecordHandler fakeJdbcRecordHandler;
     private JdbcRecordHandler jdbcRecordHandler;
-<<<<<<< HEAD
     private S3Client amazonS3;
     private SecretsManagerClient secretsManager;
-    private AmazonAthena athena;
-=======
-    private AmazonS3 amazonS3;
-    private SecretsManagerClient secretsManager;
     private AthenaClient athena;
->>>>>>> a60ed614
     private QueryStatusChecker queryStatusChecker;
     private JdbcConnectionFactory jdbcConnectionFactory;
 
@@ -71,15 +57,9 @@
     {
         this.fakeJdbcRecordHandler = Mockito.mock(JdbcRecordHandler.class);
         this.recordHandlerMap = Collections.singletonMap("fakedatabase", this.fakeJdbcRecordHandler);
-<<<<<<< HEAD
         this.amazonS3 = Mockito.mock(S3Client.class);
         this.secretsManager = Mockito.mock(SecretsManagerClient.class);
-        this.athena = Mockito.mock(AmazonAthena.class);
-=======
-        this.amazonS3 = Mockito.mock(AmazonS3.class);
-        this.secretsManager = Mockito.mock(SecretsManagerClient.class);
         this.athena = Mockito.mock(AthenaClient.class);
->>>>>>> a60ed614
         this.queryStatusChecker = Mockito.mock(QueryStatusChecker.class);
         this.jdbcConnectionFactory = Mockito.mock(JdbcConnectionFactory.class);
         DatabaseConnectionConfig databaseConnectionConfig = new DatabaseConnectionConfig("testCatalog", "fakedatabase",
