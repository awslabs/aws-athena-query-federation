--- conflicted
+++ resolved
@@ -32,17 +32,10 @@
 import com.amazonaws.athena.connectors.jdbc.connection.DatabaseConnectionConfig;
 import com.amazonaws.athena.connectors.jdbc.connection.JdbcConnectionFactory;
 import com.amazonaws.athena.connectors.jdbc.manager.JdbcMetadataHandler;
-<<<<<<< HEAD
-import com.amazonaws.services.athena.AmazonAthena;
-import org.junit.Before;
-import org.junit.Test;
-import org.mockito.Mockito;
-=======
 import org.junit.Before;
 import org.junit.Test;
 import org.mockito.Mockito;
 import software.amazon.awssdk.services.athena.AthenaClient;
->>>>>>> a60ed614
 import software.amazon.awssdk.services.secretsmanager.SecretsManagerClient;
 
 import java.util.Collections;
@@ -57,11 +50,7 @@
     private JdbcMetadataHandler jdbcMetadataHandler;
     private BlockAllocator allocator;
     private SecretsManagerClient secretsManager;
-<<<<<<< HEAD
-    private AmazonAthena athena;
-=======
     private AthenaClient athena;
->>>>>>> a60ed614
     private QueryStatusChecker queryStatusChecker;
     private JdbcConnectionFactory jdbcConnectionFactory;
 
@@ -74,11 +63,7 @@
         this.fakeDatabaseHandler = Mockito.mock(JdbcMetadataHandler.class);
         this.metadataHandlerMap = Collections.singletonMap("fakedatabase", this.fakeDatabaseHandler);
         this.secretsManager = Mockito.mock(SecretsManagerClient.class);
-<<<<<<< HEAD
-        this.athena = Mockito.mock(AmazonAthena.class);
-=======
         this.athena = Mockito.mock(AthenaClient.class);
->>>>>>> a60ed614
         this.queryStatusChecker = Mockito.mock(QueryStatusChecker.class);
         this.jdbcConnectionFactory = Mockito.mock(JdbcConnectionFactory.class);
         DatabaseConnectionConfig databaseConnectionConfig = new DatabaseConnectionConfig("testCatalog", "fakedatabase",
