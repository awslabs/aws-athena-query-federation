--- conflicted
+++ resolved
@@ -90,15 +90,9 @@
         this.jdbcConnectionFactory = mock(JdbcConnectionFactory.class);
         this.connection = mock(Connection.class, Mockito.RETURNS_DEEP_STUBS);
         Mockito.when(connection.getCatalog()).thenReturn("testCatalog");
-<<<<<<< HEAD
         Mockito.when(this.jdbcConnectionFactory.getConnection(nullable(CredentialsProvider.class))).thenReturn(this.connection);
         this.secretsManager = Mockito.mock(SecretsManagerClient.class);
         this.athena = Mockito.mock(AthenaClient.class);
-=======
-        Mockito.when(this.jdbcConnectionFactory.getConnection(nullable(JdbcCredentialProvider.class))).thenReturn(this.connection);
-        this.secretsManager = mock(SecretsManagerClient.class);
-        this.athena = mock(AthenaClient.class);
->>>>>>> 8a8cb038
         Mockito.when(this.secretsManager.getSecretValue(Mockito.eq(GetSecretValueRequest.builder().secretId("testSecret").build()))).thenReturn(GetSecretValueResponse.builder().secretString("{\"username\": \"testUser\", \"password\": \"testPassword\"}").build());
         DatabaseConnectionConfig databaseConnectionConfig = new DatabaseConnectionConfig("testCatalog", "fakedatabase",
                 "fakedatabase://jdbc:fakedatabase://hostname/${testSecret}", "testSecret");
