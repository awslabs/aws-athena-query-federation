--- conflicted
+++ resolved
@@ -270,21 +270,12 @@
         SimpleExtensionDeclaration notExt = createExtensionDeclaration(1, "not:bool");
         SimpleExtensionDeclaration innerExt = createExtensionDeclaration(2, innerOperator);
         List<SimpleExtensionDeclaration> extensions = Arrays.asList(notExt, innerExt);
-<<<<<<< HEAD
-        
+
         Expression innerExpression = createBinaryExpression(2, 0, (Integer) value);
         Expression notExpression = createNotExpression(1, innerExpression);
-        
+
         List<ColumnPredicate> result = SubstraitFunctionParser.parseColumnPredicates(extensions, notExpression, COLUMN_NAMES);
-        
-=======
-
-        Expression innerExpression = createBinaryExpression(2, 0, (Integer) value);
-        Expression notExpression = createNotExpression(1, innerExpression);
-
-        List<ColumnPredicate> result = SubstraitFunctionParser.parseColumnPredicates(extensions, notExpression, COLUMN_NAMES);
-
->>>>>>> 42b50c50
+
         assertEquals(1, result.size());
         ColumnPredicate predicate = result.get(0);
         assertEquals("id", predicate.getColumn());
@@ -295,21 +286,12 @@
     static Stream<Arguments> notOperatorTestCases()
     {
         return Stream.of(
-<<<<<<< HEAD
-            Arguments.of("equal:any_any", SubstraitOperator.NOT_EQUAL, 123, 123),
-            Arguments.of("not_equal:any_any", SubstraitOperator.EQUAL, 456, 456),
-            Arguments.of("gt:any_any", SubstraitOperator.LESS_THAN_OR_EQUAL_TO, 100, 100),
-            Arguments.of("gte:any_any", SubstraitOperator.LESS_THAN, 200, 200),
-            Arguments.of("lt:any_any", SubstraitOperator.GREATER_THAN_OR_EQUAL_TO, 50, 50),
-            Arguments.of("lte:any_any", SubstraitOperator.GREATER_THAN, 75, 75)
-=======
                 Arguments.of("equal:any_any", SubstraitOperator.NOT_EQUAL, 123, 123),
                 Arguments.of("not_equal:any_any", SubstraitOperator.EQUAL, 456, 456),
                 Arguments.of("gt:any_any", SubstraitOperator.LESS_THAN_OR_EQUAL_TO, 100, 100),
                 Arguments.of("gte:any_any", SubstraitOperator.LESS_THAN, 200, 200),
                 Arguments.of("lt:any_any", SubstraitOperator.GREATER_THAN_OR_EQUAL_TO, 50, 50),
                 Arguments.of("lte:any_any", SubstraitOperator.GREATER_THAN, 75, 75)
->>>>>>> 42b50c50
         );
     }
 
@@ -320,35 +302,19 @@
         SimpleExtensionDeclaration isNullExt = createExtensionDeclaration(2, "is_null:any");
         SimpleExtensionDeclaration isNotNullExt = createExtensionDeclaration(3, "is_not_null:any");
         List<SimpleExtensionDeclaration> extensions = Arrays.asList(notExt, isNullExt, isNotNullExt);
-<<<<<<< HEAD
-        
+
         // Test NOT(IS_NULL) -> IS_NOT_NULL
         Expression isNullExpression = createUnaryExpression(2, 0);
         Expression notIsNullExpression = createNotExpression(1, isNullExpression);
-        
+
         List<ColumnPredicate> result1 = SubstraitFunctionParser.parseColumnPredicates(extensions, notIsNullExpression, COLUMN_NAMES);
         assertEquals(1, result1.size());
         assertEquals(SubstraitOperator.IS_NOT_NULL, result1.get(0).getOperator());
-        
+
         // Test NOT(IS_NOT_NULL) -> IS_NULL
         Expression isNotNullExpression = createUnaryExpression(3, 0);
         Expression notIsNotNullExpression = createNotExpression(1, isNotNullExpression);
-        
-=======
-
-        // Test NOT(IS_NULL) -> IS_NOT_NULL
-        Expression isNullExpression = createUnaryExpression(2, 0);
-        Expression notIsNullExpression = createNotExpression(1, isNullExpression);
-
-        List<ColumnPredicate> result1 = SubstraitFunctionParser.parseColumnPredicates(extensions, notIsNullExpression, COLUMN_NAMES);
-        assertEquals(1, result1.size());
-        assertEquals(SubstraitOperator.IS_NOT_NULL, result1.get(0).getOperator());
-
-        // Test NOT(IS_NOT_NULL) -> IS_NULL
-        Expression isNotNullExpression = createUnaryExpression(3, 0);
-        Expression notIsNotNullExpression = createNotExpression(1, isNotNullExpression);
-
->>>>>>> 42b50c50
+
         List<ColumnPredicate> result2 = SubstraitFunctionParser.parseColumnPredicates(extensions, notIsNotNullExpression, COLUMN_NAMES);
         assertEquals(1, result2.size());
         assertEquals(SubstraitOperator.IS_NULL, result2.get(0).getOperator());
@@ -361,24 +327,14 @@
         SimpleExtensionDeclaration andExt = createExtensionDeclaration(2, "and:bool");
         SimpleExtensionDeclaration equalExt = createExtensionDeclaration(3, "equal:any_any");
         List<SimpleExtensionDeclaration> extensions = Arrays.asList(notExt, andExt, equalExt);
-<<<<<<< HEAD
-        
-=======
-
->>>>>>> 42b50c50
+
         Expression idEquals = createBinaryExpression(3, 0, 123);
         Expression nameEquals = createBinaryExpression(3, 1, 456);
         Expression andExpression = createLogicalExpression(2, idEquals, nameEquals);
         Expression notAndExpression = createNotExpression(1, andExpression);
-<<<<<<< HEAD
-        
+
         List<ColumnPredicate> result = SubstraitFunctionParser.parseColumnPredicates(extensions, notAndExpression, COLUMN_NAMES);
-        
-=======
-
-        List<ColumnPredicate> result = SubstraitFunctionParser.parseColumnPredicates(extensions, notAndExpression, COLUMN_NAMES);
-
->>>>>>> 42b50c50
+
         assertEquals(1, result.size());
         ColumnPredicate predicate = result.get(0);
         assertNull(predicate.getColumn());
@@ -394,24 +350,14 @@
         SimpleExtensionDeclaration orExt = createExtensionDeclaration(2, "or:bool");
         SimpleExtensionDeclaration equalExt = createExtensionDeclaration(3, "equal:any_any");
         List<SimpleExtensionDeclaration> extensions = Arrays.asList(notExt, orExt, equalExt);
-<<<<<<< HEAD
-        
-=======
-
->>>>>>> 42b50c50
+
         Expression idEquals = createBinaryExpression(3, 0, 123);
         Expression nameEquals = createBinaryExpression(3, 1, 456);
         Expression orExpression = createLogicalExpression(2, idEquals, nameEquals);
         Expression notOrExpression = createNotExpression(1, orExpression);
-<<<<<<< HEAD
-        
+
         List<ColumnPredicate> result = SubstraitFunctionParser.parseColumnPredicates(extensions, notOrExpression, COLUMN_NAMES);
-        
-=======
-
-        List<ColumnPredicate> result = SubstraitFunctionParser.parseColumnPredicates(extensions, notOrExpression, COLUMN_NAMES);
-
->>>>>>> 42b50c50
+
         assertEquals(1, result.size());
         ColumnPredicate predicate = result.get(0);
         assertNull(predicate.getColumn());
@@ -427,39 +373,22 @@
         SimpleExtensionDeclaration orExt = createExtensionDeclaration(2, "or:bool");
         SimpleExtensionDeclaration equalExt = createExtensionDeclaration(3, "equal:any_any");
         List<SimpleExtensionDeclaration> extensions = Arrays.asList(notExt, orExt, equalExt);
-<<<<<<< HEAD
-        
-=======
-
->>>>>>> 42b50c50
+
         // Create nested OR: NOT(OR(OR(id=10, id=20), id=30))
         // This should flatten to 3 EQUAL predicates on same column
         Expression equal1 = createBinaryExpression(3, 0, 10);
         Expression equal2 = createBinaryExpression(3, 0, 20);
         Expression equal3 = createBinaryExpression(3, 0, 30);
-<<<<<<< HEAD
-        
+
         Expression innerOr = createLogicalExpression(2, equal1, equal2);
         Expression outerOr = createLogicalExpression(2, innerOr, equal3);
         Expression notInExpression = createNotExpression(1, outerOr);
-        
+
         List<ColumnPredicate> result = SubstraitFunctionParser.parseColumnPredicates(extensions, notInExpression, COLUMN_NAMES);
-        
-        assertEquals(1, result.size());
-        ColumnPredicate predicate = result.get(0);
-        
-=======
-
-        Expression innerOr = createLogicalExpression(2, equal1, equal2);
-        Expression outerOr = createLogicalExpression(2, innerOr, equal3);
-        Expression notInExpression = createNotExpression(1, outerOr);
-
-        List<ColumnPredicate> result = SubstraitFunctionParser.parseColumnPredicates(extensions, notInExpression, COLUMN_NAMES);
-
-        assertEquals(1, result.size());
-        ColumnPredicate predicate = result.get(0);
-
->>>>>>> 42b50c50
+
+        assertEquals(1, result.size());
+        ColumnPredicate predicate = result.get(0);
+
         // Test for actual NOT_IN behavior - if pattern detection works
         if (predicate.getOperator() == SubstraitOperator.NOT_IN) {
             assertEquals("id", predicate.getColumn());
@@ -501,15 +430,9 @@
         SimpleExtensionDeclaration extension = createExtensionDeclaration(1, "equal:any_any");
         List<SimpleExtensionDeclaration> extensions = Arrays.asList(extension);
         Expression expression = createBinaryExpression(1, 0, 123);
-<<<<<<< HEAD
-        
+
         LogicalExpression result = SubstraitFunctionParser.parseLogicalExpression(extensions, expression, COLUMN_NAMES);
-        
-=======
-
-        LogicalExpression result = SubstraitFunctionParser.parseLogicalExpression(extensions, expression, COLUMN_NAMES);
-
->>>>>>> 42b50c50
+
         assertTrue(result.isLeaf());
         assertEquals(SubstraitOperator.EQUAL, result.getOperator());
         assertEquals("id", result.getLeafPredicate().getColumn());
@@ -523,42 +446,24 @@
         SimpleExtensionDeclaration equalExt = createExtensionDeclaration(1, "equal:any_any");
         SimpleExtensionDeclaration andExt = createExtensionDeclaration(2, "and:bool");
         List<SimpleExtensionDeclaration> extensions = Arrays.asList(equalExt, andExt);
-<<<<<<< HEAD
-        
+
         Expression leftExpr = createBinaryExpression(1, 0, 123);
         Expression rightExpr = createBinaryExpressionWithString(1, 1, "test");
         Expression andExpression = createLogicalExpression(2, leftExpr, rightExpr);
-        
+
         LogicalExpression result = SubstraitFunctionParser.parseLogicalExpression(extensions, andExpression, COLUMN_NAMES);
-        
+
         assertEquals(false, result.isLeaf());
         assertEquals(SubstraitOperator.AND, result.getOperator());
         assertEquals(2, result.getChildren().size());
-        
-=======
-
-        Expression leftExpr = createBinaryExpression(1, 0, 123);
-        Expression rightExpr = createBinaryExpressionWithString(1, 1, "test");
-        Expression andExpression = createLogicalExpression(2, leftExpr, rightExpr);
-
-        LogicalExpression result = SubstraitFunctionParser.parseLogicalExpression(extensions, andExpression, COLUMN_NAMES);
-
-        assertEquals(false, result.isLeaf());
-        assertEquals(SubstraitOperator.AND, result.getOperator());
-        assertEquals(2, result.getChildren().size());
-
->>>>>>> 42b50c50
+
         // Check left child
         LogicalExpression leftChild = result.getChildren().get(0);
         assertTrue(leftChild.isLeaf());
         assertEquals(SubstraitOperator.EQUAL, leftChild.getOperator());
         assertEquals("id", leftChild.getLeafPredicate().getColumn());
         assertEquals(123, leftChild.getLeafPredicate().getValue());
-<<<<<<< HEAD
-        
-=======
-
->>>>>>> 42b50c50
+
         // Check right child
         LogicalExpression rightChild = result.getChildren().get(1);
         assertTrue(rightChild.isLeaf());
@@ -574,32 +479,18 @@
         SimpleExtensionDeclaration equalExt = createExtensionDeclaration(1, "equal:any_any");
         SimpleExtensionDeclaration orExt = createExtensionDeclaration(2, "or:bool");
         List<SimpleExtensionDeclaration> extensions = Arrays.asList(equalExt, orExt);
-<<<<<<< HEAD
-        
+
         Expression leftExpr = createBinaryExpression(1, 0, 123);
         Expression rightExpr = createBinaryExpressionWithString(1, 1, "test");
         Expression orExpression = createLogicalExpression(2, leftExpr, rightExpr);
-        
+
         LogicalExpression result = SubstraitFunctionParser.parseLogicalExpression(extensions, orExpression, COLUMN_NAMES);
-        
-=======
-
-        Expression leftExpr = createBinaryExpression(1, 0, 123);
-        Expression rightExpr = createBinaryExpressionWithString(1, 1, "test");
-        Expression orExpression = createLogicalExpression(2, leftExpr, rightExpr);
-
-        LogicalExpression result = SubstraitFunctionParser.parseLogicalExpression(extensions, orExpression, COLUMN_NAMES);
-
->>>>>>> 42b50c50
+
         assertEquals(false, result.isLeaf());
         assertEquals(SubstraitOperator.OR, result.getOperator());
         assertEquals(2, result.getChildren().size());
         assertTrue(result.hasComplexLogic());
-<<<<<<< HEAD
-        
-=======
-
->>>>>>> 42b50c50
+
         // Check children are leaf predicates
         assertTrue(result.getChildren().get(0).isLeaf());
         assertTrue(result.getChildren().get(1).isLeaf());
@@ -612,15 +503,9 @@
         SimpleExtensionDeclaration extension = createExtensionDeclaration(1, "is_null:any");
         List<SimpleExtensionDeclaration> extensions = Arrays.asList(extension);
         Expression expression = createUnaryExpression(1, 0);
-<<<<<<< HEAD
-        
+
         LogicalExpression result = SubstraitFunctionParser.parseLogicalExpression(extensions, expression, COLUMN_NAMES);
-        
-=======
-
-        LogicalExpression result = SubstraitFunctionParser.parseLogicalExpression(extensions, expression, COLUMN_NAMES);
-
->>>>>>> 42b50c50
+
         assertTrue(result.isLeaf());
         assertEquals(SubstraitOperator.IS_NULL, result.getOperator());
         assertEquals("id", result.getLeafPredicate().getColumn());
@@ -631,11 +516,7 @@
     {
         // Test null expression
         LogicalExpression result = SubstraitFunctionParser.parseLogicalExpression(Arrays.asList(), null, COLUMN_NAMES);
-<<<<<<< HEAD
-        
-=======
-
->>>>>>> 42b50c50
+
         assertNull(result);
     }
 
@@ -646,28 +527,17 @@
         SimpleExtensionDeclaration equalExt = createExtensionDeclaration(1, "equal:any_any");
         List<SimpleExtensionDeclaration> extensions = Arrays.asList(equalExt);
         Expression expression = createBinaryExpression(1, 0, 123);
-<<<<<<< HEAD
-        
+
         LogicalExpression leafResult = SubstraitFunctionParser.parseLogicalExpression(extensions, expression, COLUMN_NAMES);
         assertEquals(false, leafResult.hasComplexLogic()); // Leaf nodes don't have complex logic
-        
-=======
-
-        LogicalExpression leafResult = SubstraitFunctionParser.parseLogicalExpression(extensions, expression, COLUMN_NAMES);
-        assertEquals(false, leafResult.hasComplexLogic()); // Leaf nodes don't have complex logic
-
->>>>>>> 42b50c50
+
         // Test with OR operator
         SimpleExtensionDeclaration orExt = createExtensionDeclaration(2, "or:bool");
         extensions = Arrays.asList(equalExt, orExt);
         Expression leftExpr = createBinaryExpression(1, 0, 123);
         Expression rightExpr = createBinaryExpressionWithString(1, 1, "test");
         Expression orExpression = createLogicalExpression(2, leftExpr, rightExpr);
-<<<<<<< HEAD
-        
-=======
-
->>>>>>> 42b50c50
+
         LogicalExpression orResult = SubstraitFunctionParser.parseLogicalExpression(extensions, orExpression, COLUMN_NAMES);
         assertTrue(orResult.hasComplexLogic()); // OR operations have complex logic
     }
@@ -679,21 +549,12 @@
         SimpleExtensionDeclaration notExt = createExtensionDeclaration(1, "not:bool");
         SimpleExtensionDeclaration equalExt = createExtensionDeclaration(2, "equal:any_any");
         List<SimpleExtensionDeclaration> extensions = Arrays.asList(notExt, equalExt);
-<<<<<<< HEAD
-        
+
         Expression equalExpression = createBinaryExpression(2, 0, 123);
         Expression notExpression = createNotExpression(1, equalExpression);
-        
+
         LogicalExpression result = SubstraitFunctionParser.parseLogicalExpression(extensions, notExpression, COLUMN_NAMES);
-        
-=======
-
-        Expression equalExpression = createBinaryExpression(2, 0, 123);
-        Expression notExpression = createNotExpression(1, equalExpression);
-
-        LogicalExpression result = SubstraitFunctionParser.parseLogicalExpression(extensions, notExpression, COLUMN_NAMES);
-
->>>>>>> 42b50c50
+
         // Should return a leaf expression with NOT_EQUAL predicate (from handleNotOperator)
         assertTrue(result.isLeaf());
         assertEquals(SubstraitOperator.NOT_EQUAL, result.getOperator());
