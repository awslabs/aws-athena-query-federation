--- conflicted
+++ resolved
@@ -263,19 +263,6 @@
         GetDatabasesRequest getDatabasesRequest = GetDatabasesRequest.builder()
                 .catalogId(getCatalog(request))
                 .build();
-<<<<<<< HEAD
-
-        List<String> schemas = new ArrayList<>();
-        GetDatabasesIterable responses = awsGlue.getDatabasesPaginator(getDatabasesRequest);
-
-        responses.stream().forEach(response -> response.databaseList()
-                .forEach(database -> {
-                    if (filter == null || filter.filter(database)) {
-                        schemas.add(database.name());
-                    }
-                }));
-
-=======
         GetDatabasesIterable responses = awsGlue.getDatabasesPaginator(getDatabasesRequest);
         List<String> schemas = responses.stream()
                 .flatMap(response -> response.databaseList().stream())
@@ -283,7 +270,6 @@
                 .map(Database::name)
                 .collect(Collectors.toList());
         
->>>>>>> bc12e0ba
         return new ListSchemasResponse(request.getCatalogName(), schemas);
     }
 
@@ -331,20 +317,11 @@
                 pageSize -= maxResults;
             }
             GetTablesResponse response = awsGlue.getTables(getTablesRequest.build());
-<<<<<<< HEAD
-
-            for (Table next : response.tableList()) {
-                if (filter == null || filter.filter(next)) {
-                    tables.add(new TableName(request.getSchemaName(), next.name()));
-                }
-            }
-=======
             tables.addAll(response.tableList()
                     .stream()
                     .filter(table -> filter == null || filter.filter(table))
                     .map(table -> new TableName(request.getSchemaName(), table.name()))
                     .collect(Collectors.toSet()));
->>>>>>> bc12e0ba
 
             nextToken = response.nextToken();
         }
