--- conflicted
+++ resolved
@@ -47,10 +47,7 @@
 import com.fasterxml.jackson.databind.ObjectMapper;
 import org.slf4j.Logger;
 import org.slf4j.LoggerFactory;
-<<<<<<< HEAD
-=======
 import software.amazon.awssdk.services.athena.AthenaClient;
->>>>>>> 3f2a3301
 import software.amazon.awssdk.services.secretsmanager.SecretsManagerClient;
 
 import java.io.IOException;
@@ -86,11 +83,7 @@
         this.sourceType = sourceType;
         this.amazonS3 = AmazonS3ClientBuilder.defaultClient();
         this.secretsManager = new CachableSecretsManager(SecretsManagerClient.create());
-<<<<<<< HEAD
-        this.athena = AmazonAthenaClientBuilder.defaultClient();
-=======
         this.athena = AthenaClient.create();
->>>>>>> 3f2a3301
         this.configOptions = configOptions;
         this.athenaInvoker = ThrottlingInvoker.newDefaultBuilder(ATHENA_EXCEPTION_FILTER, configOptions).build();
     }
@@ -98,11 +91,7 @@
     /**
      * @param sourceType Used to aid in logging diagnostic info when raising a support case.
      */
-<<<<<<< HEAD
-    public RecordHandler(AmazonS3 amazonS3, SecretsManagerClient secretsManager, AmazonAthena athena, String sourceType, java.util.Map<String, String> configOptions)
-=======
     public RecordHandler(AmazonS3 amazonS3, SecretsManagerClient secretsManager, AthenaClient athena, String sourceType, java.util.Map<String, String> configOptions)
->>>>>>> 3f2a3301
     {
         this.sourceType = sourceType;
         this.amazonS3 = amazonS3;
