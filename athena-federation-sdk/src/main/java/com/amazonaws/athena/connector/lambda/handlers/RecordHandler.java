package com.amazonaws.athena.connector.lambda.handlers;

/*-
 * #%L
 * Amazon Athena Query Federation SDK
 * %%
 * Copyright (C) 2019 Amazon Web Services
 * %%
 * Licensed under the Apache License, Version 2.0 (the "License");
 * you may not use this file except in compliance with the License.
 * You may obtain a copy of the License at
 *
 *      http://www.apache.org/licenses/LICENSE-2.0
 *
 * Unless required by applicable law or agreed to in writing, software
 * distributed under the License is distributed on an "AS IS" BASIS,
 * WITHOUT WARRANTIES OR CONDITIONS OF ANY KIND, either express or implied.
 * See the License for the specific language governing permissions and
 * limitations under the License.
 * #L%
 */

import com.amazonaws.athena.connector.lambda.QueryStatusChecker;
import com.amazonaws.athena.connector.lambda.ThrottlingInvoker;
import com.amazonaws.athena.connector.lambda.data.BlockAllocator;
import com.amazonaws.athena.connector.lambda.data.BlockAllocatorImpl;
import com.amazonaws.athena.connector.lambda.data.BlockSpiller;
import com.amazonaws.athena.connector.lambda.data.S3BlockSpiller;
import com.amazonaws.athena.connector.lambda.data.SpillConfig;
import com.amazonaws.athena.connector.lambda.domain.predicate.ConstraintEvaluator;
import com.amazonaws.athena.connector.lambda.records.ReadRecordsRequest;
import com.amazonaws.athena.connector.lambda.records.ReadRecordsResponse;
import com.amazonaws.athena.connector.lambda.records.RecordRequest;
import com.amazonaws.athena.connector.lambda.records.RecordRequestType;
import com.amazonaws.athena.connector.lambda.records.RecordResponse;
import com.amazonaws.athena.connector.lambda.records.RemoteReadRecordsResponse;
import com.amazonaws.athena.connector.lambda.request.FederationRequest;
import com.amazonaws.athena.connector.lambda.request.FederationResponse;
import com.amazonaws.athena.connector.lambda.request.PingRequest;
import com.amazonaws.athena.connector.lambda.request.PingResponse;
import com.amazonaws.athena.connector.lambda.security.CachableSecretsManager;
import com.amazonaws.athena.connector.lambda.serde.VersionedObjectMapperFactory;
import com.amazonaws.services.lambda.runtime.Context;
import com.amazonaws.services.lambda.runtime.RequestStreamHandler;
<<<<<<< HEAD
import com.fasterxml.jackson.databind.ObjectMapper;
import org.slf4j.Logger;
import org.slf4j.LoggerFactory;
import software.amazon.awssdk.services.s3.S3Client;
=======
import com.amazonaws.services.s3.AmazonS3;
import com.amazonaws.services.s3.AmazonS3ClientBuilder;
import com.fasterxml.jackson.databind.ObjectMapper;
import org.slf4j.Logger;
import org.slf4j.LoggerFactory;
import software.amazon.awssdk.services.athena.AthenaClient;
>>>>>>> a60ed614
import software.amazon.awssdk.services.secretsmanager.SecretsManagerClient;

import java.io.IOException;
import java.io.InputStream;
import java.io.OutputStream;

import static com.amazonaws.athena.connector.lambda.handlers.AthenaExceptionFilter.ATHENA_EXCEPTION_FILTER;
import static com.amazonaws.athena.connector.lambda.handlers.FederationCapabilities.CAPABILITIES;
import static com.amazonaws.athena.connector.lambda.handlers.SerDeVersion.SERDE_VERSION;

/**
 * More specifically, this class is responsible for providing Athena with actual rows level data from our simulated
 * source. Athena will call readWithConstraint(...) on this class for each 'Split' we generated in MetadataHandler.
 */
public abstract class RecordHandler
        implements RequestStreamHandler
{
    private static final Logger logger = LoggerFactory.getLogger(RecordHandler.class);
    private static final String MAX_BLOCK_SIZE_BYTES = "MAX_BLOCK_SIZE_BYTES";
    private static final int NUM_SPILL_THREADS = 2;
    protected final java.util.Map<String, String> configOptions;
    private final S3Client amazonS3;
    private final String sourceType;
    private final CachableSecretsManager secretsManager;
    private final AthenaClient athena;
    private final ThrottlingInvoker athenaInvoker;

    /**
     * @param sourceType Used to aid in logging diagnostic info when raising a support case.
     */
    public RecordHandler(String sourceType, java.util.Map<String, String> configOptions)
    {
        this.sourceType = sourceType;
<<<<<<< HEAD
        this.amazonS3 = S3Client.create();
        this.secretsManager = new CachableSecretsManager(SecretsManagerClient.create());
        this.athena = AmazonAthenaClientBuilder.defaultClient();
=======
        this.amazonS3 = AmazonS3ClientBuilder.defaultClient();
        this.secretsManager = new CachableSecretsManager(SecretsManagerClient.create());
        this.athena = AthenaClient.create();
>>>>>>> a60ed614
        this.configOptions = configOptions;
        this.athenaInvoker = ThrottlingInvoker.newDefaultBuilder(ATHENA_EXCEPTION_FILTER, configOptions).build();
    }

    /**
     * @param sourceType Used to aid in logging diagnostic info when raising a support case.
     */
<<<<<<< HEAD
    public RecordHandler(S3Client amazonS3, SecretsManagerClient secretsManager, AmazonAthena athena, String sourceType, java.util.Map<String, String> configOptions)
=======
    public RecordHandler(AmazonS3 amazonS3, SecretsManagerClient secretsManager, AthenaClient athena, String sourceType, java.util.Map<String, String> configOptions)
>>>>>>> a60ed614
    {
        this.sourceType = sourceType;
        this.amazonS3 = amazonS3;
        this.secretsManager = new CachableSecretsManager(secretsManager);
        this.athena = athena;
        this.configOptions = configOptions;
        this.athenaInvoker = ThrottlingInvoker.newDefaultBuilder(ATHENA_EXCEPTION_FILTER, configOptions).build();
    }

    /**
     * Resolves any secrets found in the supplied string, for example: MyString${WithSecret} would have ${WithSecret}
     * by the corresponding value of the secret in AWS Secrets Manager with that name. If no such secret is found
     * the function throws.
     *
     * @param rawString The string in which you'd like to replace SecretsManager placeholders.
     * (e.g. ThisIsA${Secret}Here - The ${Secret} would be replaced with the contents of an SecretsManager
     * secret called Secret. If no such secret is found, the function throws. If no ${} are found in
     * the input string, nothing is replaced and the original string is returned.
     */
    protected String resolveSecrets(String rawString)
    {
        return secretsManager.resolveSecrets(rawString);
    }

    protected String getSecret(String secretName)
    {
        return secretsManager.getSecret(secretName);
    }

    public final void handleRequest(InputStream inputStream, OutputStream outputStream, final Context context)
            throws IOException
    {
        try (BlockAllocator allocator = new BlockAllocatorImpl()) {
            ObjectMapper objectMapper = VersionedObjectMapperFactory.create(allocator);
            try (FederationRequest rawReq = objectMapper.readValue(inputStream, FederationRequest.class)) {
                if (rawReq instanceof PingRequest) {
                    try (PingResponse response = doPing((PingRequest) rawReq)) {
                        assertNotNull(response);
                        objectMapper.writeValue(outputStream, response);
                    }
                    return;
                }

                if (!(rawReq instanceof RecordRequest)) {
                    throw new RuntimeException("Expected a RecordRequest but found " + rawReq.getClass());
                }

                doHandleRequest(allocator, objectMapper, (RecordRequest) rawReq, outputStream);
            }
            catch (Exception ex) {
                logger.warn("handleRequest: Completed with an exception.", ex);
                throw (ex instanceof RuntimeException) ? (RuntimeException) ex : new RuntimeException(ex);
            }
        }
    }

    protected final void doHandleRequest(BlockAllocator allocator,
            ObjectMapper objectMapper,
            RecordRequest req,
            OutputStream outputStream)
            throws Exception
    {
        logger.info("doHandleRequest: request[{}]", req);
        RecordRequestType type = req.getRequestType();
        switch (type) {
            case READ_RECORDS:
                try (RecordResponse response = doReadRecords(allocator, (ReadRecordsRequest) req)) {
                    logger.info("doHandleRequest: response[{}]", response);
                    assertNotNull(response);
                    objectMapper.writeValue(outputStream, response);
                }
                return;
            default:
                throw new IllegalArgumentException("Unknown request type " + type);
        }
    }

    /**
     * Used to read the row data associated with the provided Split.
     *
     * @param allocator Tool for creating and managing Apache Arrow Blocks.
     * @param request Details of the read request, including:
     * 1. The Split
     * 2. The Catalog, Database, and Table the read request is for.
     * 3. The filtering predicate (if any)
     * 4. The columns required for projection.
     * @return A RecordResponse which either a ReadRecordsResponse or a RemoteReadRecordsResponse containing the row
     * data for the requested Split.
     */
    public RecordResponse doReadRecords(BlockAllocator allocator, ReadRecordsRequest request)
            throws Exception
    {
        logger.info("doReadRecords: {}:{}", request.getSchema(), request.getSplit().getSpillLocation());
        SpillConfig spillConfig = getSpillConfig(request);
        try (ConstraintEvaluator evaluator = new ConstraintEvaluator(allocator,
                request.getSchema(),
                request.getConstraints());
                S3BlockSpiller spiller = new S3BlockSpiller(amazonS3, spillConfig, allocator, request.getSchema(), evaluator, configOptions);
                QueryStatusChecker queryStatusChecker = new QueryStatusChecker(athena, athenaInvoker, request.getQueryId())
        ) {
            readWithConstraint(spiller, request, queryStatusChecker);

            if (!spiller.spilled()) {
                return new ReadRecordsResponse(request.getCatalogName(), spiller.getBlock());
            }
            else {
                return new RemoteReadRecordsResponse(request.getCatalogName(),
                        request.getSchema(),
                        spiller.getSpillLocations(),
                        spillConfig.getEncryptionKey());
            }
        }
    }

    /**
     * A more stream lined option for reading the row data associated with the provided Split. This method differs from
     * doReadRecords(...) in that the SDK handles more of the request lifecycle, leaving you to focus more closely on
     * the task of actually reading from your source.
     *
     * @param spiller A BlockSpiller that should be used to write the row data associated with this Split.
     * The BlockSpiller automatically handles chunking the response, encrypting, and spilling to S3.
     * @param recordsRequest Details of the read request, including:
     * 1. The Split
     * 2. The Catalog, Database, and Table the read request is for.
     * 3. The filtering predicate (if any)
     * 4. The columns required for projection.
     * @param queryStatusChecker A QueryStatusChecker that you can use to stop doing work for a query that has already terminated
     * @note Avoid writing >10 rows per-call to BlockSpiller.writeRow(...) because this will limit the BlockSpiller's
     * ability to control Block size. The resulting increase in Block size may cause failures and reduced performance.
     */
    protected abstract void readWithConstraint(BlockSpiller spiller, ReadRecordsRequest recordsRequest, QueryStatusChecker queryStatusChecker)
            throws Exception;

    protected SpillConfig getSpillConfig(ReadRecordsRequest request)
    {
        long maxBlockSize = request.getMaxBlockSize();
        if (configOptions.get(MAX_BLOCK_SIZE_BYTES) != null) {
            maxBlockSize = Long.parseLong(configOptions.get(MAX_BLOCK_SIZE_BYTES));
        }

        return SpillConfig.newBuilder()
                .withSpillLocation(request.getSplit().getSpillLocation())
                .withMaxBlockBytes(maxBlockSize)
                .withMaxInlineBlockBytes(request.getMaxInlineBlockSize())
                .withRequestId(request.getQueryId())
                .withEncryptionKey(request.getSplit().getEncryptionKey())
                .withNumSpillThreads(NUM_SPILL_THREADS)
                .build();
    }

    private PingResponse doPing(PingRequest request)
    {
        PingResponse response = new PingResponse(request.getCatalogName(), request.getQueryId(), sourceType, CAPABILITIES, SERDE_VERSION);
        try {
            onPing(request);
        }
        catch (Exception ex) {
            logger.warn("doPing: encountered an exception while delegating onPing.", ex);
        }
        return response;
    }

    protected void onPing(PingRequest request)
    {
        //NoOp
    }

    private void assertNotNull(FederationResponse response)
    {
        if (response == null) {
            throw new RuntimeException("Response was null");
        }
    }
}<|MERGE_RESOLUTION|>--- conflicted
+++ resolved
@@ -42,19 +42,11 @@
 import com.amazonaws.athena.connector.lambda.serde.VersionedObjectMapperFactory;
 import com.amazonaws.services.lambda.runtime.Context;
 import com.amazonaws.services.lambda.runtime.RequestStreamHandler;
-<<<<<<< HEAD
-import com.fasterxml.jackson.databind.ObjectMapper;
-import org.slf4j.Logger;
-import org.slf4j.LoggerFactory;
-import software.amazon.awssdk.services.s3.S3Client;
-=======
-import com.amazonaws.services.s3.AmazonS3;
-import com.amazonaws.services.s3.AmazonS3ClientBuilder;
 import com.fasterxml.jackson.databind.ObjectMapper;
 import org.slf4j.Logger;
 import org.slf4j.LoggerFactory;
 import software.amazon.awssdk.services.athena.AthenaClient;
->>>>>>> a60ed614
+import software.amazon.awssdk.services.s3.S3Client;
 import software.amazon.awssdk.services.secretsmanager.SecretsManagerClient;
 
 import java.io.IOException;
@@ -88,15 +80,9 @@
     public RecordHandler(String sourceType, java.util.Map<String, String> configOptions)
     {
         this.sourceType = sourceType;
-<<<<<<< HEAD
         this.amazonS3 = S3Client.create();
         this.secretsManager = new CachableSecretsManager(SecretsManagerClient.create());
-        this.athena = AmazonAthenaClientBuilder.defaultClient();
-=======
-        this.amazonS3 = AmazonS3ClientBuilder.defaultClient();
-        this.secretsManager = new CachableSecretsManager(SecretsManagerClient.create());
         this.athena = AthenaClient.create();
->>>>>>> a60ed614
         this.configOptions = configOptions;
         this.athenaInvoker = ThrottlingInvoker.newDefaultBuilder(ATHENA_EXCEPTION_FILTER, configOptions).build();
     }
@@ -104,11 +90,7 @@
     /**
      * @param sourceType Used to aid in logging diagnostic info when raising a support case.
      */
-<<<<<<< HEAD
-    public RecordHandler(S3Client amazonS3, SecretsManagerClient secretsManager, AmazonAthena athena, String sourceType, java.util.Map<String, String> configOptions)
-=======
-    public RecordHandler(AmazonS3 amazonS3, SecretsManagerClient secretsManager, AthenaClient athena, String sourceType, java.util.Map<String, String> configOptions)
->>>>>>> a60ed614
+    public RecordHandler(S3Client amazonS3, SecretsManagerClient secretsManager, AthenaClient athena, String sourceType, java.util.Map<String, String> configOptions)
     {
         this.sourceType = sourceType;
         this.amazonS3 = amazonS3;
