package com.amazonaws.athena.connector.lambda.security;

/*-
 * #%L
 * Amazon Athena Query Federation SDK
 * %%
 * Copyright (C) 2019 Amazon Web Services
 * %%
 * Licensed under the Apache License, Version 2.0 (the "License");
 * you may not use this file except in compliance with the License.
 * You may obtain a copy of the License at
 *
 *      http://www.apache.org/licenses/LICENSE-2.0
 *
 * Unless required by applicable law or agreed to in writing, software
 * distributed under the License is distributed on an "AS IS" BASIS,
 * WITHOUT WARRANTIES OR CONDITIONS OF ANY KIND, either express or implied.
 * See the License for the specific language governing permissions and
 * limitations under the License.
 * #L%
 */

import com.fasterxml.jackson.annotation.JsonCreator;
import com.fasterxml.jackson.annotation.JsonProperty;

import java.util.HashMap;
import java.util.List;
import java.util.Map;
import java.util.Objects;

/**
 * Defines the identity of the Athena caller. This is used in many of the SDK's request objects to convey to your
 * connector or UDF the identity of the caller that triggered the subsequent Lambda invocation.
 */
public class FederatedIdentity
{
    private final String arn;
    private final String account;
    private final Map<String, String> principalTags;
    private final List<String> iamGroups;
    private final Map<String, String> configOptions;

    public FederatedIdentity(@JsonProperty("arn") String arn,
                             @JsonProperty("account") String account,
                             @JsonProperty("principalTags") Map<String, String> principalTags,
                             @JsonProperty("iamGroups") List<String> iamGroups,
                             @JsonProperty("configOptions") Map<String, String> configOptions)
    {
        this.arn = arn;
        this.account = account;
        this.principalTags = principalTags;
        this.iamGroups = iamGroups;
<<<<<<< HEAD
        this.configOptions = new HashMap<>();
    }

    @JsonCreator
    public FederatedIdentity(@JsonProperty("arn") String arn,
                             @JsonProperty("account") String account,
                             @JsonProperty("principalTags") Map<String, String> principalTags,
                             @JsonProperty("iamGroups") List<String> iamGroups,
                             @JsonProperty("configOptions") Map<String, String> configOptions)
    {
        this.arn = arn;
        this.account = account;
        this.principalTags = principalTags;
        this.iamGroups = iamGroups;
=======
>>>>>>> 507142ff
        this.configOptions = configOptions;
    }

    @JsonProperty("arn")
    public String getArn()
    {
        return arn;
    }

    @JsonProperty("account")
    public String getAccount()
    {
        return account;
    }

    @JsonProperty("principalTags")
    public Map<String, String> getPrincipalTags()
    {
        return principalTags;
    }

    @JsonProperty("iamGroups")
    public List<String> getIamGroups()
    {
        return iamGroups;
    }

    @JsonProperty("configOptions")
    public Map<String, String> getConfigOptions()
    {
        return configOptions;
    }

    @Override
    public boolean equals(Object o)
    {
        if (this == o) {
            return true;
        }

        if (o == null || getClass() != o.getClass()) {
            return false;
        }

        FederatedIdentity that = (FederatedIdentity) o;
        return arn.equals(that.arn) &&
                account.equals(that.account) &&
                principalTags.equals(that.principalTags) &&
                iamGroups.equals(that.iamGroups) &&
                configOptions.equals(that.configOptions);
    }

    @Override
    public int hashCode()
    {
        return Objects.hash(arn, account, principalTags, iamGroups);
    }
}<|MERGE_RESOLUTION|>--- conflicted
+++ resolved
@@ -23,7 +23,6 @@
 import com.fasterxml.jackson.annotation.JsonCreator;
 import com.fasterxml.jackson.annotation.JsonProperty;
 
-import java.util.HashMap;
 import java.util.List;
 import java.util.Map;
 import java.util.Objects;
@@ -40,20 +39,6 @@
     private final List<String> iamGroups;
     private final Map<String, String> configOptions;
 
-    public FederatedIdentity(@JsonProperty("arn") String arn,
-                             @JsonProperty("account") String account,
-                             @JsonProperty("principalTags") Map<String, String> principalTags,
-                             @JsonProperty("iamGroups") List<String> iamGroups,
-                             @JsonProperty("configOptions") Map<String, String> configOptions)
-    {
-        this.arn = arn;
-        this.account = account;
-        this.principalTags = principalTags;
-        this.iamGroups = iamGroups;
-<<<<<<< HEAD
-        this.configOptions = new HashMap<>();
-    }
-
     @JsonCreator
     public FederatedIdentity(@JsonProperty("arn") String arn,
                              @JsonProperty("account") String account,
@@ -65,8 +50,6 @@
         this.account = account;
         this.principalTags = principalTags;
         this.iamGroups = iamGroups;
-=======
->>>>>>> 507142ff
         this.configOptions = configOptions;
     }
 
