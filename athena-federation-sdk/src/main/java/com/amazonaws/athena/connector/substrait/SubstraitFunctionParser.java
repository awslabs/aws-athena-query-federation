/*-
 * #%L
 * Amazon Athena Query Federation SDK Tools
 * %%
 * Copyright (C) 2019 - 2025 Amazon Web Services
 * %%
 * Licensed under the Apache License, Version 2.0 (the "License");
 * you may not use this file except in compliance with the License.
 * You may obtain a copy of the License at
 *
 *      http://www.apache.org/licenses/LICENSE-2.0
 *
 * Unless required by applicable law or agreed to in writing, software
 * distributed under the License is distributed on an "AS IS" BASIS,
 * WITHOUT WARRANTIES OR CONDITIONS OF ANY KIND, either express or implied.
 * See the License for the specific language governing permissions and
 * limitations under the License.
 * #L%
 */
package com.amazonaws.athena.connector.substrait;

import com.amazonaws.athena.connector.substrait.model.ColumnPredicate;
import com.amazonaws.athena.connector.substrait.model.LogicalExpression;
import com.amazonaws.athena.connector.substrait.model.SubstraitOperator;
import io.substrait.proto.Expression;
import io.substrait.proto.FunctionArgument;
import io.substrait.proto.SimpleExtensionDeclaration;
import org.apache.arrow.vector.types.pojo.ArrowType;
import org.apache.commons.lang3.tuple.Pair;

import java.util.ArrayList;
import java.util.HashMap;
import java.util.List;
import java.util.Map;

import static com.amazonaws.athena.connector.substrait.model.SubstraitFunctionNames.AND_BOOL;
import static com.amazonaws.athena.connector.substrait.model.SubstraitFunctionNames.EQUAL_ANY_ANY;
import static com.amazonaws.athena.connector.substrait.model.SubstraitFunctionNames.GT_ANY_ANY;
import static com.amazonaws.athena.connector.substrait.model.SubstraitFunctionNames.GTE_ANY_ANY;
import static com.amazonaws.athena.connector.substrait.model.SubstraitFunctionNames.GTE_PTS_PTS;
import static com.amazonaws.athena.connector.substrait.model.SubstraitFunctionNames.GT_PTS_PTS;
import static com.amazonaws.athena.connector.substrait.model.SubstraitFunctionNames.IS_NOT_NULL_ANY;
import static com.amazonaws.athena.connector.substrait.model.SubstraitFunctionNames.IS_NULL_ANY;
import static com.amazonaws.athena.connector.substrait.model.SubstraitFunctionNames.LT_ANY_ANY;
import static com.amazonaws.athena.connector.substrait.model.SubstraitFunctionNames.LTE_ANY_ANY;
import static com.amazonaws.athena.connector.substrait.model.SubstraitFunctionNames.LTE_PTS_PTS;
import static com.amazonaws.athena.connector.substrait.model.SubstraitFunctionNames.LT_PTS_PTS;
import static com.amazonaws.athena.connector.substrait.model.SubstraitFunctionNames.NOT_BOOL;
import static com.amazonaws.athena.connector.substrait.model.SubstraitFunctionNames.NOT_EQUAL_ANY_ANY;
import static com.amazonaws.athena.connector.substrait.model.SubstraitFunctionNames.OR_BOOL;

/**
 * Utility class for parsing Substrait function expressions into filter predicates and column predicates.
 * This parser handles scalar functions, comparison operations, logical operations (AND/OR), and literal values
 * from Substrait expressions, converting them into a more convenient predicate model.
 */
public final class SubstraitFunctionParser
{
    private SubstraitFunctionParser()
    {
        // Utility class - prevent instantiation
    }

    /**
     * Parses a Substrait expression into a map of column predicates grouped by column name.
     * This method extracts all column predicates from the expression and organizes them by the column they apply to.
     *
     * @param extensionDeclarationList List of function extension declarations from the Substrait plan
     * @param expression The Substrait expression to parse
     * @param columnNames List of column names in the schema for field reference resolution
     * @return A map where keys are column names and values are lists of predicates for that column
     */
    public static Map<String, List<ColumnPredicate>> getColumnPredicatesMap(List<SimpleExtensionDeclaration> extensionDeclarationList,
                                                                            Expression expression,
                                                                            List<String> columnNames)
    {
        List<ColumnPredicate> columnPredicates = parseColumnPredicates(extensionDeclarationList, expression, columnNames);
        Map<String, List<ColumnPredicate>> columnPredicatesMap = new HashMap<>();
        for (ColumnPredicate columnPredicate : columnPredicates) {
            columnPredicatesMap.computeIfAbsent(columnPredicate.getColumn(), k -> new ArrayList<>()).add(columnPredicate);
        }
        return columnPredicatesMap;
    }

    /**
     * Recursively parses a Substrait expression to extract all column predicates.
     * This method flattens logical operations (AND/OR) and extracts individual column predicates.
     *
     * @param extensionDeclarationList List of function extension declarations from the Substrait plan
     * @param expression The Substrait expression to parse
     * @param columnNames List of column names in the schema for field reference resolution
     * @return A flat list of all column predicates found in the expression
     */
    public static List<ColumnPredicate> parseColumnPredicates(List<SimpleExtensionDeclaration> extensionDeclarationList,
                                                              Expression expression,
                                                              List<String> columnNames)
    {
        List<ColumnPredicate> columnPredicates = new ArrayList<>();
        ScalarFunctionInfo functionInfo = extractScalarFunctionInfo(expression, extensionDeclarationList);

        if (functionInfo == null) {
            return columnPredicates;
        }

        // Handle NOT unary operator
        if (NOT_BOOL.equals(functionInfo.getFunctionName())) {
            ColumnPredicate notPredicate = handleNotOperator(functionInfo, extensionDeclarationList, columnNames);
            if (notPredicate != null) {
                columnPredicates.add(notPredicate);
            }
            return columnPredicates;
        }

        // Handle logical operators by flattening
        if (isLogicalOperator(functionInfo.getFunctionName())) {
            for (FunctionArgument argument : functionInfo.getArguments()) {
                columnPredicates.addAll(
                        parseColumnPredicates(extensionDeclarationList, argument.getValue(), columnNames));
            }
            return columnPredicates;
        }

        // Handle binary comparison operations
        if (functionInfo.getArguments().size() == 2) {
            ColumnPredicate predicate = createBinaryColumnPredicate(functionInfo, columnNames);
            columnPredicates.add(predicate);
        }

        // Handle unary operations
        if (functionInfo.getArguments().size() == 1) {
            ColumnPredicate predicate = createUnaryColumnPredicate(functionInfo, columnNames);
            columnPredicates.add(predicate);
        }
        return columnPredicates;
    }

    /**
     * Parses a Substrait expression into a logical expression tree that preserves AND/OR/NOT hierarchy.
     * This method maintains the original logical structure instead of flattening it.
     *
     * @param extensionDeclarationList List of function extension declarations from the Substrait plan
     * @param expression The Substrait expression to parse
     * @param columnNames List of column names in the schema for field reference resolution
     * @return LogicalExpression tree preserving the original logical structure
     */
    public static LogicalExpression parseLogicalExpression(List<SimpleExtensionDeclaration> extensionDeclarationList,
                                                           Expression expression,
                                                           List<String> columnNames)
    {
        if (expression == null) {
            return null;
        }
<<<<<<< HEAD
        
=======

>>>>>>> 42b50c50
        // Extract function information from the Substrait expression
        ScalarFunctionInfo functionInfo = extractScalarFunctionInfo(expression, extensionDeclarationList);

        if (functionInfo == null) {
            return null;
        }

        // Handle NOT operator by delegating to handleNotOperator which converts NOT(expr)
        // to appropriate predicates (NOT_EQUAL, NAND, NOR) based on the inner expression type
        if (NOT_BOOL.equals(functionInfo.getFunctionName())) {
            ColumnPredicate notPredicate = handleNotOperator(functionInfo, extensionDeclarationList, columnNames);
            if (notPredicate != null) {
                return new LogicalExpression(notPredicate);
            }
            return null;
        }

        // Handle logical operators (AND/OR) by building tree structure instead of flattening
        // This preserves the original logical hierarchy from the SQL query
        if (isLogicalOperator(functionInfo.getFunctionName())) {
            List<LogicalExpression> childExpressions = new ArrayList<>();
<<<<<<< HEAD
            
=======

>>>>>>> 42b50c50
            // Recursively parse each child argument to build the expression tree
            for (FunctionArgument argument : functionInfo.getArguments()) {
                LogicalExpression childExpr = parseLogicalExpression(extensionDeclarationList, argument.getValue(), columnNames);
                if (childExpr != null) {
                    childExpressions.add(childExpr);
                }
            }
<<<<<<< HEAD
            
=======

>>>>>>> 42b50c50
            // Create logical expression node with the operator and its children
            SubstraitOperator operator = mapToOperator(functionInfo.getFunctionName());
            return new LogicalExpression(operator, childExpressions);
        }

        // Handle binary comparison operations (e.g., column = value, column > value)
        if (functionInfo.getArguments().size() == 2) {
            ColumnPredicate predicate = createBinaryColumnPredicate(functionInfo, columnNames);
            // Wrap the predicate in a leaf LogicalExpression node
            return new LogicalExpression(predicate);
        }

        // Handle unary operations (e.g., column IS NULL, column IS NOT NULL)
        if (functionInfo.getArguments().size() == 1) {
            ColumnPredicate predicate = createUnaryColumnPredicate(functionInfo, columnNames);
            // Wrap the predicate in a leaf LogicalExpression node
            return new LogicalExpression(predicate);
        }

        return null;
    }

    /**
     * Creates a mapping from function reference anchors to function names.
     * This mapping is used to resolve function references in Substrait expressions.
     *
     * @param extensionDeclarationList List of extension declarations containing function definitions
     * @return A map from function anchor IDs to function names
     */
    private static Map<Integer, String> mapFunctionReferences(List<SimpleExtensionDeclaration> extensionDeclarationList)
    {
        Map<Integer, String> functionMap = new HashMap<>();
        for (SimpleExtensionDeclaration extension : extensionDeclarationList) {
            if (extension.hasExtensionFunction()) {
                int anchor = extension.getExtensionFunction().getFunctionAnchor();
                String name = extension.getExtensionFunction().getName();
                functionMap.put(anchor, name);
            }
        }
        return functionMap;
    }

    /**
     * Extracts the column name from a field reference expression.
     */
    private static String extractColumnName(Expression expr, List<String> schemaNames)
    {
        if (expr.hasCast()) {
            expr =  expr.getCast().getInput();
        }
        int fieldIndex = expr.getSelection().getDirectReference().getStructField().getField();

        return schemaNames.get(fieldIndex);
    }

    /**
     * Extracts a literal value from an expression, handling possible cast operations.
     * If the expression contains a cast, the underlying literal value is extracted.
     */
    private static Pair<Object, ArrowType> extractValueWithPossibleCast(Expression expr)
    {
        if (expr.hasCast()) {
            return SubstraitLiteralConverter.extractLiteralValue(expr.getCast().getInput());
        }
        return SubstraitLiteralConverter.extractLiteralValue(expr);
    }

    /**
     * Extracts scalar function information from an expression.
     */
    private static ScalarFunctionInfo extractScalarFunctionInfo(Expression expression, List<SimpleExtensionDeclaration> extensionDeclarationList)
    {
        if (!expression.hasScalarFunction()) {
            return null;
        }

        Expression.ScalarFunction scalarFunction = expression.getScalarFunction();
        Map<Integer, String> functionMap = mapFunctionReferences(extensionDeclarationList);
        String functionName = functionMap.get(scalarFunction.getFunctionReference());
        List<FunctionArgument> arguments = scalarFunction.getArgumentsList();

        return new ScalarFunctionInfo(functionName, arguments);
    }

    /**
     * Creates a column predicate for unary operations.
     */
    private static ColumnPredicate createUnaryColumnPredicate(ScalarFunctionInfo functionInfo, List<String> columnNames)
    {
        String columnName = extractColumnName(functionInfo.getArguments().get(0).getValue(), columnNames);
        SubstraitOperator substraitOperator = mapToOperator(functionInfo.getFunctionName());
        return new ColumnPredicate(columnName, substraitOperator, null, null);
    }

    /**
     * Creates a column predicate for binary operations.
     */
    private static ColumnPredicate createBinaryColumnPredicate(ScalarFunctionInfo functionInfo, List<String> columnNames)
    {
        String columnName = extractColumnName(functionInfo.getArguments().get(0).getValue(), columnNames);
        Pair<Object, ArrowType> value = extractValueWithPossibleCast(functionInfo.getArguments().get(1).getValue());
        SubstraitOperator substraitOperator = mapToOperator(functionInfo.getFunctionName());
        return new ColumnPredicate(columnName, substraitOperator, value.getLeft(), value.getRight());
    }

    /**
     * Checks if a function name represents a logical operator.
     */
    private static boolean isLogicalOperator(String functionName)
    {
        return AND_BOOL.equals(functionName) || OR_BOOL.equals(functionName);
    }

    /**
     * Maps Substrait function names to corresponding Operator enum values.
     * This method supports comparison operators, logical operators, null checks, and the NOT operator.
     * The mapping will be extended as additional operators are needed.
<<<<<<< HEAD
     * 
=======
     *
>>>>>>> 42b50c50
     * @param functionName The Substrait function name (e.g., "gt:any_any", "equal:any_any", "not:bool")
     * @return The corresponding Operator enum value
     * @throws UnsupportedOperationException if the function name is not supported
     */
    private static SubstraitOperator mapToOperator(String functionName)
    {
        switch (functionName) {
            case GT_ANY_ANY:
            case GT_PTS_PTS:
                return SubstraitOperator.GREATER_THAN;
            case GTE_ANY_ANY:
            case GTE_PTS_PTS:
                return SubstraitOperator.GREATER_THAN_OR_EQUAL_TO;
            case LT_ANY_ANY:
            case LT_PTS_PTS:
                return SubstraitOperator.LESS_THAN;
            case LTE_ANY_ANY:
            case LTE_PTS_PTS:
                return SubstraitOperator.LESS_THAN_OR_EQUAL_TO;
            case EQUAL_ANY_ANY:
                return SubstraitOperator.EQUAL;
            case NOT_EQUAL_ANY_ANY:
                return SubstraitOperator.NOT_EQUAL;
            case IS_NULL_ANY:
                return SubstraitOperator.IS_NULL;
            case IS_NOT_NULL_ANY:
                return SubstraitOperator.IS_NOT_NULL;
            case AND_BOOL:
                return SubstraitOperator.AND;
            case OR_BOOL:
                return SubstraitOperator.OR;
            case NOT_BOOL:
                return SubstraitOperator.NOT;
            default:
                throw new UnsupportedOperationException("Unsupported operator function: " + functionName);
        }
    }

    /**
     * Helper class to hold scalar function information.
     */
    private static final class ScalarFunctionInfo
    {
        private final String functionName;
        private final List<FunctionArgument> arguments;

        public ScalarFunctionInfo(String functionName, List<FunctionArgument> arguments)
        {
            this.functionName = functionName;
            this.arguments = arguments;
        }

        public String getFunctionName()
        {
            return functionName;
        }

        public List<FunctionArgument> getArguments()
        {
            return arguments;
        }
    }

    /**
     * Handles NOT operator expressions by analyzing the inner expression and applying appropriate negation logic.
     * Supports various NOT patterns including NOT(AND), NOT(OR), NOT IN, and simple predicate negation.
     *
     * @param notFunctionInfo The scalar function info for the NOT operation
     * @param extensionDeclarationList List of extension declarations for function mapping
     * @param columnNames List of available column names
     * @return ColumnPredicate representing the negated expression, or null if not supported
     */
    private static ColumnPredicate handleNotOperator(
            ScalarFunctionInfo notFunctionInfo,
            List<SimpleExtensionDeclaration> extensionDeclarationList,
            List<String> columnNames)
    {
        if (notFunctionInfo.getArguments().size() != 1) {
            return null;
        }
        Expression innerExpression = notFunctionInfo.getArguments().get(0).getValue();
        ScalarFunctionInfo innerFunctionInfo = extractScalarFunctionInfo(innerExpression, extensionDeclarationList);
        // Case: NOT(AND(...)) => NAND
        if (innerFunctionInfo != null && AND_BOOL.equals(innerFunctionInfo.getFunctionName())) {
            List<ColumnPredicate> childPredicates =
                    parseColumnPredicates(extensionDeclarationList, innerExpression, columnNames);
            return new ColumnPredicate(
                    null,
                    SubstraitOperator.NAND,
                    childPredicates,
                    null
            );
        }
        // Case: NOT(OR(...)) => NOR
        if (innerFunctionInfo != null && OR_BOOL.equals(innerFunctionInfo.getFunctionName())) {
            List<ColumnPredicate> childPredicates =
                    parseColumnPredicates(extensionDeclarationList, innerExpression, columnNames);
            return new ColumnPredicate(
                    null,
                    SubstraitOperator.NOR,
                    childPredicates,
                    null
            );
        }
        // NOT IN pattern detection - reserved for future use cases
        // NOTE: This handles scenarios where expressions other than direct OR operations
        // may flatten to multiple EQUAL predicates on the same column. Currently, standard
        // NOT(OR(...)) expressions are processed as NOR operations above.
        List<ColumnPredicate> innerPredicates = parseColumnPredicates(extensionDeclarationList, innerExpression, columnNames);
        if (isNotInPattern(innerPredicates)) {
            return createNotInPredicate(innerPredicates);
        }
        if (innerPredicates.size() == 1) {
            return createNegatedPredicate(innerPredicates.get(0));
        }
        return null;
    }

    /**
     * Determines if a list of predicates represents a NOT IN pattern.
     * A NOT IN pattern consists of multiple EQUAL predicates on the same column.
     *
     * @param predicates List of column predicates to analyze
     * @return true if the predicates form a NOT IN pattern, false otherwise
     */
    private static boolean isNotInPattern(List<ColumnPredicate> predicates)
    {
        if (predicates.size() <= 1) {
            return false;
        }
        String firstColumn = predicates.get(0).getColumn();
        for (ColumnPredicate predicate : predicates) {
            if (predicate.getOperator() != SubstraitOperator.EQUAL ||
                    !predicate.getColumn().equals(firstColumn)) {
                return false;
            }
        }
        return true;
    }

    /**
     * Creates a NOT_IN predicate from a list of EQUAL predicates on the same column.
     * Extracts all values from the EQUAL predicates and combines them into a single NOT_IN operation.
     *
     * @param equalPredicates List of EQUAL predicates on the same column
     * @return ColumnPredicate with NOT_IN operator containing all excluded values, or null if input is empty
     */
    private static ColumnPredicate createNotInPredicate(List<ColumnPredicate> equalPredicates)
    {
        if (equalPredicates.isEmpty()) {
            return null;
        }
        String column = equalPredicates.get(0).getColumn();
        List<Object> excludedValues = new ArrayList<>();
        for (ColumnPredicate predicate : equalPredicates) {
            excludedValues.add(predicate.getValue());
        }
        return new ColumnPredicate(column, SubstraitOperator.NOT_IN, excludedValues, null);
    }

    /**
     * Creates a negated version of a given predicate by applying logical negation rules.
     * Maps operators to their logical opposites (e.g., EQUAL → NOT_EQUAL, GREATER_THAN → LESS_THAN_OR_EQUAL_TO).
     * For operators that cannot be directly negated, returns a NOT operator predicate.
     *
     * @param predicate The original predicate to negate
     * @return ColumnPredicate representing the negated form of the input predicate
     */
    private static ColumnPredicate createNegatedPredicate(ColumnPredicate predicate)
    {
        switch (predicate.getOperator()) {
            case EQUAL:
                return new ColumnPredicate(predicate.getColumn(), SubstraitOperator.NOT_EQUAL,
                        predicate.getValue(), predicate.getArrowType());
            case NOT_EQUAL:
                return new ColumnPredicate(predicate.getColumn(), SubstraitOperator.EQUAL,
                        predicate.getValue(), predicate.getArrowType());
            case GREATER_THAN:
                return new ColumnPredicate(predicate.getColumn(), SubstraitOperator.LESS_THAN_OR_EQUAL_TO,
                        predicate.getValue(), predicate.getArrowType());
            case GREATER_THAN_OR_EQUAL_TO:
                return new ColumnPredicate(predicate.getColumn(), SubstraitOperator.LESS_THAN,
                        predicate.getValue(), predicate.getArrowType());
            case LESS_THAN:
                return new ColumnPredicate(predicate.getColumn(), SubstraitOperator.GREATER_THAN_OR_EQUAL_TO,
                        predicate.getValue(), predicate.getArrowType());
            case LESS_THAN_OR_EQUAL_TO:
                return new ColumnPredicate(predicate.getColumn(), SubstraitOperator.GREATER_THAN,
                        predicate.getValue(), predicate.getArrowType());
            case IS_NULL:
                return new ColumnPredicate(predicate.getColumn(), SubstraitOperator.IS_NOT_NULL,
                        null, predicate.getArrowType());
            case IS_NOT_NULL:
                return new ColumnPredicate(predicate.getColumn(), SubstraitOperator.IS_NULL,
                        null, predicate.getArrowType());
            default:
                return new ColumnPredicate(predicate.getColumn(), SubstraitOperator.NOT,
                        predicate.getValue(), predicate.getArrowType());
        }
    }
}<|MERGE_RESOLUTION|>--- conflicted
+++ resolved
@@ -150,11 +150,7 @@
         if (expression == null) {
             return null;
         }
-<<<<<<< HEAD
-        
-=======
-
->>>>>>> 42b50c50
+
         // Extract function information from the Substrait expression
         ScalarFunctionInfo functionInfo = extractScalarFunctionInfo(expression, extensionDeclarationList);
 
@@ -176,11 +172,7 @@
         // This preserves the original logical hierarchy from the SQL query
         if (isLogicalOperator(functionInfo.getFunctionName())) {
             List<LogicalExpression> childExpressions = new ArrayList<>();
-<<<<<<< HEAD
-            
-=======
-
->>>>>>> 42b50c50
+
             // Recursively parse each child argument to build the expression tree
             for (FunctionArgument argument : functionInfo.getArguments()) {
                 LogicalExpression childExpr = parseLogicalExpression(extensionDeclarationList, argument.getValue(), columnNames);
@@ -188,11 +180,7 @@
                     childExpressions.add(childExpr);
                 }
             }
-<<<<<<< HEAD
-            
-=======
-
->>>>>>> 42b50c50
+
             // Create logical expression node with the operator and its children
             SubstraitOperator operator = mapToOperator(functionInfo.getFunctionName());
             return new LogicalExpression(operator, childExpressions);
@@ -310,11 +298,7 @@
      * Maps Substrait function names to corresponding Operator enum values.
      * This method supports comparison operators, logical operators, null checks, and the NOT operator.
      * The mapping will be extended as additional operators are needed.
-<<<<<<< HEAD
-     * 
-=======
-     *
->>>>>>> 42b50c50
+     *
      * @param functionName The Substrait function name (e.g., "gt:any_any", "equal:any_any", "not:bool")
      * @return The corresponding Operator enum value
      * @throws UnsupportedOperationException if the function name is not supported
