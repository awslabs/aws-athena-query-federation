/*-
 * #%L
 * Amazon Athena Query Federation SDK Tools
 * %%
 * Copyright (C) 2019 - 2025 Amazon Web Services
 * %%
 * Licensed under the Apache License, Version 2.0 (the "License");
 * you may not use this file except in compliance with the License.
 * You may obtain a copy of the License at
 * 
 *      http://www.apache.org/licenses/LICENSE-2.0
 * 
 * Unless required by applicable law or agreed to in writing, software
 * distributed under the License is distributed on an "AS IS" BASIS,
 * WITHOUT WARRANTIES OR CONDITIONS OF ANY KIND, either express or implied.
 * See the License for the specific language governing permissions and
 * limitations under the License.
 * #L%
 */
package com.amazonaws.athena.connector.substrait;

import com.amazonaws.athena.connector.substrait.model.ColumnPredicate;
import com.amazonaws.athena.connector.substrait.model.LogicalExpression;
import com.amazonaws.athena.connector.substrait.model.SubstraitOperator;
import io.substrait.proto.Expression;
import io.substrait.proto.FunctionArgument;
import io.substrait.proto.SimpleExtensionDeclaration;
import org.apache.arrow.vector.types.pojo.ArrowType;
import org.apache.commons.lang3.tuple.Pair;

import java.util.ArrayList;
import java.util.HashMap;
import java.util.List;
import java.util.Map;

import static com.amazonaws.athena.connector.substrait.model.SubstraitFunctionNames.AND_BOOL;
import static com.amazonaws.athena.connector.substrait.model.SubstraitFunctionNames.EQUAL_ANY_ANY;
import static com.amazonaws.athena.connector.substrait.model.SubstraitFunctionNames.GT_ANY_ANY;
import static com.amazonaws.athena.connector.substrait.model.SubstraitFunctionNames.GTE_ANY_ANY;
import static com.amazonaws.athena.connector.substrait.model.SubstraitFunctionNames.GTE_PTS_PTS;
import static com.amazonaws.athena.connector.substrait.model.SubstraitFunctionNames.GT_PTS_PTS;
import static com.amazonaws.athena.connector.substrait.model.SubstraitFunctionNames.IS_NOT_NULL_ANY;
import static com.amazonaws.athena.connector.substrait.model.SubstraitFunctionNames.IS_NULL_ANY;
import static com.amazonaws.athena.connector.substrait.model.SubstraitFunctionNames.LT_ANY_ANY;
import static com.amazonaws.athena.connector.substrait.model.SubstraitFunctionNames.LTE_ANY_ANY;
import static com.amazonaws.athena.connector.substrait.model.SubstraitFunctionNames.LTE_PTS_PTS;
import static com.amazonaws.athena.connector.substrait.model.SubstraitFunctionNames.LT_PTS_PTS;
import static com.amazonaws.athena.connector.substrait.model.SubstraitFunctionNames.NOT_BOOL;
import static com.amazonaws.athena.connector.substrait.model.SubstraitFunctionNames.NOT_EQUAL_ANY_ANY;
import static com.amazonaws.athena.connector.substrait.model.SubstraitFunctionNames.OR_BOOL;

/**
 * Utility class for parsing Substrait function expressions into filter predicates and column predicates.
 * This parser handles scalar functions, comparison operations, logical operations (AND/OR), and literal values
 * from Substrait expressions, converting them into a more convenient predicate model.
 */
public final class SubstraitFunctionParser
{
    private SubstraitFunctionParser()
    {
        // Utility class - prevent instantiation
    }

    /**
     * Parses a Substrait expression into a map of column predicates grouped by column name.
     * This method extracts all column predicates from the expression and organizes them by the column they apply to.
     * 
     * @param extensionDeclarationList List of function extension declarations from the Substrait plan
     * @param expression The Substrait expression to parse
     * @param columnNames List of column names in the schema for field reference resolution
     * @return A map where keys are column names and values are lists of predicates for that column
     */
    public static Map<String, List<ColumnPredicate>> getColumnPredicatesMap(List<SimpleExtensionDeclaration> extensionDeclarationList,
                                                                            Expression expression,
                                                                            List<String> columnNames)
    {
        List<ColumnPredicate> columnPredicates = parseColumnPredicates(extensionDeclarationList, expression, columnNames);
        Map<String, List<ColumnPredicate>> columnPredicatesMap = new HashMap<>();
        for (ColumnPredicate columnPredicate : columnPredicates) {
            columnPredicatesMap.computeIfAbsent(columnPredicate.getColumn(), k -> new ArrayList<>()).add(columnPredicate);
        }
        return columnPredicatesMap;
    }

    /**
     * Recursively parses a Substrait expression to extract all column predicates.
     * This method flattens logical operations (AND/OR) and extracts individual column predicates.
     * 
     * @param extensionDeclarationList List of function extension declarations from the Substrait plan
     * @param expression The Substrait expression to parse
     * @param columnNames List of column names in the schema for field reference resolution
     * @return A flat list of all column predicates found in the expression
     */
    public static List<ColumnPredicate> parseColumnPredicates(List<SimpleExtensionDeclaration> extensionDeclarationList,
                                                              Expression expression,
                                                              List<String> columnNames)
    {
        List<ColumnPredicate> columnPredicates = new ArrayList<>();
        ScalarFunctionInfo functionInfo = extractScalarFunctionInfo(expression, extensionDeclarationList);
        
        if (functionInfo == null) {
            return columnPredicates;
        }

        // Handle NOT unary operator
<<<<<<< HEAD
        if ("not:bool".equals(functionInfo.getFunctionName())) {
=======
        if (NOT_BOOL.equals(functionInfo.getFunctionName())) {
>>>>>>> 2dd85ec1
            ColumnPredicate notPredicate = handleNotOperator(functionInfo, extensionDeclarationList, columnNames);
            if (notPredicate != null) {
                columnPredicates.add(notPredicate);
            }
            return columnPredicates;
        }

        // Handle logical operators by flattening
        if (isLogicalOperator(functionInfo.getFunctionName())) {
            for (FunctionArgument argument : functionInfo.getArguments()) {
                columnPredicates.addAll(
                        parseColumnPredicates(extensionDeclarationList, argument.getValue(), columnNames));
            }
            return columnPredicates;
        }

        // Handle binary comparison operations
        if (functionInfo.getArguments().size() == 2) {
            ColumnPredicate predicate = createBinaryColumnPredicate(functionInfo, columnNames);
            columnPredicates.add(predicate);
        }

        // Handle unary operations
        if (functionInfo.getArguments().size() == 1) {
            ColumnPredicate predicate = createUnaryColumnPredicate(functionInfo, columnNames);
            columnPredicates.add(predicate);
        }
        return columnPredicates;
    }

    /**
     * Parses a Substrait expression into a logical expression tree that preserves AND/OR/NOT hierarchy.
     * This method maintains the original logical structure instead of flattening it.
     *
     * @param extensionDeclarationList List of function extension declarations from the Substrait plan
     * @param expression The Substrait expression to parse
     * @param columnNames List of column names in the schema for field reference resolution
     * @return LogicalExpression tree preserving the original logical structure
     */
    public static LogicalExpression parseLogicalExpression(List<SimpleExtensionDeclaration> extensionDeclarationList,
                                                           Expression expression,
                                                           List<String> columnNames)
    {
        if (expression == null) {
            return null;
        }
        
        // Extract function information from the Substrait expression
        ScalarFunctionInfo functionInfo = extractScalarFunctionInfo(expression, extensionDeclarationList);

        if (functionInfo == null) {
            return null;
        }

        // Handle NOT operator by delegating to handleNotOperator which converts NOT(expr)
        // to appropriate predicates (NOT_EQUAL, NAND, NOR) based on the inner expression type
<<<<<<< HEAD
        if ("not:bool".equals(functionInfo.getFunctionName())) {
=======
        if (NOT_BOOL.equals(functionInfo.getFunctionName())) {
>>>>>>> 2dd85ec1
            ColumnPredicate notPredicate = handleNotOperator(functionInfo, extensionDeclarationList, columnNames);
            if (notPredicate != null) {
                return new LogicalExpression(notPredicate);
            }
            return null;
        }

        // Handle logical operators (AND/OR) by building tree structure instead of flattening
        // This preserves the original logical hierarchy from the SQL query
        if (isLogicalOperator(functionInfo.getFunctionName())) {
            List<LogicalExpression> childExpressions = new ArrayList<>();
            
            // Recursively parse each child argument to build the expression tree
            for (FunctionArgument argument : functionInfo.getArguments()) {
                LogicalExpression childExpr = parseLogicalExpression(extensionDeclarationList, argument.getValue(), columnNames);
                if (childExpr != null) {
                    childExpressions.add(childExpr);
                }
            }
            
            // Create logical expression node with the operator and its children
            SubstraitOperator operator = mapToOperator(functionInfo.getFunctionName());
            return new LogicalExpression(operator, childExpressions);
        }

        // Handle binary comparison operations (e.g., column = value, column > value)
        if (functionInfo.getArguments().size() == 2) {
            ColumnPredicate predicate = createBinaryColumnPredicate(functionInfo, columnNames);
            // Wrap the predicate in a leaf LogicalExpression node
            return new LogicalExpression(predicate);
        }

        // Handle unary operations (e.g., column IS NULL, column IS NOT NULL)
        if (functionInfo.getArguments().size() == 1) {
            ColumnPredicate predicate = createUnaryColumnPredicate(functionInfo, columnNames);
            // Wrap the predicate in a leaf LogicalExpression node
            return new LogicalExpression(predicate);
        }

        return null;
    }

    /**
     * Creates a mapping from function reference anchors to function names.
     * This mapping is used to resolve function references in Substrait expressions.
     * 
     * @param extensionDeclarationList List of extension declarations containing function definitions
     * @return A map from function anchor IDs to function names
     */
    private static Map<Integer, String> mapFunctionReferences(List<SimpleExtensionDeclaration> extensionDeclarationList)
    {
        Map<Integer, String> functionMap = new HashMap<>();
        for (SimpleExtensionDeclaration extension : extensionDeclarationList) {
            if (extension.hasExtensionFunction()) {
                int anchor = extension.getExtensionFunction().getFunctionAnchor();
                String name = extension.getExtensionFunction().getName();
                functionMap.put(anchor, name);
            }
        }
        return functionMap;
    }

    /**
     * Extracts the column name from a field reference expression.
     */
    private static String extractColumnName(Expression expr, List<String> schemaNames)
    {
        if (expr.hasCast()) {
            expr =  expr.getCast().getInput();
        }
        int fieldIndex = expr.getSelection().getDirectReference().getStructField().getField();

        return schemaNames.get(fieldIndex);
    }

    /**
     * Extracts a literal value from an expression, handling possible cast operations.
     * If the expression contains a cast, the underlying literal value is extracted.
     */
    private static Pair<Object, ArrowType> extractValueWithPossibleCast(Expression expr)
    {
        if (expr.hasCast()) {
            return SubstraitLiteralConverter.extractLiteralValue(expr.getCast().getInput());
        }
        return SubstraitLiteralConverter.extractLiteralValue(expr);
    }

    /**
     * Extracts scalar function information from an expression.
     */
    private static ScalarFunctionInfo extractScalarFunctionInfo(Expression expression, List<SimpleExtensionDeclaration> extensionDeclarationList)
    {
        if (!expression.hasScalarFunction()) {
            return null;
        }

        Expression.ScalarFunction scalarFunction = expression.getScalarFunction();
        Map<Integer, String> functionMap = mapFunctionReferences(extensionDeclarationList);
        String functionName = functionMap.get(scalarFunction.getFunctionReference());
        List<FunctionArgument> arguments = scalarFunction.getArgumentsList();
        
        return new ScalarFunctionInfo(functionName, arguments);
    }
    
    /**
     * Creates a column predicate for unary operations.
     */
    private static ColumnPredicate createUnaryColumnPredicate(ScalarFunctionInfo functionInfo, List<String> columnNames)
    {
        String columnName = extractColumnName(functionInfo.getArguments().get(0).getValue(), columnNames);
        SubstraitOperator substraitOperator = mapToOperator(functionInfo.getFunctionName());
        return new ColumnPredicate(columnName, substraitOperator, null, null);
    }
    
    /**
     * Creates a column predicate for binary operations.
     */
    private static ColumnPredicate createBinaryColumnPredicate(ScalarFunctionInfo functionInfo, List<String> columnNames)
    {
        String columnName = extractColumnName(functionInfo.getArguments().get(0).getValue(), columnNames);
        Pair<Object, ArrowType> value = extractValueWithPossibleCast(functionInfo.getArguments().get(1).getValue());
        SubstraitOperator substraitOperator = mapToOperator(functionInfo.getFunctionName());
        return new ColumnPredicate(columnName, substraitOperator, value.getLeft(), value.getRight());
    }
    
    /**
     * Checks if a function name represents a logical operator.
     */
    private static boolean isLogicalOperator(String functionName)
    {
        return AND_BOOL.equals(functionName) || OR_BOOL.equals(functionName);
    }

    /**
     * Maps Substrait function names to corresponding Operator enum values.
     * This method supports comparison operators, logical operators, null checks, and the NOT operator.
     * The mapping will be extended as additional operators are needed.
     * 
     * @param functionName The Substrait function name (e.g., "gt:any_any", "equal:any_any", "not:bool")
     * @return The corresponding Operator enum value
     * @throws UnsupportedOperationException if the function name is not supported
     */
    private static SubstraitOperator mapToOperator(String functionName)
    {
        switch (functionName) {
<<<<<<< HEAD
            case "gt:any_any":
            case "gt:pts_pts":
                return SubstraitOperator.GREATER_THAN;
            case "gte:any_any":
            case "gte:pts_pts":
                return SubstraitOperator.GREATER_THAN_OR_EQUAL_TO;
            case "lt:any_any":
            case "lt:pts_pts":
                return SubstraitOperator.LESS_THAN;
            case "lte:any_any":
            case "lte:pts_pts":
=======
            case GT_ANY_ANY:
            case GT_PTS_PTS:
                return SubstraitOperator.GREATER_THAN;
            case GTE_ANY_ANY:
            case GTE_PTS_PTS:
                return SubstraitOperator.GREATER_THAN_OR_EQUAL_TO;
            case LT_ANY_ANY:
            case LT_PTS_PTS:
                return SubstraitOperator.LESS_THAN;
            case LTE_ANY_ANY:
            case LTE_PTS_PTS:
>>>>>>> 2dd85ec1
                return SubstraitOperator.LESS_THAN_OR_EQUAL_TO;
            case EQUAL_ANY_ANY:
                return SubstraitOperator.EQUAL;
            case NOT_EQUAL_ANY_ANY:
                return SubstraitOperator.NOT_EQUAL;
            case IS_NULL_ANY:
                return SubstraitOperator.IS_NULL;
            case IS_NOT_NULL_ANY:
                return SubstraitOperator.IS_NOT_NULL;
            case AND_BOOL:
                return SubstraitOperator.AND;
            case OR_BOOL:
                return SubstraitOperator.OR;
<<<<<<< HEAD
            case "not:bool":
=======
            case NOT_BOOL:
>>>>>>> 2dd85ec1
                return SubstraitOperator.NOT;
            default:
                throw new UnsupportedOperationException("Unsupported operator function: " + functionName);
        }
    }

    /**
     * Helper class to hold scalar function information.
     */
    private static final class ScalarFunctionInfo
    {
        private final String functionName;
        private final List<FunctionArgument> arguments;

        public ScalarFunctionInfo(String functionName, List<FunctionArgument> arguments)
        {
            this.functionName = functionName;
            this.arguments = arguments;
        }

        public String getFunctionName()
        {
            return functionName;
        }

        public List<FunctionArgument> getArguments()
        {
            return arguments;
        }
    }

    /**
     * Handles NOT operator expressions by analyzing the inner expression and applying appropriate negation logic.
     * Supports various NOT patterns including NOT(AND), NOT(OR), NOT IN, and simple predicate negation.
     *
     * @param notFunctionInfo The scalar function info for the NOT operation
     * @param extensionDeclarationList List of extension declarations for function mapping
     * @param columnNames List of available column names
     * @return ColumnPredicate representing the negated expression, or null if not supported
     */
    private static ColumnPredicate handleNotOperator(
            ScalarFunctionInfo notFunctionInfo,
            List<SimpleExtensionDeclaration> extensionDeclarationList,
            List<String> columnNames)
    {
        if (notFunctionInfo.getArguments().size() != 1) {
            return null;
        }
        Expression innerExpression = notFunctionInfo.getArguments().get(0).getValue();
        ScalarFunctionInfo innerFunctionInfo = extractScalarFunctionInfo(innerExpression, extensionDeclarationList);
        // Case: NOT(AND(...)) => NAND
<<<<<<< HEAD
        if (innerFunctionInfo != null && "and:bool".equals(innerFunctionInfo.getFunctionName())) {
=======
        if (innerFunctionInfo != null && AND_BOOL.equals(innerFunctionInfo.getFunctionName())) {
>>>>>>> 2dd85ec1
            List<ColumnPredicate> childPredicates =
                    parseColumnPredicates(extensionDeclarationList, innerExpression, columnNames);
            return new ColumnPredicate(
                    null,
                    SubstraitOperator.NAND,
                    childPredicates,
                    null
            );
        }
        // Case: NOT(OR(...)) => NOR
<<<<<<< HEAD
        if (innerFunctionInfo != null && "or:bool".equals(innerFunctionInfo.getFunctionName())) {
=======
        if (innerFunctionInfo != null && OR_BOOL.equals(innerFunctionInfo.getFunctionName())) {
>>>>>>> 2dd85ec1
            List<ColumnPredicate> childPredicates =
                    parseColumnPredicates(extensionDeclarationList, innerExpression, columnNames);
            return new ColumnPredicate(
                    null,
                    SubstraitOperator.NOR,
                    childPredicates,
                    null
            );
        }
        // NOT IN pattern detection - reserved for future use cases
        // NOTE: This handles scenarios where expressions other than direct OR operations
        // may flatten to multiple EQUAL predicates on the same column. Currently, standard
        // NOT(OR(...)) expressions are processed as NOR operations above.
        List<ColumnPredicate> innerPredicates = parseColumnPredicates(extensionDeclarationList, innerExpression, columnNames);
        if (isNotInPattern(innerPredicates)) {
            return createNotInPredicate(innerPredicates);
        }
        if (innerPredicates.size() == 1) {
            return createNegatedPredicate(innerPredicates.get(0));
        }
        return null;
    }

    /**
     * Determines if a list of predicates represents a NOT IN pattern.
     * A NOT IN pattern consists of multiple EQUAL predicates on the same column.
     *
     * @param predicates List of column predicates to analyze
     * @return true if the predicates form a NOT IN pattern, false otherwise
     */
    private static boolean isNotInPattern(List<ColumnPredicate> predicates)
    {
        if (predicates.size() <= 1) {
            return false;
        }
        String firstColumn = predicates.get(0).getColumn();
        for (ColumnPredicate predicate : predicates) {
            if (predicate.getOperator() != SubstraitOperator.EQUAL ||
                    !predicate.getColumn().equals(firstColumn)) {
                return false;
            }
        }
        return true;
    }

    /**
     * Creates a NOT_IN predicate from a list of EQUAL predicates on the same column.
     * Extracts all values from the EQUAL predicates and combines them into a single NOT_IN operation.
     *
     * @param equalPredicates List of EQUAL predicates on the same column
     * @return ColumnPredicate with NOT_IN operator containing all excluded values, or null if input is empty
     */
    private static ColumnPredicate createNotInPredicate(List<ColumnPredicate> equalPredicates)
    {
        if (equalPredicates.isEmpty()) {
            return null;
        }
        String column = equalPredicates.get(0).getColumn();
        List<Object> excludedValues = new ArrayList<>();
        for (ColumnPredicate predicate : equalPredicates) {
            excludedValues.add(predicate.getValue());
        }
        return new ColumnPredicate(column, SubstraitOperator.NOT_IN, excludedValues, null);
    }

    /**
     * Creates a negated version of a given predicate by applying logical negation rules.
     * Maps operators to their logical opposites (e.g., EQUAL → NOT_EQUAL, GREATER_THAN → LESS_THAN_OR_EQUAL_TO).
     * For operators that cannot be directly negated, returns a NOT operator predicate.
     *
     * @param predicate The original predicate to negate
     * @return ColumnPredicate representing the negated form of the input predicate
     */
    private static ColumnPredicate createNegatedPredicate(ColumnPredicate predicate)
    {
        switch (predicate.getOperator()) {
            case EQUAL:
                return new ColumnPredicate(predicate.getColumn(), SubstraitOperator.NOT_EQUAL,
                        predicate.getValue(), predicate.getArrowType());
            case NOT_EQUAL:
                return new ColumnPredicate(predicate.getColumn(), SubstraitOperator.EQUAL,
                        predicate.getValue(), predicate.getArrowType());
            case GREATER_THAN:
                return new ColumnPredicate(predicate.getColumn(), SubstraitOperator.LESS_THAN_OR_EQUAL_TO,
                        predicate.getValue(), predicate.getArrowType());
            case GREATER_THAN_OR_EQUAL_TO:
                return new ColumnPredicate(predicate.getColumn(), SubstraitOperator.LESS_THAN,
                        predicate.getValue(), predicate.getArrowType());
            case LESS_THAN:
                return new ColumnPredicate(predicate.getColumn(), SubstraitOperator.GREATER_THAN_OR_EQUAL_TO,
                        predicate.getValue(), predicate.getArrowType());
            case LESS_THAN_OR_EQUAL_TO:
                return new ColumnPredicate(predicate.getColumn(), SubstraitOperator.GREATER_THAN,
                        predicate.getValue(), predicate.getArrowType());
            case IS_NULL:
                return new ColumnPredicate(predicate.getColumn(), SubstraitOperator.IS_NOT_NULL,
                        null, predicate.getArrowType());
            case IS_NOT_NULL:
                return new ColumnPredicate(predicate.getColumn(), SubstraitOperator.IS_NULL,
                        null, predicate.getArrowType());
            default:
                return new ColumnPredicate(predicate.getColumn(), SubstraitOperator.NOT,
                        predicate.getValue(), predicate.getArrowType());
        }
    }
}<|MERGE_RESOLUTION|>--- conflicted
+++ resolved
@@ -103,11 +103,7 @@
         }
 
         // Handle NOT unary operator
-<<<<<<< HEAD
-        if ("not:bool".equals(functionInfo.getFunctionName())) {
-=======
         if (NOT_BOOL.equals(functionInfo.getFunctionName())) {
->>>>>>> 2dd85ec1
             ColumnPredicate notPredicate = handleNotOperator(functionInfo, extensionDeclarationList, columnNames);
             if (notPredicate != null) {
                 columnPredicates.add(notPredicate);
@@ -164,11 +160,7 @@
 
         // Handle NOT operator by delegating to handleNotOperator which converts NOT(expr)
         // to appropriate predicates (NOT_EQUAL, NAND, NOR) based on the inner expression type
-<<<<<<< HEAD
-        if ("not:bool".equals(functionInfo.getFunctionName())) {
-=======
         if (NOT_BOOL.equals(functionInfo.getFunctionName())) {
->>>>>>> 2dd85ec1
             ColumnPredicate notPredicate = handleNotOperator(functionInfo, extensionDeclarationList, columnNames);
             if (notPredicate != null) {
                 return new LogicalExpression(notPredicate);
@@ -314,19 +306,6 @@
     private static SubstraitOperator mapToOperator(String functionName)
     {
         switch (functionName) {
-<<<<<<< HEAD
-            case "gt:any_any":
-            case "gt:pts_pts":
-                return SubstraitOperator.GREATER_THAN;
-            case "gte:any_any":
-            case "gte:pts_pts":
-                return SubstraitOperator.GREATER_THAN_OR_EQUAL_TO;
-            case "lt:any_any":
-            case "lt:pts_pts":
-                return SubstraitOperator.LESS_THAN;
-            case "lte:any_any":
-            case "lte:pts_pts":
-=======
             case GT_ANY_ANY:
             case GT_PTS_PTS:
                 return SubstraitOperator.GREATER_THAN;
@@ -338,7 +317,6 @@
                 return SubstraitOperator.LESS_THAN;
             case LTE_ANY_ANY:
             case LTE_PTS_PTS:
->>>>>>> 2dd85ec1
                 return SubstraitOperator.LESS_THAN_OR_EQUAL_TO;
             case EQUAL_ANY_ANY:
                 return SubstraitOperator.EQUAL;
@@ -352,11 +330,7 @@
                 return SubstraitOperator.AND;
             case OR_BOOL:
                 return SubstraitOperator.OR;
-<<<<<<< HEAD
-            case "not:bool":
-=======
             case NOT_BOOL:
->>>>>>> 2dd85ec1
                 return SubstraitOperator.NOT;
             default:
                 throw new UnsupportedOperationException("Unsupported operator function: " + functionName);
@@ -408,11 +382,7 @@
         Expression innerExpression = notFunctionInfo.getArguments().get(0).getValue();
         ScalarFunctionInfo innerFunctionInfo = extractScalarFunctionInfo(innerExpression, extensionDeclarationList);
         // Case: NOT(AND(...)) => NAND
-<<<<<<< HEAD
-        if (innerFunctionInfo != null && "and:bool".equals(innerFunctionInfo.getFunctionName())) {
-=======
         if (innerFunctionInfo != null && AND_BOOL.equals(innerFunctionInfo.getFunctionName())) {
->>>>>>> 2dd85ec1
             List<ColumnPredicate> childPredicates =
                     parseColumnPredicates(extensionDeclarationList, innerExpression, columnNames);
             return new ColumnPredicate(
@@ -423,11 +393,7 @@
             );
         }
         // Case: NOT(OR(...)) => NOR
-<<<<<<< HEAD
-        if (innerFunctionInfo != null && "or:bool".equals(innerFunctionInfo.getFunctionName())) {
-=======
         if (innerFunctionInfo != null && OR_BOOL.equals(innerFunctionInfo.getFunctionName())) {
->>>>>>> 2dd85ec1
             List<ColumnPredicate> childPredicates =
                     parseColumnPredicates(extensionDeclarationList, innerExpression, columnNames);
             return new ColumnPredicate(
