package com.amazonaws.athena.connector.lambda.handlers;

/*-
 * #%L
 * Amazon Athena Query Federation SDK
 * %%
 * Copyright (C) 2019 Amazon Web Services
 * %%
 * Licensed under the Apache License, Version 2.0 (the "License");
 * you may not use this file except in compliance with the License.
 * You may obtain a copy of the License at
 *
 *      http://www.apache.org/licenses/LICENSE-2.0
 *
 * Unless required by applicable law or agreed to in writing, software
 * distributed under the License is distributed on an "AS IS" BASIS,
 * WITHOUT WARRANTIES OR CONDITIONS OF ANY KIND, either express or implied.
 * See the License for the specific language governing permissions and
 * limitations under the License.
 * #L%
 */

import com.amazonaws.athena.connector.lambda.QueryStatusChecker;
import com.amazonaws.athena.connector.lambda.ThrottlingInvoker;
import com.amazonaws.athena.connector.lambda.data.Block;
import com.amazonaws.athena.connector.lambda.data.BlockAllocator;
import com.amazonaws.athena.connector.lambda.data.BlockAllocatorImpl;
import com.amazonaws.athena.connector.lambda.data.BlockUtils;
import com.amazonaws.athena.connector.lambda.data.BlockWriter;
import com.amazonaws.athena.connector.lambda.data.SchemaBuilder;
import com.amazonaws.athena.connector.lambda.data.SimpleBlockWriter;
import com.amazonaws.athena.connector.lambda.data.SupportedTypes;
import com.amazonaws.athena.connector.lambda.domain.predicate.ConstraintEvaluator;
import com.amazonaws.athena.connector.lambda.domain.spill.S3SpillLocation;
import com.amazonaws.athena.connector.lambda.domain.spill.SpillLocation;
import com.amazonaws.athena.connector.lambda.domain.spill.SpillLocationVerifier;
import com.amazonaws.athena.connector.lambda.exceptions.AthenaConnectorException;
import com.amazonaws.athena.connector.lambda.metadata.GetDataSourceCapabilitiesRequest;
import com.amazonaws.athena.connector.lambda.metadata.GetDataSourceCapabilitiesResponse;
import com.amazonaws.athena.connector.lambda.metadata.GetSplitsRequest;
import com.amazonaws.athena.connector.lambda.metadata.GetSplitsResponse;
import com.amazonaws.athena.connector.lambda.metadata.GetTableLayoutRequest;
import com.amazonaws.athena.connector.lambda.metadata.GetTableLayoutResponse;
import com.amazonaws.athena.connector.lambda.metadata.GetTableRequest;
import com.amazonaws.athena.connector.lambda.metadata.GetTableResponse;
import com.amazonaws.athena.connector.lambda.metadata.ListSchemasRequest;
import com.amazonaws.athena.connector.lambda.metadata.ListSchemasResponse;
import com.amazonaws.athena.connector.lambda.metadata.ListTablesRequest;
import com.amazonaws.athena.connector.lambda.metadata.ListTablesResponse;
import com.amazonaws.athena.connector.lambda.metadata.MetadataRequest;
import com.amazonaws.athena.connector.lambda.metadata.MetadataRequestType;
import com.amazonaws.athena.connector.lambda.request.FederationRequest;
import com.amazonaws.athena.connector.lambda.request.FederationResponse;
import com.amazonaws.athena.connector.lambda.request.PingRequest;
import com.amazonaws.athena.connector.lambda.request.PingResponse;
import com.amazonaws.athena.connector.lambda.security.CachableSecretsManager;
import com.amazonaws.athena.connector.lambda.security.EncryptionKey;
import com.amazonaws.athena.connector.lambda.security.EncryptionKeyFactory;
import com.amazonaws.athena.connector.lambda.security.FederatedIdentity;
import com.amazonaws.athena.connector.lambda.security.KmsEncryptionProvider;
import com.amazonaws.athena.connector.lambda.security.KmsKeyFactory;
import com.amazonaws.athena.connector.lambda.security.LocalKeyFactory;
import com.amazonaws.athena.connector.lambda.serde.VersionedObjectMapperFactory;
import com.amazonaws.services.lambda.runtime.Context;
import com.fasterxml.jackson.databind.ObjectMapper;
import org.apache.arrow.vector.types.Types;
import org.apache.arrow.vector.types.pojo.Field;
import org.apache.arrow.vector.types.pojo.Schema;
import org.apache.commons.lang3.StringUtils;
import org.slf4j.Logger;
import org.slf4j.LoggerFactory;
import software.amazon.awssdk.awscore.AwsRequestOverrideConfiguration;
import software.amazon.awssdk.services.athena.AthenaClient;
import software.amazon.awssdk.services.glue.model.ErrorDetails;
import software.amazon.awssdk.services.glue.model.FederationSourceErrorCode;
import software.amazon.awssdk.services.kms.KmsClient;
import software.amazon.awssdk.services.s3.S3Client;
import software.amazon.awssdk.services.secretsmanager.SecretsManagerClient;
import software.amazon.awssdk.utils.CollectionUtils;

import java.io.IOException;
import java.io.InputStream;
import java.io.OutputStream;
import java.util.Collections;
import java.util.HashMap;
import java.util.Map;
import java.util.Objects;
import java.util.UUID;

import static com.amazonaws.athena.connector.lambda.connection.EnvironmentConstants.FAS_TOKEN;
import static com.amazonaws.athena.connector.lambda.handlers.AthenaExceptionFilter.ATHENA_EXCEPTION_FILTER;
import static com.amazonaws.athena.connector.lambda.handlers.FederationCapabilities.CAPABILITIES;
import static com.amazonaws.athena.connector.lambda.handlers.SerDeVersion.SERDE_VERSION;

/**
 * This class defines the functionality required by any valid source of federated metadata for Athena. It is recommended
 * that all connectors extend this class for Metadata operations though it is possible for you to write your own
 * from the ground up as long as you satisfy the wire protocol. For all cases we've encountered it has made more sense
 * to start with this base class and use it's implementation for most of the boilerplate related to Lambda and resource
 * lifecycle so we could focus on the task of integrating with the source we were interested in.
 *
 * @note All schema names, table names, and column names must be lower case at this time. Any entities that are uppercase or
 * mixed case will not be accessible in queries and will be lower cased by Athena's engine to ensure consistency across
 * sources. As such you may need to handle this when integrating with a source that supports mixed case. As an example,
 * you can look at the CloudwatchTableResolver in the athena-cloudwatch module for one potential approach to this challenge.
 */
public abstract class MetadataHandler
        implements FederationRequestHandler
{
    private static final Logger logger = LoggerFactory.getLogger(MetadataHandler.class);

    // When MetadataHandler is used as a Lambda, configOptions is the same as System.getenv()
    // Otherwise in situations where the connector is used outside of a Lambda, it may be a config map
    // that is passed in.
    protected final java.util.Map<String, String> configOptions;

    //name of the default column used when a default single-partition response is required for connectors that
    //do not support robust partitioning. In such cases Athena requires at least 1 partition in order indicate
    //there is indeed data to be read vs. queries that were able to fully partition prune and thus decide there
    //was no data to read.
    private static final String PARTITION_ID_COL = "partitionId";
    //The value that denotes encryption should be disabled, encryption is enabled by default.
    private static final String DISABLE_ENCRYPTION = "true";
    //The default S3 prefix to use when spilling to S3
    private static final String DEFAULT_SPILL_PREFIX = "athena-federation-spill";
    protected static final String SPILL_BUCKET_ENV = "spill_bucket";
    protected static final String SPILL_PREFIX_ENV = "spill_prefix";
    protected static final String KMS_KEY_ID_ENV = "kms_key_id";
    protected static final String DISABLE_SPILL_ENCRYPTION = "disable_spill_encryption";
    private final CachableSecretsManager secretsManager;
    private final AthenaClient athena;
    private final S3Client s3Client;
    private final ThrottlingInvoker athenaInvoker;
    private final EncryptionKeyFactory encryptionKeyFactory;
    private final String spillBucket;
    private final String spillPrefix;
    private final String sourceType;
    private SpillLocationVerifier verifier;
    private final KmsEncryptionProvider kmsEncryptionProvider;

    /**
     * When MetadataHandler is used as a Lambda, the "Main" class will pass in System.getenv() as the configOptions.
     * Otherwise in situations where the connector is used outside of a Lambda, it may be a config map
     * that is passed in.
     * @param sourceType Used to aid in logging diagnostic info when raising a support case.
     */
    public MetadataHandler(String sourceType, java.util.Map<String, String> configOptions)
    {
        this.configOptions = configOptions;
        this.sourceType = sourceType;
        this.spillBucket = this.configOptions.get(SPILL_BUCKET_ENV);
        this.spillPrefix = this.configOptions.getOrDefault(SPILL_PREFIX_ENV, DEFAULT_SPILL_PREFIX);

        if (DISABLE_ENCRYPTION.equalsIgnoreCase(this.configOptions.getOrDefault(DISABLE_SPILL_ENCRYPTION, "false"))) {
            logger.debug("DISABLE_SPILL_ENCRYPTION");
            this.encryptionKeyFactory = null;
        }
        else {
            this.encryptionKeyFactory = (this.configOptions.get(KMS_KEY_ID_ENV) != null) ?
                    new KmsKeyFactory(KmsClient.create(), this.configOptions.get(KMS_KEY_ID_ENV)) :
                    new LocalKeyFactory();
            logger.debug("ENABLE_SPILL_ENCRYPTION with encryption factory: " + encryptionKeyFactory.getClass().getSimpleName());
        }

        this.secretsManager = new CachableSecretsManager(SecretsManagerClient.create());
        this.athena = AthenaClient.create();
        this.s3Client = S3Client.create();
        this.verifier = new SpillLocationVerifier(s3Client);
        this.athenaInvoker = ThrottlingInvoker.newDefaultBuilder(ATHENA_EXCEPTION_FILTER, configOptions).build();
        this.kmsEncryptionProvider = new KmsEncryptionProvider(KmsClient.create());
    }

    /**
     * @param sourceType Used to aid in logging diagnostic info when raising a support case.
     */
    public MetadataHandler(
        EncryptionKeyFactory encryptionKeyFactory,
        SecretsManagerClient secretsManager,
        AthenaClient athena,
        String sourceType,
        String spillBucket,
        String spillPrefix,
        java.util.Map<String, String> configOptions)
    {
        this.configOptions = configOptions;
        this.encryptionKeyFactory = encryptionKeyFactory;
        this.secretsManager = new CachableSecretsManager(secretsManager);
        this.athena = athena;
        this.sourceType = sourceType;
        this.spillBucket = spillBucket;
        this.spillPrefix = spillPrefix;
        this.s3Client = S3Client.create();
        this.verifier = new SpillLocationVerifier(s3Client);
        this.athenaInvoker = ThrottlingInvoker.newDefaultBuilder(ATHENA_EXCEPTION_FILTER, configOptions).build();
        this.kmsEncryptionProvider = new KmsEncryptionProvider(KmsClient.create());
    }

    /**
     * Gets the CachableSecretsManager instance used by this handler.
     * This is used by credential providers to reuse the same secrets manager instance.
     * @return The CachableSecretsManager instance
     */
    public CachableSecretsManager getCachableSecretsManager()
    {
        return secretsManager;
    }

    /**
     * Gets the KmsEncryptionProvider instance used by this handler.
     * @return The KmsEncryptionProvider instance
     */
    public KmsEncryptionProvider getKmsEncryptionProvider()
    {
        return kmsEncryptionProvider;
    }

    protected EncryptionKey makeEncryptionKey()
    {
        return (encryptionKeyFactory != null) ? encryptionKeyFactory.create() : null;
    }

    protected EncryptionKey makeEncryptionKey(AwsRequestOverrideConfiguration awsRequestOverrideConfiguration)
    {
        return (encryptionKeyFactory != null) ? encryptionKeyFactory.create(awsRequestOverrideConfiguration) : null;
    }

    /**
     * Used to make a spill location for a split. Each split should have a unique spill location, so be sure
     * to call this method once per split!
     * @param request
     * @return A unique spill location.
     */
    protected SpillLocation makeSpillLocation(MetadataRequest request)
    {
        FederatedIdentity federatedIdentity = request.getIdentity();
        Map<String, String> configOptions = federatedIdentity.getConfigOptions();
        if (CollectionUtils.isNullOrEmpty(configOptions)) {
<<<<<<< HEAD
            logger.debug("configOptions is empty from federation. Use default configOptions.");
=======
            logger.warn("configOptions is empty from federation. Use default configOptions.");
>>>>>>> bd7d794d
            configOptions = new HashMap<>(this.configOptions);
        }
        String queryId = request.getQueryId();
        String prefix = StringUtils.isBlank(configOptions.get(SPILL_PREFIX_ENV))
                ? spillPrefix : configOptions.get(SPILL_PREFIX_ENV);
        String bucket = StringUtils.isBlank(configOptions.get(SPILL_BUCKET_ENV))
                ? spillBucket : configOptions.get(SPILL_BUCKET_ENV);
        if (Objects.nonNull(prefix) && prefix.contains(request.getQueryId())) {
            queryId = "";
        }
        return S3SpillLocation.newBuilder()
                .withBucket(bucket)
                .withPrefix(prefix)
                .withQueryId(queryId)
                .withSplitId(UUID.randomUUID().toString())
                .build();
    }

    public final void handleRequest(InputStream inputStream, OutputStream outputStream, final Context context)
            throws IOException
    {
        try (BlockAllocator allocator = new BlockAllocatorImpl()) {
            ObjectMapper objectMapper = VersionedObjectMapperFactory.create(allocator);
            try (FederationRequest rawReq = objectMapper.readValue(inputStream, FederationRequest.class)) {
                if (rawReq instanceof PingRequest) {
                    try (PingResponse response = doPing((PingRequest) rawReq)) {
                        assertNotNull(response);
                        objectMapper.writeValue(outputStream, response);
                    }
                    return;
                }

                if (!(rawReq instanceof MetadataRequest)) {
                    throw new AthenaConnectorException("Expected a MetadataRequest but found " + rawReq.getClass(), ErrorDetails.builder().errorCode(FederationSourceErrorCode.INVALID_INPUT_EXCEPTION.toString()).build());
                }
                ((MetadataRequest) rawReq).setContext(context);
                doHandleRequest(allocator, objectMapper, (MetadataRequest) rawReq, outputStream);
            }
            catch (Exception ex) {
                logger.warn("handleRequest: Completed with an exception.", ex);
                throw (ex instanceof RuntimeException) ? (RuntimeException) ex : new AthenaConnectorException(ex, ex.getMessage(), ErrorDetails.builder().errorCode(FederationSourceErrorCode.INTERNAL_SERVICE_EXCEPTION.toString()).build());
            }
        }
    }

    protected final void doHandleRequest(BlockAllocator allocator,
            ObjectMapper objectMapper,
            MetadataRequest req,
            OutputStream outputStream)
            throws Exception
    {
        logger.info("doHandleRequest: request[{}]", req);
        MetadataRequestType type = req.getRequestType();
        switch (type) {
            case LIST_SCHEMAS:
                try (ListSchemasResponse response = doListSchemaNames(allocator, (ListSchemasRequest) req)) {
                    logger.info("doHandleRequest: response[{}]", response);
                    assertNotNull(response);
                    objectMapper.writeValue(outputStream, response);
                }
                return;
            case LIST_TABLES:
                try (ListTablesResponse response = doListTables(allocator, (ListTablesRequest) req)) {
                    logger.info("doHandleRequest: response[{}]", response);
                    assertNotNull(response);
                    objectMapper.writeValue(outputStream, response);
                }
                return;
            case GET_TABLE:
                try (GetTableResponse response = resolveDoGetTableImplementation(allocator, (GetTableRequest) req)) {
                    logger.info("doHandleRequest: response[{}]", response);
                    assertNotNull(response);
                    assertTypes(response);
                    objectMapper.writeValue(outputStream, response);
                }
                return;
            case GET_TABLE_LAYOUT:
                try (GetTableLayoutResponse response = doGetTableLayout(allocator, (GetTableLayoutRequest) req)) {
                    logger.info("doHandleRequest: response[{}]", response);
                    assertNotNull(response);
                    objectMapper.writeValue(outputStream, response);
                }
                return;
            case GET_SPLITS:
                FederatedIdentity federatedIdentity = req.getIdentity();
                Map<String, String> connectorRequestOptions = federatedIdentity.getConfigOptions();
                if (connectorRequestOptions != null && connectorRequestOptions.get(FAS_TOKEN) != null) {
                    AwsRequestOverrideConfiguration awsRequestOverrideConfiguration = getRequestOverrideConfig(connectorRequestOptions);
                    verifier = new SpillLocationVerifier(getS3Client(awsRequestOverrideConfiguration, s3Client));
                }
                verifier.checkBucketAuthZ(spillBucket);
                try (GetSplitsResponse response = doGetSplits(allocator, (GetSplitsRequest) req)) {
                    logger.info("doHandleRequest: response[{}]", response);
                    assertNotNull(response);
                    objectMapper.writeValue(outputStream, response);
                }
                return;
            case GET_DATASOURCE_CAPABILITIES:
                try (GetDataSourceCapabilitiesResponse response = doGetDataSourceCapabilities(allocator, (GetDataSourceCapabilitiesRequest) req)) {
                    logger.info("doHandleRequest: response[{}]", response);
                    assertNotNull(response);
                    objectMapper.writeValue(outputStream, response);
                }
                return;
            default:
                throw new AthenaConnectorException("Unknown request type " + type, ErrorDetails.builder().errorCode(FederationSourceErrorCode.INVALID_INPUT_EXCEPTION.toString()).build());
        }
    }

    /**
     * Used to get the list of schemas (aka databases) that this source contains.
     *
     * @param allocator Tool for creating and managing Apache Arrow Blocks.
     * @param request Provides details on who made the request and which Athena catalog they are querying.
     * @return A ListSchemasResponse which primarily contains a Set<String> of schema names and a catalog name
     * corresponding the Athena catalog that was queried.
     */
    public abstract ListSchemasResponse doListSchemaNames(final BlockAllocator allocator, final ListSchemasRequest request)
            throws Exception;

    /**
     * Used to get the list of tables that this source contains.
     *
     * @param allocator Tool for creating and managing Apache Arrow Blocks.
     * @param request Provides details on who made the request and which Athena catalog and database they are querying.
     * @return A ListTablesResponse which primarily contains a List<TableName> enumerating the tables in this
     * catalog, database tuple. It also contains the catalog name corresponding the Athena catalog that was queried.
     */
    public abstract ListTablesResponse doListTables(final BlockAllocator allocator, final ListTablesRequest request)
            throws Exception;

    private GetTableResponse resolveDoGetTableImplementation(final BlockAllocator allocator, final GetTableRequest request)
            throws Exception
    {
        logger.info("resolveDoGetTableImplementation: resolving implementation - isQueryPassthrough[{}]", request.isQueryPassthrough());
        if (request.isQueryPassthrough()) {
            return doGetQueryPassthroughSchema(allocator, request);
        }
        return doGetTable(allocator, request);
    }

    /**
     * Used to get definition (field names, types, descriptions, etc...) of a Query PassThrough.
     *
     * @param allocator Tool for creating and managing Apache Arrow Blocks.
     * @param request Provides details on who made the request and which Athena catalog, database, and table they are querying.
     * @return A GetTableResponse which primarily contains:
     * 1. An Apache Arrow Schema object describing the table's columns, types, and descriptions.
     * 2. A Set<String> of partition column names (or empty if the table isn't partitioned).
     */
    public GetTableResponse doGetQueryPassthroughSchema(final BlockAllocator allocator, final GetTableRequest request)
            throws Exception
    {
        //todo; maybe we need a better name for this method,
        throw new AthenaConnectorException("Not implemented", ErrorDetails.builder().errorCode(FederationSourceErrorCode.OPERATION_NOT_SUPPORTED_EXCEPTION.toString()).build());
    }

    /**
     * Used to get definition (field names, types, descriptions, etc...) of a Table.
     *
     * @param allocator Tool for creating and managing Apache Arrow Blocks.
     * @param request Provides details on who made the request and which Athena catalog, database, and table they are querying.
     * @return A GetTableResponse which primarily contains:
     * 1. An Apache Arrow Schema object describing the table's columns, types, and descriptions.
     * 2. A Set<String> of partition column names (or empty if the table isn't partitioned).
     */
    public abstract GetTableResponse doGetTable(final BlockAllocator allocator, final GetTableRequest request)
            throws Exception;

    /**
     * Used to get the partitions that must be read from the request table in order to satisfy the requested predicate.
     *
     * @param allocator Tool for creating and managing Apache Arrow Blocks.
     * @param request Provides details of the catalog, database, and table being queried as well as any filter predicate.
     * @return A GetTableLayoutResponse which primarily contains:
     * 1. An Apache Arrow Block with 0 or more partitions to read. 0 partitions implies there are 0 rows to read.
     * 2. Set<String> of partition column names which should correspond to columns in your Apache Arrow Block.
     * @note Partitions are opaque to Amazon Athena in that it does not understand their contents, just that it must call
     * doGetSplits(...) for each partition you return in order to determine which reads to perform and if those reads
     * can be parallelized. This means the contents of this response are more for you than they are for Athena.
     * @note Partitions are partially opaque to Amazon Athena in that it only understands your partition columns and
     * how to filter out partitions that do not meet the query's constraints. Any additional columns you add to the
     * partition data are ignored by Athena but passed on to calls on GetSplits.
     */
    public GetTableLayoutResponse doGetTableLayout(final BlockAllocator allocator, final GetTableLayoutRequest request)
            throws Exception
    {
        SchemaBuilder constraintSchema = new SchemaBuilder().newBuilder();
        SchemaBuilder partitionSchemaBuilder = new SchemaBuilder().newBuilder();

        /**
         * Add our partition columns to the response schema so the engine knows how to interpret the list of
         * partitions we are going to return.
         */
        for (String nextPartCol : request.getPartitionCols()) {
            Field partitionCol = request.getSchema().findField(nextPartCol);
            partitionSchemaBuilder.addField(nextPartCol, partitionCol.getType());
            constraintSchema.addField(nextPartCol, partitionCol.getType());
        }

        enhancePartitionSchema(partitionSchemaBuilder, request);
        Schema partitionSchema = partitionSchemaBuilder.build();

        if (partitionSchema.getFields().isEmpty() && partitionSchema.getCustomMetadata().isEmpty()) {
            //Even though our table doesn't support complex layouts, partitioning or metadata, we need to convey that there is at least
            //1 partition to read as part of the query or Athena will assume partition pruning found no candidate layouts to read.
            Block partitions = BlockUtils.newBlock(allocator, PARTITION_ID_COL, Types.MinorType.INT.getType(), 1);
            return new GetTableLayoutResponse(request.getCatalogName(), request.getTableName(), partitions);
        }
        FederatedIdentity federatedIdentity = request.getIdentity();
        AwsRequestOverrideConfiguration overrideConfig = getRequestOverrideConfig(federatedIdentity.getConfigOptions());
        /**
         * Now use the constraint that was in the request to do some partition pruning. Here we are just
         * generating some fake values for the partitions but in a real implementation you'd use your metastore
         * or knowledge of the actual table's physical layout to do this.
         */
        try (ConstraintEvaluator constraintEvaluator = new ConstraintEvaluator(allocator,
                constraintSchema.build(),
                request.getConstraints());
                QueryStatusChecker queryStatusChecker = new QueryStatusChecker(getAthenaClient(overrideConfig, athena),
                        athenaInvoker, request.getQueryId())
        ) {
            Block partitions = allocator.createBlock(partitionSchemaBuilder.build());
            partitions.constrain(constraintEvaluator);
            SimpleBlockWriter blockWriter = new SimpleBlockWriter(partitions);
            getPartitions(blockWriter, request, queryStatusChecker);
            return new GetTableLayoutResponse(request.getCatalogName(), request.getTableName(), partitions);
        }
    }

    /**
     * This method can be used to add additional fields to the schema of our partition response. Athena
     * expects each partitions in the response to have a column corresponding to your partition columns.
     * You can choose to add additional columns to that response which Athena will ignore but will pass
     * on to you when it call GetSplits(...) for each partition.
     *
     * @param partitionSchemaBuilder The SchemaBuilder you can use to add additional columns and metadata to the
     * partitions response.
     * @param request The GetTableLayoutResquest that triggered this call.
     */
    public void enhancePartitionSchema(SchemaBuilder partitionSchemaBuilder, GetTableLayoutRequest request)
    {
        //You can add additional fields to the partition schema which are ignored by Athena
        //but will be passed on to called to GetSplits(...). This can be handy when you
        //want to avoid extra round trips to your metastore. For example, when you generate
        //the partition list you may have easy access to the storage details (e.g. S3 location)
        //of the partition. Athena doesn't need the S3 location but when Athena calls you
        //to generate the Splits for the partition, having the S3 location would save you
        //extra work. For that reason you can add a field to the partition schema which
        //contains the s3 location.
    }

    /**
     * Used to get the partitions that must be read from the request table in order to satisfy the requested predicate.
     *
     * @param blockWriter Used to write rows (partitions) into the Apache Arrow response.
     * @param request Provides details of the catalog, database, and table being queried as well as any filter predicate.
     * @param queryStatusChecker A QueryStatusChecker that you can use to stop doing work for a query that has already terminated
     * @note Partitions are partially opaque to Amazon Athena in that it only understands your partition columns and
     * how to filter out partitions that do not meet the query's constraints. Any additional columns you add to the
     * partition data are ignored by Athena but passed on to calls on GetSplits. Also note tat the BlockWriter handlers
     * automatically constraining and filtering out values that don't satisfy the query's predicate. This is how we
     * we accomplish partition pruning. You can optionally retreive a ConstraintEvaluator from BlockWriter if you have
     * your own need to apply filtering in Lambda. Otherwise you can get the actual preducate from the request object
     * for pushing down into the source you are querying.
     */
    public abstract void getPartitions(final BlockWriter blockWriter,
            final GetTableLayoutRequest request, QueryStatusChecker queryStatusChecker)
            throws Exception;

    /**
     * Used to split-up the reads required to scan the requested batch of partition(s).
     *
     * @param allocator Tool for creating and managing Apache Arrow Blocks.
     * @param request Provides details of the catalog, database, table, andpartition(s) being queried as well as
     * any filter predicate.
     * @return A GetSplitsResponse which primarily contains:
     * 1. A Set<Split> which represent read operations Amazon Athena must perform by calling your read function.
     * 2. (Optional) A continuation token which allows you to paginate the generation of splits for large queries.
     * @note A Split is a mostly opaque object to Amazon Athena. Amazon Athena will use the optional SpillLocation and
     * optional EncryptionKey for pipelined reads but all properties you set on the Split are passed to your read
     * function to help you perform the read.
     */
    public abstract GetSplitsResponse doGetSplits(BlockAllocator allocator, GetSplitsRequest request)
            throws Exception;

    /**
     * Used to describe the types of capabilities supported by a data source. An engine can use this to determine what
     * portions of the query to push down. A connector that returns any optimization will guarantee that the associated
     * predicate will be pushed down.
     * @param allocator Tool for creating and managing Apache Arrow Blocks.
     * @param request Provides details about the catalog being used.
     * @return A GetDataSourceCapabilitiesResponse object which returns a map of supported optimizations that
     * the connector is advertising to the consumer. The connector assumes all responsibility for whatever is passed here.
     */
    public GetDataSourceCapabilitiesResponse doGetDataSourceCapabilities(BlockAllocator allocator, GetDataSourceCapabilitiesRequest request)
    {
        return new GetDataSourceCapabilitiesResponse(request.getCatalogName(), Collections.emptyMap());
    }

    /**
     * Used to warm up your function as well as to discovery its capabilities (e.g. SDK capabilities)
     *
     * @param request The PingRequest.
     * @return A PingResponse.
     * @note We do not recommend modifying this function, instead you should implement doPing(...)
     */
    public PingResponse doPing(PingRequest request)
    {
        PingResponse response = new PingResponse(request.getCatalogName(), request.getQueryId(), sourceType, CAPABILITIES, SERDE_VERSION);
        try {
            onPing(request);
        }
        catch (Exception ex) {
            logger.warn("doPing: encountered an exception while delegating onPing.", ex);
        }
        return response;
    }

    /**
     * Provides you a signal that can be used to warm up your function.
     *
     * @param request The PingRequest.
     */
    public void onPing(PingRequest request)
    {
        //NoOp
    }

    /**
     * Helper function that is used to ensure we always have a non-null response.
     *
     * @param response The response to assert is not null.
     */
    private void assertNotNull(FederationResponse response)
    {
        if (response == null) {
            throw new AthenaConnectorException("Response was null", ErrorDetails.builder().errorCode(FederationSourceErrorCode.INVALID_RESPONSE_EXCEPTION.toString()).build());
        }
    }

    /**
     * Helper function that is used to enforced we only return supported types.
     *
     * @param response The response to check.
     * @note We check GetTableResponse because this is the gate-keeper to all other requests. If you can only
     * discover valid (supported) schemas, then it follows that it would be difficult to develop a connector
     * which unknowingly returns unsupported types.
     */
    private void assertTypes(GetTableResponse response)
    {
        for (Field next : response.getSchema().getFields()) {
            SupportedTypes.assertSupported(next);
        }
    }
}<|MERGE_RESOLUTION|>--- conflicted
+++ resolved
@@ -235,11 +235,7 @@
         FederatedIdentity federatedIdentity = request.getIdentity();
         Map<String, String> configOptions = federatedIdentity.getConfigOptions();
         if (CollectionUtils.isNullOrEmpty(configOptions)) {
-<<<<<<< HEAD
-            logger.debug("configOptions is empty from federation. Use default configOptions.");
-=======
             logger.warn("configOptions is empty from federation. Use default configOptions.");
->>>>>>> bd7d794d
             configOptions = new HashMap<>(this.configOptions);
         }
         String queryId = request.getQueryId();
