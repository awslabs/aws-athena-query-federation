<?xml version="1.0" encoding="utf-8"?>
<project xmlns="http://maven.apache.org/POM/4.0.0" xmlns:xsi="http://www.w3.org/2001/XMLSchema-instance" xsi:schemaLocation="http://maven.apache.org/POM/4.0.0 http://maven.apache.org/xsd/maven-4.0.0.xsd">
    <modelVersion>4.0.0</modelVersion>
    <groupId>com.amazonaws</groupId>
    <artifactId>aws-athena-query-federation</artifactId>
    <packaging>pom</packaging>
    <version>2022.47.1</version>
    <name>AWS Athena Query Federation</name>
    <description>The Amazon Athena Query Federation SDK allows you to customize Amazon Athena with your own code.</description>
    <url>https://github.com/awslabs/aws-athena-query-federation</url>
    <properties>
        <!-- Uncomment to target java 8 -->
        <!--<maven.compiler.release>8</maven.compiler.release>-->
        <maven.compiler.release>11</maven.compiler.release>
        <maven.compiler.plugin.version>3.13.0</maven.compiler.plugin.version>
        <!--- to meet engine version 1.12.533-->
<<<<<<< HEAD
        <aws-sdk.version>1.12.725</aws-sdk.version>
        <aws-sdk-v2.version>2.25.56</aws-sdk-v2.version>
=======
        <aws-sdk.version>1.12.750</aws-sdk.version>
>>>>>>> 59931520
        <aws.lambda-java-core.version>1.2.2</aws.lambda-java-core.version>
        <aws.lambda-java-log4j2.version>1.6.0</aws.lambda-java-log4j2.version>
        <aws-cdk.version>1.204.0</aws-cdk.version>
        <jsii.version>1.101.0</jsii.version>
        <!--- to meet engine version 2.0.7-->
        <slf4j-log4j.version>2.0.13</slf4j-log4j.version>
        <mockito.version>4.11.0</mockito.version>
        <junit.version>4.13.2</junit.version>
        <jqwik.version>1.8.5</jqwik.version>
        <assertj.version>3.26.0</assertj.version>
        <testng.version>7.10.2</testng.version>
         <!--- to meet engine version 2.12.6 -->
        <fasterxml.jackson.version>2.17.1</fasterxml.jackson.version>
        <surefire.failsafe.version>3.3.0</surefire.failsafe.version>
        <log4j2Version>2.23.1</log4j2Version>
        <apache.arrow.version>13.0.0</apache.arrow.version>
        <guava.version>33.2.1-jre</guava.version>
        <protobuf3.version>3.25.3</protobuf3.version>
        <antlr.st4.version>4.3.4</antlr.st4.version>
        <log4j2.cachefile.transformer.version>2.15</log4j2.cachefile.transformer.version>
        <apache.httpclient.version>4.5.14</apache.httpclient.version>
        <mssql.jdbc.version>12.7.0.jre11-preview</mssql.jdbc.version>
        <commons.cli.version>1.8.0</commons.cli.version>
        <spark.version>3.2.1</spark.version>
        <test.system.rules.version>1.19.0</test.system.rules.version>
        <!-- These are mvn on purpose to not conflict with the maven.* namespace -->
        <mvn.checkstyle.version>3.4.0</mvn.checkstyle.version>
        <mvn.shade.plugin.version>3.6.0</mvn.shade.plugin.version>
        <mvn.source.plugin.version>3.3.1</mvn.source.plugin.version>
        <mvn.javadoc.plugin.version>3.7.0</mvn.javadoc.plugin.version>
        <mvn.jar.plugin.version>3.4.2</mvn.jar.plugin.version>
        <doclint>none</doclint>
    </properties>
    <dependencyManagement>
        <dependencies>
            <dependency>
                <groupId>org.junit</groupId>
                <artifactId>junit-bom</artifactId>
                <version>5.10.2</version>
                <type>pom</type>
                <scope>import</scope>
            </dependency>
        </dependencies>
    </dependencyManagement>
    <organization>
        <name>Amazon Web Services</name>
        <url>https://https://aws.amazon.com//</url>
    </organization>
    <inceptionYear>2019</inceptionYear>
    <licenses>
        <license>
            <name>Apache License 2.0</name>
            <url>http://www.apache.org/licenses/LICENSE-2.0</url>
            <distribution>repo</distribution>
        </license>
    </licenses>
    <developers>
        <developer>
            <id>amazonwebservices</id>
            <organization>Amazon Web Services</organization>
            <organizationUrl>https://aws.amazon.com</organizationUrl>
            <roles>
                <role>developer</role>
            </roles>
        </developer>
    </developers>
    <scm>
        <connection>scm:git@github.com:awslabs/aws-athena-query-federation.git</connection>
        <url>https://github.com/awslabs/aws-athena-query-federation</url>
        <tag>HEAD</tag>
    </scm>
    <modules>
        <module>athena-federation-sdk</module>
        <module>athena-federation-sdk-tools</module>
        <module>athena-federation-integ-test</module>
        <module>athena-cloudwatch</module>
        <module>athena-cloudwatch-metrics</module>
        <module>athena-dynamodb</module>
        <module>athena-aws-cmdb</module>
        <module>athena-docdb</module>
        <module>athena-redis</module>
        <module>athena-hbase</module>
        <module>athena-example</module>
        <module>athena-elasticsearch</module>
        <module>athena-tpcds</module>
        <module>athena-jdbc</module>
        <module>athena-mysql</module>
        <module>athena-postgresql</module>
        <module>athena-redshift</module>
        <module>athena-udfs</module>
        <module>athena-vertica</module>
        <module>athena-timestream</module>
        <module>athena-neptune</module>
        <module>athena-google-bigquery</module>
        <module>athena-oracle</module>
        <module>athena-sqlserver</module>
        <module>athena-synapse</module>
        <module>athena-datalakegen2</module>
        <module>athena-snowflake</module>
        <module>athena-teradata</module>
        <module>athena-saphana</module>
        <module>athena-cloudera-hive</module>
        <module>athena-cloudera-impala</module>
        <module>athena-hortonworks-hive</module>
        <module>athena-db2</module>
        <module>athena-db2-as400</module>
        <module>athena-msk</module>
        <module>athena-kafka</module>
        <module>athena-gcs</module>
        <module>athena-clickhouse</module>
    </modules>
    <dependencies>
        <dependency>
            <groupId>com.fasterxml.jackson.datatype</groupId>
            <artifactId>jackson-datatype-jsr310</artifactId>
            <version>${fasterxml.jackson.version}</version>
        </dependency>
        <dependency>
            <groupId>com.fasterxml.jackson.dataformat</groupId>
            <artifactId>jackson-dataformat-cbor</artifactId>
            <version>${fasterxml.jackson.version}</version>
        </dependency>
        <dependency>
            <groupId>com.fasterxml.jackson.core</groupId>
            <artifactId>jackson-core</artifactId>
            <version>${fasterxml.jackson.version}</version>
        </dependency>
        <dependency>
            <groupId>com.fasterxml.jackson.core</groupId>
            <artifactId>jackson-databind</artifactId>
            <version>${fasterxml.jackson.version}</version>
        </dependency>
        <dependency>
            <groupId>com.fasterxml.jackson.core</groupId>
            <artifactId>jackson-annotations</artifactId>
            <version>${fasterxml.jackson.version}</version>
        </dependency>
        <dependency>
            <groupId>net.jqwik</groupId>
            <artifactId>jqwik</artifactId>
            <version>${jqwik.version}</version>
            <scope>test</scope>
        </dependency>
        <dependency>
            <groupId>org.assertj</groupId>
            <artifactId>assertj-core</artifactId>
            <version>${assertj.version}</version>
            <scope>test</scope>
        </dependency>
        <dependency>
            <groupId>org.junit.jupiter</groupId>
            <artifactId>junit-jupiter-api</artifactId>
            <scope>test</scope>
        </dependency>
        <dependency>
            <groupId>junit</groupId>
            <artifactId>junit</artifactId>
            <version>${junit.version}</version>
            <scope>test</scope>
        </dependency>
        <dependency>
            <groupId>org.junit.jupiter</groupId>
            <artifactId>junit-jupiter-engine</artifactId>
            <scope>test</scope>
        </dependency>
        <dependency>
            <groupId>org.junit.vintage</groupId>
            <artifactId>junit-vintage-engine</artifactId>
            <scope>test</scope>
        </dependency>
        <dependency>
            <groupId>org.mockito</groupId>
            <artifactId>mockito-core</artifactId>
            <version>${mockito.version}</version>
            <scope>test</scope>
        </dependency>
        <!-- https://mvnrepository.com/artifact/org.testng/testng -->
        <dependency>
            <groupId>org.testng</groupId>
            <artifactId>testng</artifactId>
            <version>${testng.version}</version>
            <scope>test</scope>
        </dependency>
    </dependencies>
    <build>
        <pluginManagement>
            <plugins>
                <plugin>
                    <groupId>org.apache.maven.plugins</groupId>
                    <artifactId>maven-dependency-plugin</artifactId>
                    <version>3.7.1</version>
                </plugin>
            </plugins>
        </pluginManagement>
        <plugins>
            <!--<plugin>
                <groupId>org.owasp</groupId>
                <artifactId>dependency-check-maven</artifactId>
                <version>8.0.1</version>
                <executions>
                    <execution>
                        <goals>
                            <goal>check</goal>
                        </goals>
                    </execution>
                </executions>
            </plugin>-->
            <plugin>
                <groupId>org.apache.maven.plugins</groupId>
                <artifactId>maven-shade-plugin</artifactId>
                <version>${mvn.shade.plugin.version}</version>
                <executions>
                    <execution>
                        <phase>package</phase>
                        <goals>
                            <goal>shade</goal>
                        </goals>
                        <configuration>
                            <artifactSet>
                                <excludes>
                                    <exclude>classworlds:classworlds</exclude>
                                    <exclude>junit:junit</exclude>
                                    <exclude>jmock:*</exclude>
                                    <exclude>*:xml-apis</exclude>
                                    <exclude>org.apache.maven:lib:tests</exclude>
                                    <exclude>java.*</exclude>
                                </excludes>
                            </artifactSet>
                        </configuration>
                    </execution>
                </executions>
            </plugin>
            <plugin>
                <groupId>org.jacoco</groupId>
                <artifactId>jacoco-maven-plugin</artifactId>
                <version>0.8.12</version>
                <executions>
                    <execution>
                        <goals>
                            <goal>prepare-agent</goal>
                        </goals>
                    </execution>
                    <!-- attached to Maven test phase -->
                    <execution>
                        <id>report</id>
                        <phase>test</phase>
                        <goals>
                            <goal>report</goal>
                        </goals>
                    </execution>
                </executions>
            </plugin>
            <plugin>
                <groupId>org.apache.maven.plugins</groupId>
                <artifactId>maven-checkstyle-plugin</artifactId>
                <version>${mvn.checkstyle.version}</version>
                <configuration>
                    <configLocation>checkstyle.xml</configLocation>
                    <encoding>UTF-8</encoding>
                    <consoleOutput>true</consoleOutput>
                    <failsOnError>true</failsOnError>
                    <linkXRef>false</linkXRef>
                </configuration>
                <executions>
                    <execution>
                        <id>validate</id>
                        <phase>validate</phase>
                        <goals>
                            <goal>check</goal>
                        </goals>
                    </execution>
                </executions>
            </plugin>
            <plugin>
                <groupId>org.codehaus.mojo</groupId>
                <artifactId>license-maven-plugin</artifactId>
                <version>2.4.0</version>
                <configuration>
                    <verbose>false</verbose>
                    <addSvnKeyWords>false</addSvnKeyWords>
                    <addJavaLicenseAfterPackage>false</addJavaLicenseAfterPackage>
                </configuration>
                <executions>
                    <execution>
                        <id>first</id>
                        <goals>
                            <goal>update-file-header</goal>
                        </goals>
                        <phase>process-sources</phase>
                        <configuration>
                            <licenseName>apache_v2</licenseName>
                            <roots>
                                <root>src/main/java</root>
                                <root>src/test</root>
                            </roots>
                        </configuration>
                    </execution>
                </executions>
            </plugin>
            <plugin>
                <artifactId>maven-compiler-plugin</artifactId>
                <version>${maven.compiler.plugin.version}</version>
                <configuration>
                    <!-- required if you want to report source code names of property method parameters -->
                    <compilerArgs>
                        <arg>-parameters</arg>
                    </compilerArgs>
                </configuration>
            </plugin>
            <plugin>
                <groupId>org.apache.maven.plugins</groupId>
                <artifactId>maven-surefire-plugin</artifactId>
                <version>${surefire.failsafe.version}</version>
                <configuration>
                    <excludes>
                        <exclude>*IntegTest</exclude>
                    </excludes>
                </configuration>
            </plugin>
            <plugin>
                <groupId>org.apache.maven.plugins</groupId>
                <artifactId>maven-failsafe-plugin</artifactId>
                <version>${surefire.failsafe.version}</version>
                <configuration>
                    <forkCount>3C</forkCount>
                    <reuseForks>false</reuseForks>
                    <includes>
                        <include>*IntegTest</include>
                    </includes>
                </configuration>
            </plugin>
            <plugin>
                <groupId>org.apache.maven.plugins</groupId>
                <artifactId>maven-javadoc-plugin</artifactId>
                <version>${mvn.javadoc.plugin.version}</version>
                <configuration>
                    <failOnError>false</failOnError>
                    <notimestamp>true</notimestamp>
                </configuration>
            </plugin>
        </plugins>
    </build>
    <profiles>
        <profile>
            <id>release</id>
            <distributionManagement>
                <snapshotRepository>
                    <id>ossrh</id>
                    <url>https://aws.oss.sonatype.org/content/repositories/snapshots</url>
                </snapshotRepository>
                <repository>
                    <id>ossrh</id>
                    <url>https://aws.oss.sonatype.org/service/local/staging/deploy/maven2/</url>
                </repository>
            </distributionManagement>
            <build>
                <plugins>
                    <plugin>
                        <groupId>org.apache.maven.plugins</groupId>
                        <artifactId>maven-javadoc-plugin</artifactId>
                        <version>${mvn.javadoc.plugin.version}</version>
                        <configuration>
                            <failOnError>false</failOnError>
                            <notimestamp>true</notimestamp>
                        </configuration>
                        <executions>
                            <execution>
                                <id>attach-javadocs</id>
                                <goals>
                                    <goal>jar</goal>
                                </goals>
                            </execution>
                        </executions>
                    </plugin>
                    <plugin>
                        <groupId>org.apache.maven.plugins</groupId>
                        <artifactId>maven-source-plugin</artifactId>
                        <version>${mvn.source.plugin.version}</version>
                        <executions>
                            <execution>
                                <id>attach-sources</id>
                                <goals>
                                    <goal>jar-no-fork</goal>
                                </goals>
                            </execution>
                        </executions>
                    </plugin>
                    <plugin>
                        <groupId>org.apache.maven.plugins</groupId>
                        <artifactId>maven-gpg-plugin</artifactId>
                        <version>3.2.4</version>
                        <executions>
                            <execution>
                                <id>sign-artifacts</id>
                                <phase>verify</phase>
                                <goals>
                                    <goal>sign</goal>
                                </goals>
                                <configuration>
                                    <!-- Prevent gpg from using pinentry programs https://github.com/actions/setup-java/issues/83-->
                                    <gpgArguments>
                                        <arg>--pinentry-mode</arg>
                                        <arg>loopback</arg>
                                    </gpgArguments>
                                </configuration>
                            </execution>
                        </executions>
                    </plugin>
                    <plugin>
                        <groupId>org.sonatype.plugins</groupId>
                        <artifactId>nexus-staging-maven-plugin</artifactId>
                        <version>1.7.0</version>
                        <extensions>true</extensions>
                        <configuration>
                            <serverId>ossrh</serverId>
                            <nexusUrl>https://aws.oss.sonatype.org</nexusUrl>
                            <autoReleaseAfterClose>true</autoReleaseAfterClose>
                        </configuration>
                    </plugin>
                </plugins>
            </build>
        </profile>
    </profiles>
</project><|MERGE_RESOLUTION|>--- conflicted
+++ resolved
@@ -14,12 +14,8 @@
         <maven.compiler.release>11</maven.compiler.release>
         <maven.compiler.plugin.version>3.13.0</maven.compiler.plugin.version>
         <!--- to meet engine version 1.12.533-->
-<<<<<<< HEAD
-        <aws-sdk.version>1.12.725</aws-sdk.version>
+        <aws-sdk.version>1.12.750</aws-sdk.version>
         <aws-sdk-v2.version>2.25.56</aws-sdk-v2.version>
-=======
-        <aws-sdk.version>1.12.750</aws-sdk.version>
->>>>>>> 59931520
         <aws.lambda-java-core.version>1.2.2</aws.lambda-java-core.version>
         <aws.lambda-java-log4j2.version>1.6.0</aws.lambda-java-log4j2.version>
         <aws-cdk.version>1.204.0</aws-cdk.version>
