<?xml version="1.0" encoding="utf-8"?>
<project xmlns="http://maven.apache.org/POM/4.0.0" xmlns:xsi="http://www.w3.org/2001/XMLSchema-instance" xsi:schemaLocation="http://maven.apache.org/POM/4.0.0 http://maven.apache.org/xsd/maven-4.0.0.xsd">
    <modelVersion>4.0.0</modelVersion>
    <groupId>com.amazonaws</groupId>
    <artifactId>aws-athena-query-federation</artifactId>
    <packaging>pom</packaging>
    <version>2022.47.1</version>
    <name>AWS Athena Query Federation</name>
    <description>The Amazon Athena Query Federation SDK allows you to customize Amazon Athena with your own code.</description>
    <url>https://github.com/awslabs/aws-athena-query-federation</url>
    <properties>
        <project.build.sourceEncoding>UTF-8</project.build.sourceEncoding>
        <project.reporting.outputEncoding>UTF-8</project.reporting.outputEncoding>
        <maven.compiler.release>11</maven.compiler.release>
        <maven.compiler.plugin.version>3.14.1</maven.compiler.plugin.version>
        <!--- to meet engine version 1.12.533-->
        <aws-sdk-v2.version>2.40.1</aws-sdk-v2.version>
        <!-- for redshift iam auth still using sdkv1 -->
        <aws-sdk.version>1.12.792</aws-sdk.version>
        <aws.lambda-java-core.version>1.2.2</aws.lambda-java-core.version>
        <aws.lambda-java-log4j2.version>1.6.0</aws.lambda-java-log4j2.version>
        <aws-cdk.version>1.204.0</aws-cdk.version>
        <jsii.version>1.120.0</jsii.version>
        <!--- to meet engine version 2.0.7-->
        <slf4j-log4j.version>2.0.17</slf4j-log4j.version>
        <mockito.version>4.11.0</mockito.version>
        <junit.version>4.13.2</junit.version>
        <jqwik.version>1.9.3</jqwik.version>
        <assertj.version>3.27.6</assertj.version>
        <testng.version>7.11.0</testng.version>
         <!--- to meet engine version 2.12.6 -->
        <fasterxml.jackson.version>2.19.2</fasterxml.jackson.version>
        <surefire.failsafe.version>3.5.4</surefire.failsafe.version>
        <log4j2Version>2.25.2</log4j2Version>
        <apache.arrow.version>18.3.0</apache.arrow.version>
        <guava.version>33.4.8-jre</guava.version>
        <protobuf3.version>3.25.5</protobuf3.version>
        <antlr.st4.version>4.3.4</antlr.st4.version>
        <log4j2.cachefile.transformer.version>2.15</log4j2.cachefile.transformer.version>
        <apache.httpclient.version>4.5.14</apache.httpclient.version>
        <mssql.jdbc.version>13.2.1.jre11</mssql.jdbc.version>
        <commons.cli.version>1.10.0</commons.cli.version>
        <spark.version>3.2.1</spark.version>
        <test.system.rules.version>1.19.0</test.system.rules.version>
        <!-- These are mvn on purpose to not conflict with the maven.* namespace -->
        <mvn.checkstyle.version>3.6.0</mvn.checkstyle.version>
        <mvn.shade.plugin.version>3.6.1</mvn.shade.plugin.version>
        <mvn.source.plugin.version>3.4.0</mvn.source.plugin.version>
        <mvn.javadoc.plugin.version>3.12.0</mvn.javadoc.plugin.version>
        <mvn.jar.plugin.version>3.4.2</mvn.jar.plugin.version>
<<<<<<< HEAD
        <io.substrait.version>0.65.0</io.substrait.version>
=======
        <io.substrait.version>0.73.0</io.substrait.version>
>>>>>>> 6ef1dfb1
        <org.apache.calcite.version>1.40.0</org.apache.calcite.version>
        <com.google.protobuf.version>4.33.1</com.google.protobuf.version>
        <doclint>none</doclint>
    </properties>
    <dependencyManagement>
        <dependencies>
            <dependency>
                <groupId>org.junit</groupId>
                <artifactId>junit-bom</artifactId>
                <version>5.14.1</version>
                <type>pom</type>
                <scope>import</scope>
            </dependency>
            <dependency>
                <groupId>software.amazon.jsii</groupId>
                <artifactId>jsii-runtime</artifactId>
                <version>${jsii.version}</version>
                <exclusions>
                    <exclusion>
                        <groupId>com.fasterxml.jackson.datatype</groupId>
                        <artifactId>jackson-datatype-jsr310</artifactId>
                    </exclusion>
                    <exclusion>
                        <groupId>com.fasterxml.jackson.dataformat</groupId>
                        <artifactId>jackson-dataformat-cbor</artifactId>
                    </exclusion>
                    <exclusion>
                        <groupId>com.fasterxml.jackson.core</groupId>
                        <artifactId>jackson-core</artifactId>
                    </exclusion>
                    <exclusion>
                        <groupId>com.fasterxml.jackson.core</groupId>
                        <artifactId>jackson-databind</artifactId>
                    </exclusion>
                    <exclusion>
                        <groupId>com.fasterxml.jackson.core</groupId>
                        <artifactId>jackson-annotations</artifactId>
                    </exclusion>
                </exclusions>
            </dependency>
            <dependency>
                <groupId>org.apache.commons</groupId>
                <artifactId>commons-lang3</artifactId>
                <version>3.20.0</version>
            </dependency>
            <!-- Fix for CVE-2025-24970, CVE-2025-58056, CVE-2025-58057 and CVE-2025-55163: Override Netty version from transitive dependencies -->
            <dependency>
                <groupId>io.netty</groupId>
                <artifactId>netty-bom</artifactId>
                <version>4.1.128.Final</version>
                <type>pom</type>
                <scope>import</scope>
            </dependency>
            <!-- Fix for CVE-2025-27820: Override httpclient5 version from AWS SDK transitive dependencies -->
            <dependency>
                <groupId>org.apache.httpcomponents.client5</groupId>
                <artifactId>httpclient5</artifactId>
                <version>5.5.1</version>
            </dependency>
            <!-- Fix for CVE-2024-57699: Override json-smart version from transitive dependencies -->
            <dependency>
                <groupId>net.minidev</groupId>
                <artifactId>json-smart</artifactId>
                <version>2.5.2</version>
            </dependency>
            <!-- Fix for CVE-2020-15250: Override junit version from transitive dependencies -->
            <dependency>
                <groupId>junit</groupId>
                <artifactId>junit</artifactId>
                <version>${junit.version}</version>
            </dependency>
        </dependencies>
    </dependencyManagement>
    <organization>
        <name>Amazon Web Services</name>
        <url>https://https://aws.amazon.com//</url>
    </organization>
    <inceptionYear>2019</inceptionYear>
    <licenses>
        <license>
            <name>Apache License 2.0</name>
            <url>http://www.apache.org/licenses/LICENSE-2.0</url>
            <distribution>repo</distribution>
        </license>
    </licenses>
    <developers>
        <developer>
            <id>amazonwebservices</id>
            <organization>Amazon Web Services</organization>
            <organizationUrl>https://aws.amazon.com</organizationUrl>
            <roles>
                <role>developer</role>
            </roles>
        </developer>
    </developers>
    <scm>
        <connection>scm:git@github.com:awslabs/aws-athena-query-federation.git</connection>
        <url>https://github.com/awslabs/aws-athena-query-federation</url>
        <tag>HEAD</tag>
    </scm>
    <modules>
        <module>athena-federation-sdk</module>
        <module>athena-federation-sdk-tools</module>
        <module>athena-federation-integ-test</module>
        <module>athena-cloudwatch</module>
        <module>athena-cloudwatch-metrics</module>
        <module>athena-dynamodb</module>
        <module>athena-aws-cmdb</module>
        <module>athena-docdb</module>
        <module>athena-redis</module>
        <module>athena-hbase</module>
        <module>athena-example</module>
        <module>athena-elasticsearch</module>
        <module>athena-tpcds</module>
        <module>athena-jdbc</module>
        <module>athena-mysql</module>
        <module>athena-postgresql</module>
        <module>athena-redshift</module>
        <module>athena-udfs</module>
        <module>athena-vertica</module>
        <module>athena-timestream</module>
        <module>athena-neptune</module>
        <module>athena-google-bigquery</module>
        <module>athena-oracle</module>
        <module>athena-sqlserver</module>
        <module>athena-synapse</module>
        <module>athena-datalakegen2</module>
        <module>athena-snowflake</module>
        <module>athena-teradata</module>
        <module>athena-saphana</module>
        <module>athena-cloudera-hive</module>
        <module>athena-cloudera-impala</module>
        <module>athena-hortonworks-hive</module>
        <module>athena-db2</module>
        <module>athena-db2-as400</module>
        <module>athena-msk</module>
        <module>athena-kafka</module>
        <module>athena-gcs</module>
        <module>athena-clickhouse</module>
    </modules>
    <dependencies>
         <dependency>
             <!-- Setting this dependency to provided with the range version will ensure to exclude it from all transitive depndencies -->
            <groupId>commons-logging</groupId>
            <artifactId>commons-logging</artifactId>
            <version>[1.2,)</version>
            <scope>provided</scope>
        </dependency>
        <dependency>
            <groupId>com.fasterxml.jackson.datatype</groupId>
            <artifactId>jackson-datatype-jsr310</artifactId>
            <version>${fasterxml.jackson.version}</version>
        </dependency>
        <dependency>
            <groupId>com.fasterxml.jackson.dataformat</groupId>
            <artifactId>jackson-dataformat-cbor</artifactId>
            <version>${fasterxml.jackson.version}</version>
        </dependency>
        <dependency>
            <groupId>com.google.protobuf</groupId>
            <artifactId>protobuf-bom</artifactId>
            <version>${com.google.protobuf.version}</version>
            <type>pom</type>
            <scope>import</scope>
        </dependency>
        <dependency>
            <groupId>com.fasterxml.jackson.core</groupId>
            <artifactId>jackson-core</artifactId>
            <version>${fasterxml.jackson.version}</version>
        </dependency>
        <dependency>
            <groupId>com.fasterxml.jackson.core</groupId>
            <artifactId>jackson-databind</artifactId>
            <version>${fasterxml.jackson.version}</version>
        </dependency>
        <dependency>
            <groupId>com.fasterxml.jackson.core</groupId>
            <artifactId>jackson-annotations</artifactId>
            <version>${fasterxml.jackson.version}</version>
        </dependency>
        <dependency>
            <groupId>net.jqwik</groupId>
            <artifactId>jqwik</artifactId>
            <version>${jqwik.version}</version>
            <scope>test</scope>
        </dependency>
        <dependency>
            <groupId>org.assertj</groupId>
            <artifactId>assertj-core</artifactId>
            <version>${assertj.version}</version>
            <scope>test</scope>
        </dependency>
        <dependency>
            <groupId>org.junit.jupiter</groupId>
            <artifactId>junit-jupiter-api</artifactId>
            <scope>test</scope>
        </dependency>
        <dependency>
            <groupId>junit</groupId>
            <artifactId>junit</artifactId>
            <version>${junit.version}</version>
            <scope>test</scope>
        </dependency>
        <dependency>
            <groupId>org.junit.jupiter</groupId>
            <artifactId>junit-jupiter-engine</artifactId>
            <scope>test</scope>
        </dependency>
        <dependency>
            <groupId>org.junit.vintage</groupId>
            <artifactId>junit-vintage-engine</artifactId>
            <scope>test</scope>
        </dependency>
        <dependency>
            <groupId>org.mockito</groupId>
            <artifactId>mockito-core</artifactId>
            <version>${mockito.version}</version>
            <scope>test</scope>
        </dependency>
        <!-- https://mvnrepository.com/artifact/org.testng/testng -->
        <dependency>
            <groupId>org.testng</groupId>
            <artifactId>testng</artifactId>
            <version>${testng.version}</version>
            <scope>test</scope>
        </dependency>
        <dependency>
            <groupId>io.substrait</groupId>
            <artifactId>isthmus</artifactId>
            <version>${io.substrait.version}</version>
        </dependency>
        <dependency>
            <groupId>io.substrait</groupId>
            <artifactId>core</artifactId>
            <version>${io.substrait.version}</version>
            <exclusions>
                <exclusion>
                    <groupId>com.google.protobuf</groupId>
                    <artifactId>protobuf-java</artifactId>
                </exclusion>
            </exclusions>
        </dependency>
        <dependency>
            <groupId>org.apache.calcite</groupId>
            <artifactId>calcite-server</artifactId>
            <version>${org.apache.calcite.version}</version>
        </dependency>
        <dependency>
            <groupId>org.apache.calcite</groupId>
            <artifactId>calcite-linq4j</artifactId>
            <version>${org.apache.calcite.version}</version>
        </dependency>
        <dependency>
            <groupId>org.apache.calcite</groupId>
            <artifactId>calcite-core</artifactId>
            <version>${org.apache.calcite.version}</version>
        </dependency>
    </dependencies>
    <build>
        <pluginManagement>
            <plugins>
                <plugin>
                    <groupId>org.apache.maven.plugins</groupId>
                    <artifactId>maven-dependency-plugin</artifactId>
                    <version>3.9.0</version>
                </plugin>
            </plugins>
        </pluginManagement>
        <plugins>
            <!--<plugin>
                <groupId>org.owasp</groupId>
                <artifactId>dependency-check-maven</artifactId>
                <version>8.0.1</version>
                <executions>
                    <execution>
                        <goals>
                            <goal>check</goal>
                        </goals>
                    </execution>
                </executions>
            </plugin>-->
            <plugin>
                <groupId>org.apache.maven.plugins</groupId>
                <artifactId>maven-shade-plugin</artifactId>
                <version>${mvn.shade.plugin.version}</version>
                <executions>
                    <execution>
                        <phase>package</phase>
                        <goals>
                            <goal>shade</goal>
                        </goals>
                        <configuration>
                            <filters>
                                <filter>
                                    <artifact>*:*</artifact>
                                    <excludes>
                                        <!-- Standard security exclusions for signed JARs -->
                                        <exclude>META-INF/*.SF</exclude>
                                        <exclude>META-INF/*.DSA</exclude>
                                        <exclude>META-INF/*.RSA</exclude>
                                        <!-- CRITICAL FIX for CVE-2025-48924: Exclude problematic metadata -->
                                        <!-- These POMs declare vulnerable commons-lang/commons-lang3 versions -->
                                        <!-- 1. commons-lang 2.4 (direct vulnerability) -->
                                        <exclude>META-INF/maven/commons-lang/commons-lang/pom.xml</exclude>
                                        <exclude>META-INF/maven/commons-lang/commons-lang/pom.properties</exclude>
                                        <!-- 2. uzaygezen-core declares commons-lang3 3.1 (< 3.18.0) -->
                                        <exclude>META-INF/maven/com.google.uzaygezen/uzaygezen-core/pom.xml</exclude>
                                        <exclude>META-INF/maven/com.google.uzaygezen/uzaygezen-core/pom.properties</exclude>
                                        <!-- 3. aws-encryption-sdk-java declares old commons-lang3 -->
                                        <exclude>META-INF/maven/com.amazonaws/aws-encryption-sdk-java/pom.xml</exclude>
                                        <exclude>META-INF/maven/com.amazonaws/aws-encryption-sdk-java/pom.properties</exclude>
                                        <!-- 4. commons-text declares commons-lang3 3.13.0 (< 3.18.0) -->
                                        <exclude>META-INF/maven/org.apache.commons/commons-text/pom.xml</exclude>
                                        <exclude>META-INF/maven/org.apache.commons/commons-text/pom.properties</exclude>
                                        <!-- 5. Fix for CVE-2020-15250: json-simple declares old junit -->
                                        <exclude>META-INF/maven/com.googlecode.json-simple/json-simple/pom.xml</exclude>
                                        <exclude>META-INF/maven/com.googlecode.json-simple/json-simple/pom.properties</exclude>
                                        <!-- 6. Exclude old junit POM metadata directly -->
                                        <exclude>META-INF/maven/junit/junit/pom.xml</exclude>
                                        <exclude>META-INF/maven/junit/junit/pom.properties</exclude>
                                        <!-- 7. Fix for CVE-2023-2976, CVE-2020-8908: Exclude escapevelocity metadata that declares vulnerable guava -->
                                        <exclude>META-INF/maven/com.google.escapevelocity/escapevelocity/pom.xml</exclude>
                                        <exclude>META-INF/maven/com.google.escapevelocity/escapevelocity/pom.properties</exclude>
                                        <!-- 8. Fix for CVE-2025-55163: Exclude Google Cloud BigQuery metadata that declares vulnerable io.grpc -->
                                        <exclude>META-INF/maven/com.google.cloud/google-cloud-bigquery/pom.xml</exclude>
                                        <exclude>META-INF/maven/com.google.cloud/google-cloud-bigquery/pom.properties</exclude>
                                        <exclude>META-INF/maven/com.google.cloud/google-cloud-bigquerystorage/pom.xml</exclude>
                                        <exclude>META-INF/maven/com.google.cloud/google-cloud-bigquerystorage/pom.properties</exclude>
                                        <!-- 9. Fix for CVE-2024-7254: Exclude google.api.grpc metadata that declares vulnerable protobuf -->
                                        <exclude>META-INF/maven/com.google.api.grpc/grpc-google-cloud-bigquerystorage-v1/pom.xml</exclude>
                                        <exclude>META-INF/maven/com.google.api.grpc/grpc-google-cloud-bigquerystorage-v1/pom.properties</exclude>
                                        <exclude>META-INF/maven/com.google.api.grpc/proto-google-cloud-bigquerystorage-v1/pom.xml</exclude>
                                        <exclude>META-INF/maven/com.google.api.grpc/proto-google-cloud-bigquerystorage-v1/pom.properties</exclude>
                                    </excludes>
                                </filter>
                            </filters>
                            <artifactSet>
                                <excludes>
                                    <exclude>classworlds:classworlds</exclude>
                                    <exclude>junit:junit</exclude>
                                    <exclude>jmock:*</exclude>
                                    <exclude>*:xml-apis</exclude>
                                    <exclude>org.apache.maven:lib:tests</exclude>
                                    <exclude>java.*</exclude>
                                </excludes>
                            </artifactSet>
                        </configuration>
                    </execution>
                </executions>
            </plugin>
            <plugin>
                <groupId>org.jacoco</groupId>
                <artifactId>jacoco-maven-plugin</artifactId>
                <version>0.8.14</version>
                <executions>
                    <execution>
                        <goals>
                            <goal>prepare-agent</goal>
                        </goals>
                    </execution>
                    <!-- attached to Maven test phase -->
                    <execution>
                        <id>report</id>
                        <phase>test</phase>
                        <goals>
                            <goal>report</goal>
                        </goals>
                    </execution>
                </executions>
            </plugin>
            <plugin>
                <groupId>org.apache.maven.plugins</groupId>
                <artifactId>maven-checkstyle-plugin</artifactId>
                <version>${mvn.checkstyle.version}</version>
                <configuration>
                    <configLocation>checkstyle.xml</configLocation>
                    <encoding>UTF-8</encoding>
                    <consoleOutput>true</consoleOutput>
                    <failsOnError>true</failsOnError>
                    <linkXRef>false</linkXRef>
                </configuration>
                <executions>
                    <execution>
                        <id>validate</id>
                        <phase>validate</phase>
                        <goals>
                            <goal>check</goal>
                        </goals>
                    </execution>
                </executions>
            </plugin>
            <plugin>
                <groupId>org.codehaus.mojo</groupId>
                <artifactId>license-maven-plugin</artifactId>
                <version>2.7.0</version>
                <configuration>
                    <verbose>false</verbose>
                    <addSvnKeyWords>false</addSvnKeyWords>
                    <addJavaLicenseAfterPackage>false</addJavaLicenseAfterPackage>
                </configuration>
                <executions>
                    <execution>
                        <id>first</id>
                        <goals>
                            <goal>update-file-header</goal>
                        </goals>
                        <phase>process-sources</phase>
                        <configuration>
                            <licenseName>apache_v2</licenseName>
                            <roots>
                                <root>src/main/java</root>
                                <root>src/test</root>
                            </roots>
                        </configuration>
                    </execution>
                </executions>
            </plugin>
            <plugin>
                <artifactId>maven-compiler-plugin</artifactId>
                <version>${maven.compiler.plugin.version}</version>
                <configuration>
                    <!-- required if you want to report source code names of property method parameters -->
                    <compilerArgs>
                        <arg>-parameters</arg>
                    </compilerArgs>
                </configuration>
            </plugin>
            <plugin>
                <groupId>org.apache.maven.plugins</groupId>
                <artifactId>maven-surefire-plugin</artifactId>
                <version>${surefire.failsafe.version}</version>
                <configuration>
                    <argLine>--add-opens=java.base/java.util=ALL-UNNAMED --add-opens=java.base/java.lang=ALL-UNNAMED</argLine>
                    <excludes>
                        <exclude>*IntegTest</exclude>
                    </excludes>
                </configuration>
            </plugin>
            <plugin>
                <groupId>org.apache.maven.plugins</groupId>
                <artifactId>maven-failsafe-plugin</artifactId>
                <version>${surefire.failsafe.version}</version>
                <configuration>
                    <forkCount>3C</forkCount>
                    <reuseForks>false</reuseForks>
                    <includes>
                        <include>*IntegTest</include>
                    </includes>
                </configuration>
            </plugin>
            <plugin>
                <groupId>org.apache.maven.plugins</groupId>
                <artifactId>maven-javadoc-plugin</artifactId>
                <version>${mvn.javadoc.plugin.version}</version>
                <configuration>
                    <failOnError>false</failOnError>
                    <notimestamp>true</notimestamp>
                </configuration>
            </plugin>
        </plugins>
    </build>
    <profiles>
        <profile>
            <id>java8</id>
            <activation>
                <jdk>1.8</jdk>
            </activation>
            <properties>
                <maven.compiler.release>8</maven.compiler.release>
            </properties>
        </profile>
        <profile>
            <id>java17</id>
            <activation>
                <jdk>17</jdk>
            </activation>
            <properties>
                <maven.compiler.release>17</maven.compiler.release>
            </properties>
            <build>
                <plugins>
                    <plugin>
                        <groupId>org.apache.maven.plugins</groupId>
                        <artifactId>maven-surefire-plugin</artifactId>
                        <version>${surefire.failsafe.version}</version>
                        <configuration>
                            <argLine>--add-opens=java.base/java.nio=ALL-UNNAMED --add-opens=java.base/java.util=ALL-UNNAMED --add-opens=java.base/java.lang=ALL-UNNAMED</argLine>
                            <excludes>
                                <exclude>*IntegTest</exclude>
                            </excludes>
                        </configuration>
                    </plugin>
                    <plugin>
                        <groupId>org.apache.maven.plugins</groupId>
                        <artifactId>maven-failsafe-plugin</artifactId>
                        <version>${surefire.failsafe.version}</version>
                        <configuration>
                            <argLine>--add-opens=java.base/java.nio=ALL-UNNAMED --add-opens=java.base/java.util=ALL-UNNAMED --add-opens=java.base/java.lang=ALL-UNNAMED</argLine>
                            <forkCount>3C</forkCount>
                            <reuseForks>false</reuseForks>
                            <includes>
                                <include>*IntegTest</include>
                            </includes>
                        </configuration>
                    </plugin>
                </plugins>
            </build>
        </profile>
        <profile>
            <id>release</id>
            <distributionManagement>
                <snapshotRepository>
                    <id>central</id>
                    <url>https://central.sonatype.com/repository/maven-snapshots/</url>
                </snapshotRepository>
                <repository>
                    <id>central</id>
                    <url>https://ossrh-staging-api.central.sonatype.com/service/local/staging/deploy/maven2/</url>
                </repository>
            </distributionManagement>
            <build>
                <plugins>
                    <plugin>
                        <groupId>org.apache.maven.plugins</groupId>
                        <artifactId>maven-javadoc-plugin</artifactId>
                        <version>${mvn.javadoc.plugin.version}</version>
                        <configuration>
                            <failOnError>false</failOnError>
                            <notimestamp>true</notimestamp>
                        </configuration>
                        <executions>
                            <execution>
                                <id>attach-javadocs</id>
                                <goals>
                                    <goal>jar</goal>
                                </goals>
                            </execution>
                        </executions>
                    </plugin>
                    <plugin>
                        <groupId>org.apache.maven.plugins</groupId>
                        <artifactId>maven-source-plugin</artifactId>
                        <version>${mvn.source.plugin.version}</version>
                        <executions>
                            <execution>
                                <id>attach-sources</id>
                                <goals>
                                    <goal>jar-no-fork</goal>
                                </goals>
                            </execution>
                        </executions>
                    </plugin>
                    <plugin>
                        <groupId>org.apache.maven.plugins</groupId>
                        <artifactId>maven-gpg-plugin</artifactId>
                        <version>3.2.8</version>
                        <executions>
                            <execution>
                                <id>sign-artifacts</id>
                                <phase>verify</phase>
                                <goals>
                                    <goal>sign</goal>
                                </goals>
                                <configuration>
                                    <!-- Prevent gpg from using pinentry programs https://github.com/actions/setup-java/issues/83-->
                                    <gpgArguments>
                                        <arg>--pinentry-mode</arg>
                                        <arg>loopback</arg>
                                    </gpgArguments>
                                </configuration>
                            </execution>
                        </executions>
                    </plugin>
                    <plugin>
                        <groupId>org.sonatype.central</groupId>
                        <artifactId>central-publishing-maven-plugin</artifactId>
                        <version>0.9.0</version>
                        <extensions>true</extensions>
                        <configuration>
                            <publishingServerId>central</publishingServerId>
                            <autoPublish>true</autoPublish>
                        </configuration>
                    </plugin>
                </plugins>
            </build>
        </profile>
    </profiles>
</project><|MERGE_RESOLUTION|>--- conflicted
+++ resolved
@@ -48,11 +48,7 @@
         <mvn.source.plugin.version>3.4.0</mvn.source.plugin.version>
         <mvn.javadoc.plugin.version>3.12.0</mvn.javadoc.plugin.version>
         <mvn.jar.plugin.version>3.4.2</mvn.jar.plugin.version>
-<<<<<<< HEAD
         <io.substrait.version>0.65.0</io.substrait.version>
-=======
-        <io.substrait.version>0.73.0</io.substrait.version>
->>>>>>> 6ef1dfb1
         <org.apache.calcite.version>1.40.0</org.apache.calcite.version>
         <com.google.protobuf.version>4.33.1</com.google.protobuf.version>
         <doclint>none</doclint>
