--- conflicted
+++ resolved
@@ -29,19 +29,11 @@
         <assertj.version>3.27.6</assertj.version>
         <testng.version>7.11.0</testng.version>
          <!--- to meet engine version 2.12.6 -->
-<<<<<<< HEAD
-        <fasterxml.jackson.version>2.19.1</fasterxml.jackson.version>
-        <surefire.failsafe.version>3.5.3</surefire.failsafe.version>
-        <log4j2Version>2.25.0</log4j2Version>
-        <apache.arrow.version>18.1.0</apache.arrow.version>
-        <guava.version>33.4.8-jre</guava.version>
-=======
         <fasterxml.jackson.version>2.19.2</fasterxml.jackson.version>
         <surefire.failsafe.version>3.5.4</surefire.failsafe.version>
         <log4j2Version>2.25.2</log4j2Version>
         <apache.arrow.version>18.3.0</apache.arrow.version>
-        <guava.version>33.4.0-jre</guava.version>
->>>>>>> e78f071e
+        <guava.version>33.4.8-jre</guava.version>
         <protobuf3.version>3.25.5</protobuf3.version>
         <antlr.st4.version>4.3.4</antlr.st4.version>
         <log4j2.cachefile.transformer.version>2.15</log4j2.cachefile.transformer.version>
