--- conflicted
+++ resolved
@@ -1,4 +1,3 @@
-<<<<<<< HEAD
 /*-
  * #%L
  * Amazon Athena Storage API
@@ -115,7 +114,7 @@
     }
 
     @Test
-    public void testCheckMetastoreForPagination() throws IOException
+    public void testCheckDatastoreForPagination() throws IOException
     {
         PowerMockito.when(abstractStorageDatasource.loadTablesInternal(anyString(), anyString(), anyInt())).thenReturn("token");
         PowerMockito.doCallRealMethod()
@@ -141,16 +140,16 @@
     }
 
     @Test
-    public void testCheckMetastoreForAll() throws IOException
-    {
-        PowerMockito.doCallRealMethod()
-                .when(abstractStorageDatasource)
-                .checkMetastoreForAll("test");
-        Whitebox.setInternalState(abstractStorageDatasource, TABLE_OBJECTS, Map.of("test", Map.of("test", List.of("test"))));
-        Whitebox.setInternalState(abstractStorageDatasource, DATABASE_BUCKETS, Map.of("test", "test"));
-
-        abstractStorageDatasource.checkMetastoreForAll("test");
-        verify(abstractStorageDatasource, times(3)).checkMetastoreForAll("test");
+    public void testCheckDatastoreForAll() throws IOException
+    {
+        PowerMockito.doCallRealMethod()
+                .when(abstractStorageDatasource)
+                .checkDatastoreForDatabase("test");
+        Whitebox.setInternalState(abstractStorageDatasource, TABLE_OBJECTS, Map.of("test", Map.of("test", List.of("test"))));
+        Whitebox.setInternalState(abstractStorageDatasource, DATABASE_BUCKETS, Map.of("test", "test"));
+
+        abstractStorageDatasource.checkDatastoreForDatabase("test");
+        verify(abstractStorageDatasource, times(3)).checkDatastoreForDatabase("test");
     }
 
     @Test
@@ -290,298 +289,4 @@
     }
 
 
-}
-=======
-/*-
- * #%L
- * Amazon Athena Storage API
- * %%
- * Copyright (C) 2019 - 2022 Amazon Web Services
- * %%
- * Licensed under the Apache License, Version 2.0 (the "License");
- * you may not use this file except in compliance with the License.
- * You may obtain a copy of the License at
- *
- *      http://www.apache.org/licenses/LICENSE-2.0
- *
- * Unless required by applicable law or agreed to in writing, software
- * distributed under the License is distributed on an "AS IS" BASIS,
- * WITHOUT WARRANTIES OR CONDITIONS OF ANY KIND, either express or implied.
- * See the License for the specific language governing permissions and
- * limitations under the License.
- * #L%
- */
-package com.amazonaws.athena.storage;
-
-import com.amazonaws.athena.storage.common.PagedObject;
-import com.amazonaws.athena.storage.common.StorageObject;
-import com.amazonaws.athena.storage.datasource.StorageDatasourceConfig;
-import com.amazonaws.athena.storage.datasource.exception.DatabaseNotFoundException;
-import com.amazonaws.athena.storage.gcs.SeekableGcsInputStream;
-import com.amazonaws.athena.storage.gcs.io.GcsStorageProvider;
-import com.amazonaws.athena.storage.gcs.io.StorageFile;
-import com.google.cloud.storage.StorageOptions;
-import org.junit.Before;
-import org.junit.BeforeClass;
-import org.junit.Test;
-import org.mockito.Mock;
-import org.mockito.Mockito;
-import org.powermock.api.mockito.PowerMockito;
-import org.powermock.core.classloader.annotations.PowerMockIgnore;
-import org.powermock.core.classloader.annotations.PrepareForTest;
-import org.powermock.reflect.Whitebox;
-
-import java.io.IOException;
-import java.util.ArrayList;
-import java.util.HashMap;
-import java.util.List;
-import java.util.Map;
-import java.util.Optional;
-
-import static com.amazonaws.athena.storage.StorageConstants.FILE_EXTENSION_ENV_VAR;
-import static org.junit.Assert.assertFalse;
-import static org.junit.Assert.assertNull;
-import static org.mockito.ArgumentMatchers.*;
-import static org.mockito.Mockito.times;
-import static org.mockito.Mockito.verify;
-import static org.testng.Assert.assertEquals;
-import static org.testng.Assert.assertNotNull;
-
-@PowerMockIgnore({"com.sun.org.apache.xerces.*", "javax.xml.*", "org.xml.*",
-        "javax.management.*", "org.w3c.*", "javax.net.ssl.*", "sun.security.*", "jdk.internal.reflect.*", "javax.crypto.*"})
-@PrepareForTest({SeekableGcsInputStream.class, StorageFile.class, StorageOptions.class})
-public class AbstractStorageDatasourceTest extends GcsTestBase
-{
-    public static final String TABLE_OBJECTS = "tableObjects";
-    public static final String DATABASE_BUCKETS = "databaseBuckets";
-    public static final String STORAGE_PROVIDER = "storageProvider";
-    public static final String LOADED_ENTITIES_LIST = "loadedEntitiesList";
-    public static final String EXTENSION = "extension";
-    private static Map<String, String> csvProps;
-
-    @Mock
-    GcsStorageProvider storageProvider;
-
-    AbstractStorageDatasource abstractStorageDatasource;
-    static List<String> bucketList = new ArrayList<>();
-
-    @BeforeClass
-    public static void setUp()
-    {
-        csvProps = new HashMap<>();
-        csvProps.put(FILE_EXTENSION_ENV_VAR, "csv");
-        csvProps.putAll(properties);
-        bucketList.add("test");
-    }
-
-    @Before
-    public void setUpTest()
-    {
-        abstractStorageDatasource = PowerMockito.mock(AbstractStorageDatasource.class);
-    }
-
-    @Test
-    public void testGetAllDatabases()
-    {
-        PowerMockito.when(storageProvider.getAllBuckets()).thenReturn(bucketList);
-        PowerMockito.doCallRealMethod()
-                .when(abstractStorageDatasource)
-                .getAllDatabases();
-        Whitebox.setInternalState(abstractStorageDatasource, DATABASE_BUCKETS, new HashMap<>());
-        Whitebox.setInternalState(abstractStorageDatasource, STORAGE_PROVIDER, storageProvider);
-        Whitebox.setInternalState(abstractStorageDatasource, LOADED_ENTITIES_LIST, new ArrayList<>());
-
-        List<String> bList = abstractStorageDatasource.getAllDatabases();
-        assertEquals(bList.size(), bucketList.size());
-    }
-
-    @Test
-    public void testGetAllTables() throws IOException
-    {
-        PowerMockito.doCallRealMethod()
-                .when(abstractStorageDatasource)
-                .getAllTables("test", null, 2);
-        Whitebox.setInternalState(abstractStorageDatasource, TABLE_OBJECTS, Map.of("test", Map.of("test", List.of("test"))));
-
-        TableListResult bList = abstractStorageDatasource.getAllTables("test", null, 2);
-        assertNotNull(bList);
-    }
-
-    @Test
-    public void testCheckDatastoreForPagination() throws IOException
-    {
-        PowerMockito.when(abstractStorageDatasource.loadTablesInternal(anyString(), anyString(), anyInt())).thenReturn("token");
-        PowerMockito.doCallRealMethod()
-                .when(abstractStorageDatasource)
-                .loadTablesWithContinuationToken("test", null, 2);
-        Whitebox.setInternalState(abstractStorageDatasource, DATABASE_BUCKETS, Map.of("test", "test"));
-        Whitebox.setInternalState(abstractStorageDatasource, "datasourceConfig", new StorageDatasourceConfig().credentialsJson(gcsCredentialsJson).properties(properties));
-        String token = abstractStorageDatasource.loadTablesWithContinuationToken("test", null, 2);
-        assertNull(token);
-
-    }
-
-    @Test
-    public void testLoadAllTables() throws IOException
-    {
-        PowerMockito.doCallRealMethod()
-                .when(abstractStorageDatasource)
-                .loadAllTables("test");
-        Whitebox.setInternalState(abstractStorageDatasource, TABLE_OBJECTS, Map.of("test", Map.of("test", List.of("test"))));
-
-        List<StorageObject> bList = abstractStorageDatasource.loadAllTables("test");
-        assertNotNull(bList);
-    }
-
-    @Test
-    public void testCheckDatastoreForAll() throws IOException
-    {
-        PowerMockito.doCallRealMethod()
-                .when(abstractStorageDatasource)
-                .checkDatastoreForDatabase("test");
-        Whitebox.setInternalState(abstractStorageDatasource, TABLE_OBJECTS, Map.of("test", Map.of("test", List.of("test"))));
-        Whitebox.setInternalState(abstractStorageDatasource, DATABASE_BUCKETS, Map.of("test", "test"));
-
-        abstractStorageDatasource.checkDatastoreForDatabase("test");
-        verify(abstractStorageDatasource, times(3)).checkDatastoreForDatabase("test");
-    }
-
-    @Test
-    public void testGetStorageTable() throws IOException
-    {
-        PowerMockito.doCallRealMethod()
-                .when(abstractStorageDatasource)
-                .getStorageTable("test", "test");
-        Whitebox.setInternalState(abstractStorageDatasource, TABLE_OBJECTS, Map.of("test", Map.of("test", List.of("test"))));
-        Whitebox.setInternalState(abstractStorageDatasource, DATABASE_BUCKETS, Map.of("test", "test"));
-
-        Optional<StorageTable> obj = abstractStorageDatasource.getStorageTable("test", "test");
-        assertNotNull(obj);
-    }
-
-    @Test
-    public void testLoadTablesInternal() throws IOException
-    {
-        PowerMockito.when(storageProvider.getObjectNames(anyString(), anyString(), anyInt())).thenReturn(PagedObject.builder().fileNames(bucketList).nextToken(null).build());
-
-        PowerMockito.doCallRealMethod()
-                .when(abstractStorageDatasource)
-                .loadTablesInternal("test", "null", 2);
-
-        Whitebox.setInternalState(abstractStorageDatasource, TABLE_OBJECTS, new HashMap<>());
-        Whitebox.setInternalState(abstractStorageDatasource, DATABASE_BUCKETS, Map.of("test", "test"));
-        Whitebox.setInternalState(abstractStorageDatasource, STORAGE_PROVIDER, storageProvider);
-        Whitebox.setInternalState(abstractStorageDatasource, LOADED_ENTITIES_LIST, List.of(new AbstractStorageDatasource.LoadedEntities("test")));
-        String token = abstractStorageDatasource.loadTablesInternal("test", "null", 2);
-        assertNull(token);
-    }
-
-    @Test(expected = DatabaseNotFoundException.class)
-    public void testLoadTablesInternalException() throws IOException
-    {
-        PowerMockito.doCallRealMethod()
-                .when(abstractStorageDatasource)
-                .loadTablesInternal("test", null, 2);
-        PowerMockito.when(abstractStorageDatasource.convertBlobsToTableObjectsMap(Mockito.any(), Mockito.any())).thenReturn(Map.of(new StorageObject("test", "test.csv", false), List.of("test")));
-
-        Whitebox.setInternalState(abstractStorageDatasource, TABLE_OBJECTS, new HashMap<>());
-        Whitebox.setInternalState(abstractStorageDatasource, DATABASE_BUCKETS, Map.of());
-        Whitebox.setInternalState(abstractStorageDatasource, STORAGE_PROVIDER, storageProvider);
-        Whitebox.setInternalState(abstractStorageDatasource, LOADED_ENTITIES_LIST, List.of(new AbstractStorageDatasource.LoadedEntities("test")));
-        abstractStorageDatasource.loadTablesInternal("test", null, 2);
-    }
-
-    @Test(expected = DatabaseNotFoundException.class)
-    public void testLoadTablesInternalWithoutTokenException() throws IOException
-    {
-        PowerMockito.doCallRealMethod()
-                .when(abstractStorageDatasource)
-                .loadTablesInternal("test");
-        PowerMockito.when(abstractStorageDatasource.convertBlobsToTableObjectsMap(Mockito.any(), Mockito.any())).thenReturn(Map.of(new StorageObject("test", "test.csv", false), List.of("test")));
-
-        Whitebox.setInternalState(abstractStorageDatasource, TABLE_OBJECTS, new HashMap<>());
-        Whitebox.setInternalState(abstractStorageDatasource, DATABASE_BUCKETS, Map.of("test1", "test"));
-        Whitebox.setInternalState(abstractStorageDatasource, STORAGE_PROVIDER, storageProvider);
-        Whitebox.setInternalState(abstractStorageDatasource, LOADED_ENTITIES_LIST, List.of(new AbstractStorageDatasource.LoadedEntities("test")));
-        abstractStorageDatasource.loadTablesInternal("test");
-    }
-
-    @Test
-    public void testLoadTablesInternalWithoutToken() throws IOException
-    {
-        PowerMockito.doCallRealMethod()
-                .when(abstractStorageDatasource)
-                .loadTablesInternal("test");
-        PowerMockito.when(abstractStorageDatasource.convertBlobsToTableObjectsMap(Mockito.any(), Mockito.any())).thenReturn(Map.of(new StorageObject("test", "test.csv", false), List.of("test")));
-
-        Whitebox.setInternalState(abstractStorageDatasource, TABLE_OBJECTS, new HashMap<>());
-        Whitebox.setInternalState(abstractStorageDatasource, DATABASE_BUCKETS, Map.of("test", "test"));
-        Whitebox.setInternalState(abstractStorageDatasource, STORAGE_PROVIDER, storageProvider);
-        Whitebox.setInternalState(abstractStorageDatasource, LOADED_ENTITIES_LIST, List.of(new AbstractStorageDatasource.LoadedEntities("test")));
-        abstractStorageDatasource.loadTablesInternal("test");
-        verify(abstractStorageDatasource, times(3)).loadTablesInternal("test");
-    }
-
-    @Test
-    public void testConvertBlobsToTableObjectsMap() throws IOException
-    {
-        PowerMockito.doCallRealMethod()
-                .when(abstractStorageDatasource)
-                .convertBlobsToTableObjectsMap(BUCKET, bucketList);
-
-
-        Whitebox.setInternalState(abstractStorageDatasource, TABLE_OBJECTS, new HashMap<>());
-        Whitebox.setInternalState(abstractStorageDatasource, DATABASE_BUCKETS, Map.of("test", "test"));
-        Whitebox.setInternalState(abstractStorageDatasource, EXTENSION, "csv");
-        Whitebox.setInternalState(abstractStorageDatasource, LOADED_ENTITIES_LIST, List.of(new AbstractStorageDatasource.LoadedEntities("test")));
-
-        Map<StorageObject, List<String>> obj = abstractStorageDatasource.convertBlobsToTableObjectsMap(BUCKET, bucketList);
-        assertNotNull(obj);
-    }
-
-    @Test
-    public void testAddTable() throws IOException
-    {
-        HashMap<StorageObject, List<String>> map = new HashMap<>();
-        List<String> sList = new ArrayList<>();
-        sList.add("test");
-        map.put(new StorageObject("test", "test.csv", false), sList);
-        PowerMockito.doCallRealMethod()
-                .when(abstractStorageDatasource)
-                .addTable("test", "test.csv", map);
-
-        PowerMockito.when(storageProvider.isPartitionedDirectory(anyString(), anyString())).thenReturn(true);
-        Whitebox.setInternalState(abstractStorageDatasource, STORAGE_PROVIDER, storageProvider);
-        Whitebox.setInternalState(abstractStorageDatasource, "datasourceConfig", new StorageDatasourceConfig().credentialsJson(gcsCredentialsJson).properties(csvProps));
-        Whitebox.setInternalState(abstractStorageDatasource, EXTENSION, "csv");
-        abstractStorageDatasource.addTable("test", "test.csv", map);
-        verify(abstractStorageDatasource, times(3)).addTable("test","test.csv", map);
-    }
-
-    @Test
-    public void testTablesLoadedForDatabase()
-    {
-        PowerMockito.doCallRealMethod()
-                .when(abstractStorageDatasource)
-                .tablesLoadedForDatabase("test");
-
-        Whitebox.setInternalState(abstractStorageDatasource, LOADED_ENTITIES_LIST, List.of(new AbstractStorageDatasource.LoadedEntities("test")));
-        boolean st = abstractStorageDatasource.tablesLoadedForDatabase("test");
-        assertFalse(st);
-    }
-
-    @Test(expected = DatabaseNotFoundException.class)
-    public void testTablesLoadedForDatabaseException()
-    {
-        PowerMockito.doCallRealMethod()
-                .when(abstractStorageDatasource)
-                .tablesLoadedForDatabase("test");
-
-        Whitebox.setInternalState(abstractStorageDatasource, LOADED_ENTITIES_LIST, List.of());
-        boolean st = abstractStorageDatasource.tablesLoadedForDatabase("test");
-        assertFalse(st);
-    }
-
-
-}
->>>>>>> a1c79f7d
+}