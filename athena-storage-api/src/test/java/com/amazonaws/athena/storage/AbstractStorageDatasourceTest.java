--- conflicted
+++ resolved
@@ -19,10 +19,6 @@
  */
 package com.amazonaws.athena.storage;
 
-<<<<<<< HEAD
-import com.amazonaws.athena.storage.common.PagedObject;
-=======
->>>>>>> e733d9fa
 import com.amazonaws.athena.storage.datasource.StorageDatasourceConfig;
 import com.amazonaws.athena.storage.datasource.exception.DatabaseNotFoundException;
 import com.amazonaws.athena.storage.gcs.SeekableGcsInputStream;
@@ -30,13 +26,11 @@
 import com.amazonaws.athena.storage.gcs.io.StorageFile;
 import com.google.cloud.PageImpl;
 import com.google.cloud.storage.Bucket;
-<<<<<<< HEAD
-=======
 import com.google.cloud.storage.Storage;
->>>>>>> e733d9fa
 import com.google.cloud.storage.StorageOptions;
 import org.junit.Before;
 import org.junit.BeforeClass;
+import org.junit.Ignore;
 import org.junit.Test;
 import org.mockito.Mock;
 import org.mockito.Mockito;
@@ -71,10 +65,7 @@
 {
     public static final String TABLE_OBJECTS = "tableObjects";
     public static final String DATABASE_BUCKETS = "databaseBuckets";
-<<<<<<< HEAD
-=======
     public static final String STORAGE = "storage";
->>>>>>> e733d9fa
     public static final String STORAGE_PROVIDER = "storageProvider";
     public static final String LOADED_ENTITIES_LIST = "loadedEntitiesList";
     public static final String EXTENSION = "extension";
@@ -82,22 +73,16 @@
 
     @Mock
     private PageImpl<Bucket> blob;
-<<<<<<< HEAD
+
     @Mock
     GcsStorageProvider storageProvider;
-=======
-
-    @Mock
-    GcsStorageProvider storageProvider;
-
->>>>>>> e733d9fa
+
     AbstractStorageDatasource abstractStorageDatasource;
     static List<String> bucketList;
 
     @BeforeClass
     public static void setUp()
     {
-        bucketList = List.of("bucketName");
         csvProps = new HashMap<>();
         csvProps.put(FILE_EXTENSION_ENV_VAR, "csv");
         csvProps.putAll(properties);
@@ -137,19 +122,14 @@
     }
 
     @Test
-<<<<<<< HEAD
-    public void testLoadTablesWithContinuationToken()
-=======
     public void testCheckMetastoreForPagination() throws IOException
->>>>>>> e733d9fa
     {
         PowerMockito.when(abstractStorageDatasource.loadTablesInternal(anyString(), anyString(), anyInt())).thenReturn("token");
         PowerMockito.doCallRealMethod()
                 .when(abstractStorageDatasource)
                 .loadTablesWithContinuationToken("test", null, 2);
         Whitebox.setInternalState(abstractStorageDatasource, DATABASE_BUCKETS, Map.of("test", "test"));
-        Whitebox.setInternalState(abstractStorageDatasource, "datasourceConfig", new StorageDatasourceConfig().credentialsJson(gcsCredentialsJson).properties(properties));
-
+        Whitebox.setInternalState(abstractStorageDatasource, "metastoreConfig", new StorageDatasourceConfig().credentialsJson(gcsCredentialsJson).properties(properties));
         String token = abstractStorageDatasource.loadTablesWithContinuationToken("test", null, 2);
         assertNull(token);
 
@@ -168,12 +148,8 @@
     }
 
     @Test
-<<<<<<< HEAD
-    public void testCheckMetastoreForAll()
-=======
     @Ignore
     public void testCheckMetastoreForAll() throws IOException
->>>>>>> e733d9fa
     {
         PowerMockito.doCallRealMethod()
                 .when(abstractStorageDatasource)
@@ -201,28 +177,28 @@
     @Test
     public void testLoadTablesInternal() throws IOException
     {
-        PowerMockito.when(storageProvider.getFileNames(anyString(), anyString(), anyInt())).thenReturn(PagedObject.builder().fileNames(bucketList).build());
-
-        PowerMockito.doCallRealMethod()
-                .when(abstractStorageDatasource)
-<<<<<<< HEAD
-                .loadTablesInternal("test", "null", 2);
-=======
+        Storage st = mock(Storage.class);
+        PowerMockito.when(blob.getNextPageToken()).thenReturn(null);
+        doReturn(blob).when(st).list(anyString(), Mockito.any());
+        PowerMockito.doCallRealMethod()
+                .when(abstractStorageDatasource)
                 .loadTablesInternal("test", null, 2);
         PowerMockito.when(abstractStorageDatasource.convertBlobsToTableObjectsMap(BUCKET, Mockito.any())).thenReturn(Map.of("test", List.of("test")));
->>>>>>> e733d9fa
-
-        Whitebox.setInternalState(abstractStorageDatasource, TABLE_OBJECTS, new HashMap<>());
-        Whitebox.setInternalState(abstractStorageDatasource, DATABASE_BUCKETS, Map.of("test", "test"));
-        Whitebox.setInternalState(abstractStorageDatasource, STORAGE_PROVIDER, storageProvider);
-        Whitebox.setInternalState(abstractStorageDatasource, LOADED_ENTITIES_LIST, List.of(new AbstractStorageDatasource.LoadedEntities("test")));
-        String token = abstractStorageDatasource.loadTablesInternal("test", "null", 2);
+
+        Whitebox.setInternalState(abstractStorageDatasource, TABLE_OBJECTS, new HashMap<>());
+        Whitebox.setInternalState(abstractStorageDatasource, DATABASE_BUCKETS, Map.of("test", "test"));
+        Whitebox.setInternalState(abstractStorageDatasource, STORAGE, st);
+        Whitebox.setInternalState(abstractStorageDatasource, LOADED_ENTITIES_LIST, List.of(new AbstractStorageDatasource.LoadedEntities("test")));
+        String token = abstractStorageDatasource.loadTablesInternal("test", null, 2);
         assertNull(token);
     }
 
     @Test(expected = DatabaseNotFoundException.class)
     public void testLoadTablesInternalException() throws IOException
     {
+        Storage st = mock(Storage.class);
+        PowerMockito.when(blob.getNextPageToken()).thenReturn(null);
+        doReturn(blob).when(st).list(anyString(), Mockito.any());
         PowerMockito.doCallRealMethod()
                 .when(abstractStorageDatasource)
                 .loadTablesInternal("test", null, 2);
@@ -238,6 +214,9 @@
     @Test(expected = DatabaseNotFoundException.class)
     public void testLoadTablesInternalWithoutTokenException() throws IOException
     {
+        Storage st = mock(Storage.class);
+        PowerMockito.when(blob.getNextPageToken()).thenReturn(null);
+        doReturn(blob).when(st).list(anyString());
         PowerMockito.doCallRealMethod()
                 .when(abstractStorageDatasource)
                 .loadTablesInternal("test");
@@ -245,19 +224,18 @@
 
         Whitebox.setInternalState(abstractStorageDatasource, TABLE_OBJECTS, new HashMap<>());
         Whitebox.setInternalState(abstractStorageDatasource, DATABASE_BUCKETS, Map.of("test1", "test"));
-        Whitebox.setInternalState(abstractStorageDatasource, STORAGE_PROVIDER, storageProvider);
+        Whitebox.setInternalState(abstractStorageDatasource, STORAGE, st);
         Whitebox.setInternalState(abstractStorageDatasource, LOADED_ENTITIES_LIST, List.of(new AbstractStorageDatasource.LoadedEntities("test")));
         abstractStorageDatasource.loadTablesInternal("test");
     }
 
     @Test
-<<<<<<< HEAD
-    public void testLoadTablesInternalWithoutToken()
-=======
     @Ignore
     public void testLoadTablesInternalWithoutToken() throws IOException
->>>>>>> e733d9fa
-    {
+    {
+        Storage st = mock(Storage.class);
+        PowerMockito.when(blob.getNextPageToken()).thenReturn(null);
+        doReturn(blob).when(st).list(anyString());
         PowerMockito.doCallRealMethod()
                 .when(abstractStorageDatasource)
                 .loadTablesInternal("test");
@@ -265,10 +243,10 @@
 
         Whitebox.setInternalState(abstractStorageDatasource, TABLE_OBJECTS, new HashMap<>());
         Whitebox.setInternalState(abstractStorageDatasource, DATABASE_BUCKETS, Map.of("test", "test"));
-        Whitebox.setInternalState(abstractStorageDatasource, STORAGE_PROVIDER, storageProvider);
+        Whitebox.setInternalState(abstractStorageDatasource, STORAGE, st);
         Whitebox.setInternalState(abstractStorageDatasource, LOADED_ENTITIES_LIST, List.of(new AbstractStorageDatasource.LoadedEntities("test")));
         abstractStorageDatasource.loadTablesInternal("test");
-        verify(abstractStorageDatasource, times(3)).loadTablesInternal("test");
+        verify(abstractStorageDatasource, times(1)).loadTablesInternal("test");
     }
 
     @Test
@@ -276,11 +254,7 @@
     {
         PowerMockito.doCallRealMethod()
                 .when(abstractStorageDatasource)
-<<<<<<< HEAD
-                .convertBlobsToTableObjectsMap(bucketList);
-=======
                 .convertBlobsToTableObjectsMap(BUCKET, bucketList);
->>>>>>> e733d9fa
 
 
         Whitebox.setInternalState(abstractStorageDatasource, TABLE_OBJECTS, new HashMap<>());
@@ -288,21 +262,13 @@
         Whitebox.setInternalState(abstractStorageDatasource, EXTENSION, "csv");
         Whitebox.setInternalState(abstractStorageDatasource, LOADED_ENTITIES_LIST, List.of(new AbstractStorageDatasource.LoadedEntities("test")));
 
-<<<<<<< HEAD
-        Map<String, List<String>> obj = abstractStorageDatasource.convertBlobsToTableObjectsMap(bucketList);
-=======
         Map<String, List<String>> obj = abstractStorageDatasource.convertBlobsToTableObjectsMap(BUCKET, bucketList);
->>>>>>> e733d9fa
         assertNotNull(obj);
     }
 
     @Test
-<<<<<<< HEAD
-    public void testAddTable()
-=======
     @Ignore
     public void testAddTable() throws IOException
->>>>>>> e733d9fa
     {
         HashMap<String, List<String>> map = new HashMap<>();
         List<String> sList = new ArrayList<>();
@@ -312,17 +278,12 @@
                 .when(abstractStorageDatasource)
                 .addTable(BUCKET, "test.csv", map);
 
-        Whitebox.setInternalState(abstractStorageDatasource, "datasourceConfig", new StorageDatasourceConfig()
+        Whitebox.setInternalState(abstractStorageDatasource, "metastoreConfig", new StorageDatasourceConfig()
                 .credentialsJson(gcsCredentialsJson)
                 .properties(csvProps));
         Whitebox.setInternalState(abstractStorageDatasource, EXTENSION, "csv");
-<<<<<<< HEAD
-        abstractStorageDatasource.addTable("test.csv", map);
-        verify(abstractStorageDatasource, times(3)).addTable("test.csv", Map.of("test", List.of("test")));
-=======
         abstractStorageDatasource.addTable(BUCKET,"test.csv", map);
         verify(abstractStorageDatasource, times(1)).addTable(BUCKET,"test.csv", Map.of("test", List.of("test")));
->>>>>>> e733d9fa
     }
 
     @Test
