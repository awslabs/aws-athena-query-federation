<<<<<<< HEAD
/*-
 * #%L
 * Amazon Athena Storage API
 * %%
 * Copyright (C) 2019 - 2022 Amazon Web Services
 * %%
 * Licensed under the Apache License, Version 2.0 (the "License");
 * you may not use this file except in compliance with the License.
 * You may obtain a copy of the License at
 *
 *      http://www.apache.org/licenses/LICENSE-2.0
 *
 * Unless required by applicable law or agreed to in writing, software
 * distributed under the License is distributed on an "AS IS" BASIS,
 * WITHOUT WARRANTIES OR CONDITIONS OF ANY KIND, either express or implied.
 * See the License for the specific language governing permissions and
 * limitations under the License.
 * #L%
 */
package com.amazonaws.athena.storage.common;

import com.amazonaws.athena.storage.GcsTestBase;
import org.junit.Test;
import org.powermock.core.classloader.annotations.PowerMockIgnore;
import org.powermock.core.classloader.annotations.PrepareForTest;

import java.util.List;
import java.util.Optional;

import static org.testng.Assert.*;

@PowerMockIgnore({"com.sun.org.apache.xerces.*", "javax.xml.*", "org.xml.*",
        "javax.management.*", "org.w3c.*", "javax.net.ssl.*", "sun.security.*", "jdk.internal.reflect.*", "javax.crypto.*"})
@PrepareForTest({})
public class PartitionUtilTest extends GcsTestBase
{

    @Test
    public void testIsPartionFolder()
    {
        boolean flag = PartitionUtil.isPartitionFolder("month=april");
        assertTrue(flag);
        boolean flag1 = PartitionUtil.isPartitionFolder("month='april'");
        assertTrue(flag1);
        boolean flag2 = PartitionUtil.isPartitionFolder("month=\"april\"");
        assertTrue(flag2);
    }

    @Test
    public void testToString()
    {
        Optional<FieldValue> fieldValue =  PartitionUtil.getPartitionFieldValue("month=april");
        assertNotNull(fieldValue.get());
    }
}
=======
/*-
 * #%L
 * Amazon Athena Storage API
 * %%
 * Copyright (C) 2019 - 2022 Amazon Web Services
 * %%
 * Licensed under the Apache License, Version 2.0 (the "License");
 * you may not use this file except in compliance with the License.
 * You may obtain a copy of the License at
 *
 *      http://www.apache.org/licenses/LICENSE-2.0
 *
 * Unless required by applicable law or agreed to in writing, software
 * distributed under the License is distributed on an "AS IS" BASIS,
 * WITHOUT WARRANTIES OR CONDITIONS OF ANY KIND, either express or implied.
 * See the License for the specific language governing permissions and
 * limitations under the License.
 * #L%
 */
package com.amazonaws.athena.storage.common;

import com.amazonaws.athena.storage.GcsTestBase;
import org.junit.Test;
import org.powermock.core.classloader.annotations.PowerMockIgnore;
import org.powermock.core.classloader.annotations.PrepareForTest;

import java.util.Optional;

import static org.testng.Assert.*;

@PowerMockIgnore({"com.sun.org.apache.xerces.*", "javax.xml.*", "org.xml.*",
        "javax.management.*", "org.w3c.*", "javax.net.ssl.*", "sun.security.*", "jdk.internal.reflect.*", "javax.crypto.*"})
@PrepareForTest({})
public class PartitionUtilTest extends GcsTestBase
{
    @Test
    public void testIsPartitionFolder()
    {
        boolean flag = PartitionUtil.isPartitionFolder("month=april");
        assertTrue(flag);
        boolean flag1 = PartitionUtil.isPartitionFolder("month='april'");
        assertTrue(flag1);
        boolean flag2 = PartitionUtil.isPartitionFolder("month=\"april\"");
        assertTrue(flag2);
    }

    @Test
    public void testToString()
    {
        Optional<FieldValue> fieldValue =  PartitionUtil.getPartitionFieldValue("zipcode/StateName='UP'/");
        System.out.println(fieldValue);
        assertNotNull(fieldValue.get());
    }

    @Test
    public  void testRootNameOfPrefix()
    {
        String rootName = PartitionUtil.getRootName("zipcode/StateName='UP'/");
        assertEquals(rootName, "zipcode", "Prefix root name not matched");
    }
}
>>>>>>> 45c15849
<|MERGE_RESOLUTION|>--- conflicted
+++ resolved
@@ -1,60 +1,3 @@
-<<<<<<< HEAD
-/*-
- * #%L
- * Amazon Athena Storage API
- * %%
- * Copyright (C) 2019 - 2022 Amazon Web Services
- * %%
- * Licensed under the Apache License, Version 2.0 (the "License");
- * you may not use this file except in compliance with the License.
- * You may obtain a copy of the License at
- *
- *      http://www.apache.org/licenses/LICENSE-2.0
- *
- * Unless required by applicable law or agreed to in writing, software
- * distributed under the License is distributed on an "AS IS" BASIS,
- * WITHOUT WARRANTIES OR CONDITIONS OF ANY KIND, either express or implied.
- * See the License for the specific language governing permissions and
- * limitations under the License.
- * #L%
- */
-package com.amazonaws.athena.storage.common;
-
-import com.amazonaws.athena.storage.GcsTestBase;
-import org.junit.Test;
-import org.powermock.core.classloader.annotations.PowerMockIgnore;
-import org.powermock.core.classloader.annotations.PrepareForTest;
-
-import java.util.List;
-import java.util.Optional;
-
-import static org.testng.Assert.*;
-
-@PowerMockIgnore({"com.sun.org.apache.xerces.*", "javax.xml.*", "org.xml.*",
-        "javax.management.*", "org.w3c.*", "javax.net.ssl.*", "sun.security.*", "jdk.internal.reflect.*", "javax.crypto.*"})
-@PrepareForTest({})
-public class PartitionUtilTest extends GcsTestBase
-{
-
-    @Test
-    public void testIsPartionFolder()
-    {
-        boolean flag = PartitionUtil.isPartitionFolder("month=april");
-        assertTrue(flag);
-        boolean flag1 = PartitionUtil.isPartitionFolder("month='april'");
-        assertTrue(flag1);
-        boolean flag2 = PartitionUtil.isPartitionFolder("month=\"april\"");
-        assertTrue(flag2);
-    }
-
-    @Test
-    public void testToString()
-    {
-        Optional<FieldValue> fieldValue =  PartitionUtil.getPartitionFieldValue("month=april");
-        assertNotNull(fieldValue.get());
-    }
-}
-=======
 /*-
  * #%L
  * Amazon Athena Storage API
@@ -90,8 +33,9 @@
 @PrepareForTest({})
 public class PartitionUtilTest extends GcsTestBase
 {
+
     @Test
-    public void testIsPartitionFolder()
+    public void testIsPartionFolder()
     {
         boolean flag = PartitionUtil.isPartitionFolder("month=april");
         assertTrue(flag);
@@ -104,8 +48,7 @@
     @Test
     public void testToString()
     {
-        Optional<FieldValue> fieldValue =  PartitionUtil.getPartitionFieldValue("zipcode/StateName='UP'/");
-        System.out.println(fieldValue);
+        Optional<FieldValue> fieldValue =  PartitionUtil.getPartitionFieldValue("month=april");
         assertNotNull(fieldValue.get());
     }
 
@@ -115,5 +58,4 @@
         String rootName = PartitionUtil.getRootName("zipcode/StateName='UP'/");
         assertEquals(rootName, "zipcode", "Prefix root name not matched");
     }
-}
->>>>>>> 45c15849
+}