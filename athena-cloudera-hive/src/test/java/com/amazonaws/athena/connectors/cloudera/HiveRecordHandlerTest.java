--- conflicted
+++ resolved
@@ -41,10 +41,7 @@
 import org.junit.Before;
 import org.junit.Test;
 import org.mockito.Mockito;
-<<<<<<< HEAD
-=======
 import software.amazon.awssdk.services.athena.AthenaClient;
->>>>>>> 3f2a3301
 import software.amazon.awssdk.services.secretsmanager.SecretsManagerClient;
 import software.amazon.awssdk.services.secretsmanager.model.GetSecretValueRequest;
 import software.amazon.awssdk.services.secretsmanager.model.GetSecretValueResponse;
@@ -67,11 +64,7 @@
     private JdbcSplitQueryBuilder jdbcSplitQueryBuilder;
     private AmazonS3 amazonS3;
     private SecretsManagerClient secretsManager;
-<<<<<<< HEAD
-    private AmazonAthena athena;
-=======
     private AthenaClient athena;
->>>>>>> 3f2a3301
 
     @Before
     public void setup()
@@ -79,11 +72,7 @@
     {
         this.amazonS3 = Mockito.mock(AmazonS3.class);
         this.secretsManager = Mockito.mock(SecretsManagerClient.class);
-<<<<<<< HEAD
-        this.athena = Mockito.mock(AmazonAthena.class);
-=======
         this.athena = Mockito.mock(AthenaClient.class);
->>>>>>> 3f2a3301
         Mockito.when(this.secretsManager.getSecretValue(Mockito.eq(GetSecretValueRequest.builder().secretId("testSecret").build()))).thenReturn(GetSecretValueResponse.builder().secretString("{\"username\": \"testUser\", \"password\": \"testPassword\"}").build());
         this.connection = Mockito.mock(Connection.class);
         this.jdbcConnectionFactory = Mockito.mock(JdbcConnectionFactory.class);
