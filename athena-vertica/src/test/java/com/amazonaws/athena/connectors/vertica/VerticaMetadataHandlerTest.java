/*-
 * #%L
 * athena-vertica
 * %%
 * Copyright (C) 2019 - 2020 Amazon Web Services
 * %%
 * Licensed under the Apache License, Version 2.0 (the "License");
 * you may not use this file except in compliance with the License.
 * You may obtain a copy of the License at
 *
 *      http://www.apache.org/licenses/LICENSE-2.0
 *
 * Unless required by applicable law or agreed to in writing, software
 * distributed under the License is distributed on an "AS IS" BASIS,
 * WITHOUT WARRANTIES OR CONDITIONS OF ANY KIND, either express or implied.
 * See the License for the specific language governing permissions and
 * limitations under the License.
 * #L%
 */
package com.amazonaws.athena.connectors.vertica;

import com.amazonaws.athena.connector.lambda.QueryStatusChecker;
import com.amazonaws.athena.connector.lambda.data.Block;
import com.amazonaws.athena.connector.lambda.data.BlockAllocatorImpl;
import com.amazonaws.athena.connector.lambda.data.BlockUtils;
import com.amazonaws.athena.connector.lambda.data.BlockWriter;
import com.amazonaws.athena.connector.lambda.data.SchemaBuilder;
import com.amazonaws.athena.connector.lambda.domain.Split;
import com.amazonaws.athena.connector.lambda.domain.TableName;
import com.amazonaws.athena.connector.lambda.domain.predicate.Constraints;
import com.amazonaws.athena.connector.lambda.domain.predicate.Range;
import com.amazonaws.athena.connector.lambda.domain.predicate.SortedRangeSet;
import com.amazonaws.athena.connector.lambda.domain.predicate.ValueSet;
import com.amazonaws.athena.connector.lambda.metadata.GetSplitsRequest;
import com.amazonaws.athena.connector.lambda.metadata.GetSplitsResponse;
import com.amazonaws.athena.connector.lambda.metadata.GetTableLayoutRequest;
import com.amazonaws.athena.connector.lambda.metadata.GetTableLayoutResponse;
import com.amazonaws.athena.connector.lambda.metadata.ListSchemasRequest;
import com.amazonaws.athena.connector.lambda.metadata.ListSchemasResponse;
import com.amazonaws.athena.connector.lambda.metadata.ListTablesRequest;
import com.amazonaws.athena.connector.lambda.metadata.ListTablesResponse;
import com.amazonaws.athena.connector.lambda.metadata.MetadataRequestType;
import com.amazonaws.athena.connector.lambda.metadata.MetadataResponse;
import com.amazonaws.athena.connector.lambda.security.FederatedIdentity;
import com.amazonaws.athena.connectors.jdbc.connection.DatabaseConnectionConfig;
import com.amazonaws.athena.connectors.jdbc.connection.JdbcConnectionFactory;
import com.amazonaws.athena.connectors.jdbc.connection.JdbcCredentialProvider;
import com.amazonaws.athena.connectors.vertica.query.QueryFactory;
import com.amazonaws.athena.connectors.vertica.query.VerticaExportQueryBuilder;
<<<<<<< HEAD
import com.amazonaws.services.athena.AmazonAthena;
=======
import com.amazonaws.services.s3.AmazonS3;
import com.amazonaws.services.s3.model.ListObjectsRequest;
import com.amazonaws.services.s3.model.ObjectListing;
import com.amazonaws.services.s3.model.Region;
import com.amazonaws.services.s3.model.S3ObjectSummary;
>>>>>>> a60ed614
import com.google.common.collect.ImmutableList;
import org.apache.arrow.vector.types.pojo.Schema;
import org.junit.After;
import org.junit.Assert;
import org.junit.Before;
import org.junit.Test;
import org.junit.runner.RunWith;
import org.mockito.Mock;
import org.mockito.Mockito;
import org.mockito.junit.MockitoJUnitRunner;
import org.slf4j.Logger;
import org.slf4j.LoggerFactory;
import org.stringtemplate.v4.ST;
<<<<<<< HEAD
import software.amazon.awssdk.services.s3.S3Client;
import software.amazon.awssdk.services.s3.model.ListObjectsRequest;
import software.amazon.awssdk.services.s3.model.ListObjectsResponse;
import software.amazon.awssdk.services.s3.model.S3Object;
=======
import software.amazon.awssdk.services.athena.AthenaClient;
>>>>>>> a60ed614
import software.amazon.awssdk.services.secretsmanager.SecretsManagerClient;
import software.amazon.awssdk.services.secretsmanager.model.GetSecretValueRequest;
import software.amazon.awssdk.services.secretsmanager.model.GetSecretValueResponse;

import java.sql.Connection;
import java.sql.DatabaseMetaData;
import java.sql.ResultSet;
import java.sql.Types;
import java.util.ArrayList;
import java.util.Collections;
import java.util.HashMap;
import java.util.HashSet;
import java.util.List;
import java.util.Map;
import java.util.Set;
import java.util.concurrent.atomic.AtomicInteger;

import static com.amazonaws.athena.connector.lambda.domain.predicate.Constraints.DEFAULT_NO_LIMIT;
import static com.amazonaws.athena.connector.lambda.metadata.ListTablesRequest.UNLIMITED_PAGE_SIZE_VALUE;
import static com.amazonaws.athena.connectors.vertica.VerticaConstants.VERTICA_NAME;
import static org.junit.Assert.assertEquals;
import static org.junit.Assert.assertNotNull;
import static org.junit.Assert.assertTrue;
import static org.mockito.ArgumentMatchers.nullable;

@RunWith(MockitoJUnitRunner.class)

public class VerticaMetadataHandlerTest extends TestBase
{
    private static final Logger logger = LoggerFactory.getLogger(VerticaMetadataHandlerTest.class);
    private static final String[] TABLE_TYPES = new String[]{"TABLE"};
    private QueryFactory queryFactory;
    private JdbcConnectionFactory jdbcConnectionFactory;
    private VerticaMetadataHandler verticaMetadataHandler;
    private VerticaExportQueryBuilder verticaExportQueryBuilder;
    private VerticaSchemaUtils verticaSchemaUtils;
    private Connection connection;
    private SecretsManagerClient secretsManager;
<<<<<<< HEAD
    private AmazonAthena athena;
    private S3Client amazonS3;
=======
    private AthenaClient athena;
    private AmazonS3 amazonS3;
>>>>>>> a60ed614
    private FederatedIdentity federatedIdentity;
    private BlockAllocatorImpl allocator;
    private DatabaseMetaData databaseMetaData;
    private TableName tableName;
    private Schema schema;
    private Constraints constraints;
    private SchemaBuilder schemaBuilder;
    private BlockWriter blockWriter;
    private QueryStatusChecker queryStatusChecker;
    private VerticaMetadataHandler verticaMetadataHandlerMocked;
    @Mock
    private S3Client s3clientMock;
    private DatabaseConnectionConfig databaseConnectionConfig = new DatabaseConnectionConfig("testCatalog", VERTICA_NAME,
            "vertica://jdbc:vertica:thin:username/password@//127.0.0.1:1521/vrt");


    @Before
    public void setUp() throws Exception
    {

        this.verticaSchemaUtils = Mockito.mock(VerticaSchemaUtils.class);
        this.queryFactory = Mockito.mock(QueryFactory.class);
        this.verticaExportQueryBuilder = Mockito.mock(VerticaExportQueryBuilder.class);
        this.connection = Mockito.mock(Connection.class, Mockito.RETURNS_DEEP_STUBS);
        this.secretsManager = Mockito.mock(SecretsManagerClient.class);
<<<<<<< HEAD
        this.athena = Mockito.mock(AmazonAthena.class);
=======
        this.athena = Mockito.mock(AthenaClient.class);
>>>>>>> a60ed614
        this.federatedIdentity = Mockito.mock(FederatedIdentity.class);
        this.databaseMetaData = Mockito.mock(DatabaseMetaData.class);
        this.tableName = Mockito.mock(TableName.class);
        this.schema = Mockito.mock(Schema.class);
        this.constraints = Mockito.mock(Constraints.class);
        this.schemaBuilder = Mockito.mock(SchemaBuilder.class);
        this.blockWriter = Mockito.mock(BlockWriter.class);
        this.queryStatusChecker = Mockito.mock(QueryStatusChecker.class);
        this.amazonS3 = Mockito.mock(S3Client.class);

        Mockito.lenient().when(this.secretsManager.getSecretValue(Mockito.eq(GetSecretValueRequest.builder().secretId("testSecret").build()))).thenReturn(GetSecretValueResponse.builder().secretString("{\"username\": \"testUser\", \"password\": \"testPassword\"}").build());
        Mockito.when(connection.getMetaData()).thenReturn(databaseMetaData);

        this.jdbcConnectionFactory = Mockito.mock(JdbcConnectionFactory.class, Mockito.RETURNS_DEEP_STUBS);
        this.connection = Mockito.mock(Connection.class, Mockito.RETURNS_DEEP_STUBS);
        Mockito.when(this.jdbcConnectionFactory.getConnection(nullable(JdbcCredentialProvider.class))).thenReturn(this.connection);
        this.secretsManager = Mockito.mock(SecretsManagerClient.class);
<<<<<<< HEAD
        this.athena = Mockito.mock(AmazonAthena.class);
=======
        this.athena = Mockito.mock(AthenaClient.class);
>>>>>>> a60ed614
        this.verticaMetadataHandler = new VerticaMetadataHandler(databaseConnectionConfig, this.jdbcConnectionFactory, com.google.common.collect.ImmutableMap.of(), amazonS3, verticaSchemaUtils);
        this.federatedIdentity = Mockito.mock(FederatedIdentity.class);
        this.allocator = new BlockAllocatorImpl();
        this.databaseMetaData = this.connection.getMetaData();
        verticaMetadataHandlerMocked = Mockito.spy(this.verticaMetadataHandler);
    }


    @After
    public void tearDown()
            throws Exception
    {
        allocator.close();
    }

    @Test
    public void doListTables() throws Exception
    {
        String[] schema = {"TABLE_SCHEM", "TABLE_NAME",};
        Object[][] values = {{"testSchema", "testTable1"}};
        List<TableName> expectedTables = new ArrayList<>();
        expectedTables.add(new TableName("testSchema", "testTable1"));

        AtomicInteger rowNumber = new AtomicInteger(-1);
        ResultSet resultSet = mockResultSet(schema, values, rowNumber);

        Mockito.when(databaseMetaData.getTables(null, tableName.getSchemaName(), null, new String[]{"TABLE", "VIEW", "EXTERNAL TABLE", "MATERIALIZED VIEW"})).thenReturn(resultSet);
        Mockito.when(resultSet.next()).thenReturn(true).thenReturn(false);

        ListTablesResponse listTablesResponse = this.verticaMetadataHandler.doListTables(this.allocator,
                new ListTablesRequest(this.federatedIdentity,
                        "testQueryId",
                        "testCatalog",
                        tableName.getSchemaName(),
                        null, UNLIMITED_PAGE_SIZE_VALUE));

        Assert.assertArrayEquals(expectedTables.toArray(), listTablesResponse.getTables().toArray());

    }

    @Test
    public void doListSchemaNames() throws Exception
    {

        String[] schema = {"TABLE_SCHEM"};
        Object[][] values = {{"testDB1"}};
        String[] expected = {"testDB1"};
        AtomicInteger rowNumber = new AtomicInteger(-1);
        ResultSet resultSet = mockResultSet(schema, values, rowNumber);

        Mockito.when(databaseMetaData.getTables(null, null, null, TABLE_TYPES)).thenReturn(resultSet);
        Mockito.when(resultSet.next()).thenReturn(true).thenReturn(false);

        ListSchemasResponse listSchemasResponse = this.verticaMetadataHandler.doListSchemaNames(this.allocator,
                new ListSchemasRequest(this.federatedIdentity,
                        "testQueryId", "testCatalog"));

        Assert.assertArrayEquals(expected, listSchemasResponse.getSchemas().toArray());
    }

    @Test
    public void enhancePartitionSchema()
    {
        GetTableLayoutRequest req = null;
        Set<String> partitionCols = new HashSet<>();
        SchemaBuilder schemaBuilder = new SchemaBuilder();

        this.verticaMetadataHandler.enhancePartitionSchema(schemaBuilder, new GetTableLayoutRequest(
                this.federatedIdentity,
                "queryId",
                "testCatalog",
                this.tableName,
                this.constraints,
                this.schema,
                partitionCols
        ));
        Assert.assertEquals("preparedStmt", schemaBuilder.getField("preparedStmt").getName());

    }


    @Test
    public void getPartitions() throws Exception
    {
        Schema tableSchema = SchemaBuilder.newBuilder()
                .addIntField("day")
                .addIntField("month")
                .addIntField("year")
                .addStringField("preparedStmt")
                .addStringField("queryId")
                .addStringField("awsRegionSql")
                .build();

        Set<String> partitionCols = new HashSet<>();
        partitionCols.add("preparedStmt");
        partitionCols.add("queryId");
        partitionCols.add("awsRegionSql");
        Map<String, ValueSet> constraintsMap = new HashMap<>();

        constraintsMap.put("day", SortedRangeSet.copyOf(org.apache.arrow.vector.types.Types.MinorType.INT.getType(),
                ImmutableList.of(Range.greaterThan(allocator, org.apache.arrow.vector.types.Types.MinorType.INT.getType(), 0)), false));

        constraintsMap.put("month", SortedRangeSet.copyOf(org.apache.arrow.vector.types.Types.MinorType.INT.getType(),
                ImmutableList.of(Range.greaterThan(allocator, org.apache.arrow.vector.types.Types.MinorType.INT.getType(), 0)), false));

        constraintsMap.put("year", SortedRangeSet.copyOf(org.apache.arrow.vector.types.Types.MinorType.INT.getType(),
                ImmutableList.of(Range.greaterThan(allocator, org.apache.arrow.vector.types.Types.MinorType.INT.getType(), 2000)), false));

        String testSql = "Select * from schema1.table1";
        String[] test = new String[]{"Select * from schema1.table1", "Select * from schema1.table1"};

        String[] schema = {"TABLE_SCHEM", "TABLE_NAME", "COLUMN_NAME", "TYPE_NAME"};
        Object[][] values = {{"testSchema", "testTable1", "day", "int"}, {"testSchema", "testTable1", "month", "int"},
                {"testSchema", "testTable1", "year", "int"}, {"testSchema", "testTable1", "preparedStmt", "varchar"},
                {"testSchema", "testTable1", "queryId", "varchar"}, {"testSchema", "testTable1", "awsRegionSql", "varchar"}};
        int[] types = {Types.INTEGER, Types.INTEGER, Types.INTEGER, Types.VARCHAR, Types.VARCHAR, Types.VARCHAR};
        List<TableName> expectedTables = new ArrayList<>();
        expectedTables.add(new TableName("testSchema", "testTable1"));

        AtomicInteger rowNumber = new AtomicInteger(-1);
        ResultSet resultSet = mockResultSet(schema, types, values, rowNumber);

        Mockito.when(connection.getMetaData().getColumns(null, "schema1",
                "table1", null)).thenReturn(resultSet);

        Mockito.lenient().when(queryFactory.createVerticaExportQueryBuilder()).thenReturn(new VerticaExportQueryBuilder(new ST("templateVerticaExportQuery")));
        Mockito.when(verticaMetadataHandlerMocked.getS3ExportBucket()).thenReturn("testS3Bucket");

        try (GetTableLayoutRequest req = new GetTableLayoutRequest(this.federatedIdentity, "queryId", "default",
                new TableName("schema1", "table1"),
                new Constraints(constraintsMap, Collections.emptyList(), Collections.emptyList(), DEFAULT_NO_LIMIT),
                tableSchema,
                partitionCols);

             GetTableLayoutResponse res = verticaMetadataHandlerMocked.doGetTableLayout(allocator, req)) {
            Block partitions = res.getPartitions();

            String actualQueryID = partitions.getFieldReader("queryId").readText().toString();
            String expectedExportSql = "EXPORT TO PARQUET(directory = 's3://testS3Bucket/" +
                    actualQueryID + "', Compression='snappy', fileSizeMB=16, rowGroupSizeMB=16) " +
                    "AS SELECT day,month,year,preparedStmt,queryId,awsRegionSql " +
                    "FROM \"schema1\".\"table1\" " +
                    "WHERE ((\"day\" > 0 )) AND ((\"month\" > 0 )) AND ((\"year\" > 2000 ))";

            Assert.assertEquals(expectedExportSql, partitions.getFieldReader("preparedStmt").readText().toString());


            for (int row = 0; row < partitions.getRowCount() && row < 1; row++) {
                logger.info("doGetTableLayout:{} {}", row, BlockUtils.rowToString(partitions, row));

            }
            assertTrue(partitions.getRowCount() > 0);
            logger.info("doGetTableLayout: partitions[{}]", partitions.getRowCount());

        }
    }


    @Test
    public void doGetSplits() throws Exception
    {
        Schema schema = SchemaBuilder.newBuilder()
                .addIntField("day")
                .addIntField("month")
                .addIntField("year")
                .addStringField("preparedStmt")
                .addStringField("queryId")
                .addStringField("awsRegionSql")
                .build();

        List<String> partitionCols = new ArrayList<>();
        partitionCols.add("preparedStmt");
        partitionCols.add("queryId");
        partitionCols.add("awsRegionSql");

        Map<String, ValueSet> constraintsMap = new HashMap<>();

        Block partitions = allocator.createBlock(schema);

        int num_partitions = 10;
        for (int i = 0; i < num_partitions; i++) {
            BlockUtils.setValue(partitions.getFieldVector("day"), i, 2016 + i);
            BlockUtils.setValue(partitions.getFieldVector("month"), i, (i % 12) + 1);
            BlockUtils.setValue(partitions.getFieldVector("year"), i, (i % 28) + 1);
            BlockUtils.setValue(partitions.getFieldVector("preparedStmt"), i, "test");
            BlockUtils.setValue(partitions.getFieldVector("queryId"), i, "123");
            BlockUtils.setValue(partitions.getFieldVector("awsRegionSql"), i, "us-west-2");

        }

        List<S3Object> objectList = new ArrayList<>();
        S3Object obj = S3Object.builder().key("testKey").build();
        objectList.add(obj);
        ListObjectsResponse listObjectsResponse = ListObjectsResponse.builder().contents(objectList).build();
        Mockito.when(verticaMetadataHandlerMocked.getS3ExportBucket()).thenReturn("testS3Bucket");
        Mockito.when(amazonS3.listObjects(nullable(ListObjectsRequest.class))).thenReturn(listObjectsResponse);

        GetSplitsRequest originalReq = new GetSplitsRequest(this.federatedIdentity, "queryId", "catalog_name",
                new TableName("schema", "table_name"),
                partitions,
                partitionCols,
                new Constraints(constraintsMap, Collections.emptyList(), Collections.emptyList(), DEFAULT_NO_LIMIT),
                null);
        GetSplitsRequest req = new GetSplitsRequest(originalReq, null);

        logger.info("doGetSplits: req[{}]", req);
        MetadataResponse rawResponse = verticaMetadataHandlerMocked.doGetSplits(allocator, req);
        assertEquals(MetadataRequestType.GET_SPLITS, rawResponse.getRequestType());

        GetSplitsResponse response = (GetSplitsResponse) rawResponse;
        String continuationToken = response.getContinuationToken();

        logger.info("doGetSplits: continuationToken[{}] - splits[{}]", continuationToken, response.getSplits());

        for (Split nextSplit : response.getSplits()) {

            assertNotNull(nextSplit.getProperty("query_id"));
            assertNotNull(nextSplit.getProperty("exportBucket"));
            assertNotNull(nextSplit.getProperty("s3ObjectKey"));
        }

        assertTrue(!response.getSplits().isEmpty());
    }

}<|MERGE_RESOLUTION|>--- conflicted
+++ resolved
@@ -47,15 +47,6 @@
 import com.amazonaws.athena.connectors.jdbc.connection.JdbcCredentialProvider;
 import com.amazonaws.athena.connectors.vertica.query.QueryFactory;
 import com.amazonaws.athena.connectors.vertica.query.VerticaExportQueryBuilder;
-<<<<<<< HEAD
-import com.amazonaws.services.athena.AmazonAthena;
-=======
-import com.amazonaws.services.s3.AmazonS3;
-import com.amazonaws.services.s3.model.ListObjectsRequest;
-import com.amazonaws.services.s3.model.ObjectListing;
-import com.amazonaws.services.s3.model.Region;
-import com.amazonaws.services.s3.model.S3ObjectSummary;
->>>>>>> a60ed614
 import com.google.common.collect.ImmutableList;
 import org.apache.arrow.vector.types.pojo.Schema;
 import org.junit.After;
@@ -69,14 +60,11 @@
 import org.slf4j.Logger;
 import org.slf4j.LoggerFactory;
 import org.stringtemplate.v4.ST;
-<<<<<<< HEAD
+import software.amazon.awssdk.services.athena.AthenaClient;
 import software.amazon.awssdk.services.s3.S3Client;
 import software.amazon.awssdk.services.s3.model.ListObjectsRequest;
 import software.amazon.awssdk.services.s3.model.ListObjectsResponse;
 import software.amazon.awssdk.services.s3.model.S3Object;
-=======
-import software.amazon.awssdk.services.athena.AthenaClient;
->>>>>>> a60ed614
 import software.amazon.awssdk.services.secretsmanager.SecretsManagerClient;
 import software.amazon.awssdk.services.secretsmanager.model.GetSecretValueRequest;
 import software.amazon.awssdk.services.secretsmanager.model.GetSecretValueResponse;
@@ -115,13 +103,8 @@
     private VerticaSchemaUtils verticaSchemaUtils;
     private Connection connection;
     private SecretsManagerClient secretsManager;
-<<<<<<< HEAD
-    private AmazonAthena athena;
+    private AthenaClient athena;
     private S3Client amazonS3;
-=======
-    private AthenaClient athena;
-    private AmazonS3 amazonS3;
->>>>>>> a60ed614
     private FederatedIdentity federatedIdentity;
     private BlockAllocatorImpl allocator;
     private DatabaseMetaData databaseMetaData;
@@ -147,11 +130,7 @@
         this.verticaExportQueryBuilder = Mockito.mock(VerticaExportQueryBuilder.class);
         this.connection = Mockito.mock(Connection.class, Mockito.RETURNS_DEEP_STUBS);
         this.secretsManager = Mockito.mock(SecretsManagerClient.class);
-<<<<<<< HEAD
-        this.athena = Mockito.mock(AmazonAthena.class);
-=======
         this.athena = Mockito.mock(AthenaClient.class);
->>>>>>> a60ed614
         this.federatedIdentity = Mockito.mock(FederatedIdentity.class);
         this.databaseMetaData = Mockito.mock(DatabaseMetaData.class);
         this.tableName = Mockito.mock(TableName.class);
@@ -169,11 +148,7 @@
         this.connection = Mockito.mock(Connection.class, Mockito.RETURNS_DEEP_STUBS);
         Mockito.when(this.jdbcConnectionFactory.getConnection(nullable(JdbcCredentialProvider.class))).thenReturn(this.connection);
         this.secretsManager = Mockito.mock(SecretsManagerClient.class);
-<<<<<<< HEAD
-        this.athena = Mockito.mock(AmazonAthena.class);
-=======
         this.athena = Mockito.mock(AthenaClient.class);
->>>>>>> a60ed614
         this.verticaMetadataHandler = new VerticaMetadataHandler(databaseConnectionConfig, this.jdbcConnectionFactory, com.google.common.collect.ImmutableMap.of(), amazonS3, verticaSchemaUtils);
         this.federatedIdentity = Mockito.mock(FederatedIdentity.class);
         this.allocator = new BlockAllocatorImpl();
