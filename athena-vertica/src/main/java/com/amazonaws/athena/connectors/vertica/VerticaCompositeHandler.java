/*-
 * #%L
 * athena-example
 * %%
 * Copyright (C) 2019 Amazon Web Services
 * %%
 * Licensed under the Apache License, Version 2.0 (the "License");
 * you may not use this file except in compliance with the License.
 * You may obtain a copy of the License at
 *
 *      http://www.apache.org/licenses/LICENSE-2.0
 *
 * Unless required by applicable law or agreed to in writing, software
 * distributed under the License is distributed on an "AS IS" BASIS,
 * WITHOUT WARRANTIES OR CONDITIONS OF ANY KIND, either express or implied.
 * See the License for the specific language governing permissions and
 * limitations under the License.
 * #L%
 */
package com.amazonaws.athena.connectors.vertica;

import com.amazonaws.athena.connector.lambda.GlueConnectionUtils;
import com.amazonaws.athena.connector.lambda.handlers.CompositeHandler;

import java.io.IOException;
import java.security.KeyStoreException;
import java.security.NoSuchAlgorithmException;
import java.security.cert.CertificateEncodingException;

import static com.amazonaws.athena.connectors.vertica.VerticaSchemaUtils.installCaCertificate;
import static com.amazonaws.athena.connectors.vertica.VerticaSchemaUtils.setupNativeEnvironmentVariables;

/**
 * Boilerplate composite handler that allows us to use a single Lambda function for both
 * Metadata and Data.
 */
public class VerticaCompositeHandler
        extends CompositeHandler
{
    public VerticaCompositeHandler() throws CertificateEncodingException, IOException, NoSuchAlgorithmException, KeyStoreException
    {
<<<<<<< HEAD
        super(new VerticaMetadataHandler(GlueConnectionUtils.getGlueConnection()), new VerticaRecordHandler(GlueConnectionUtils.getGlueConnection()));
=======
        super(new VerticaMetadataHandler(System.getenv()), new VerticaRecordHandler(System.getenv()));
        installCaCertificate();
        setupNativeEnvironmentVariables();
>>>>>>> aa13dca2
    }
}<|MERGE_RESOLUTION|>--- conflicted
+++ resolved
@@ -39,12 +39,8 @@
 {
     public VerticaCompositeHandler() throws CertificateEncodingException, IOException, NoSuchAlgorithmException, KeyStoreException
     {
-<<<<<<< HEAD
         super(new VerticaMetadataHandler(GlueConnectionUtils.getGlueConnection()), new VerticaRecordHandler(GlueConnectionUtils.getGlueConnection()));
-=======
-        super(new VerticaMetadataHandler(System.getenv()), new VerticaRecordHandler(System.getenv()));
         installCaCertificate();
         setupNativeEnvironmentVariables();
->>>>>>> aa13dca2
     }
 }