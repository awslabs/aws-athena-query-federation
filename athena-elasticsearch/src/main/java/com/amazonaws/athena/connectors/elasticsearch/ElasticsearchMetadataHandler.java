/*-
 * #%L
 * athena-example
 * %%
 * Copyright (C) 2019 Amazon Web Services
 * %%
 * Licensed under the Apache License, Version 2.0 (the "License");
 * you may not use this file except in compliance with the License.
 * You may obtain a copy of the License at
 *
 *      http://www.apache.org/licenses/LICENSE-2.0
 *
 * Unless required by applicable law or agreed to in writing, software
 * distributed under the License is distributed on an "AS IS" BASIS,
 * WITHOUT WARRANTIES OR CONDITIONS OF ANY KIND, either express or implied.
 * See the License for the specific language governing permissions and
 * limitations under the License.
 * #L%
 */
package com.amazonaws.athena.connectors.elasticsearch;

import com.amazonaws.athena.connector.lambda.QueryStatusChecker;
import com.amazonaws.athena.connector.lambda.data.BlockAllocator;
import com.amazonaws.athena.connector.lambda.data.BlockWriter;
import com.amazonaws.athena.connector.lambda.data.SchemaBuilder;
import com.amazonaws.athena.connector.lambda.domain.Split;
import com.amazonaws.athena.connector.lambda.domain.TableName;
import com.amazonaws.athena.connector.lambda.handlers.GlueMetadataHandler;
import com.amazonaws.athena.connector.lambda.metadata.GetDataSourceCapabilitiesRequest;
import com.amazonaws.athena.connector.lambda.metadata.GetDataSourceCapabilitiesResponse;
import com.amazonaws.athena.connector.lambda.metadata.GetSplitsRequest;
import com.amazonaws.athena.connector.lambda.metadata.GetSplitsResponse;
import com.amazonaws.athena.connector.lambda.metadata.GetTableLayoutRequest;
import com.amazonaws.athena.connector.lambda.metadata.GetTableRequest;
import com.amazonaws.athena.connector.lambda.metadata.GetTableResponse;
import com.amazonaws.athena.connector.lambda.metadata.ListSchemasRequest;
import com.amazonaws.athena.connector.lambda.metadata.ListSchemasResponse;
import com.amazonaws.athena.connector.lambda.metadata.ListTablesRequest;
import com.amazonaws.athena.connector.lambda.metadata.ListTablesResponse;
import com.amazonaws.athena.connector.lambda.metadata.glue.GlueFieldLexer;
import com.amazonaws.athena.connector.lambda.metadata.optimizations.OptimizationSubType;
import com.amazonaws.athena.connector.lambda.security.EncryptionKeyFactory;
<<<<<<< HEAD
import com.amazonaws.athena.connectors.elasticsearch.ptf.ElasticsearchQueryPassthrough;
=======
import com.amazonaws.athena.connectors.elasticsearch.qpt.ElasticsearchQueryPassthrough;
>>>>>>> e3fd3d17
import com.amazonaws.services.athena.AmazonAthena;
import com.amazonaws.services.glue.AWSGlue;
import com.amazonaws.services.secretsmanager.AWSSecretsManager;
import com.google.common.collect.ImmutableMap;
import org.apache.arrow.util.VisibleForTesting;
import org.apache.arrow.vector.types.pojo.Field;
import org.apache.arrow.vector.types.pojo.Schema;
import org.elasticsearch.client.RequestOptions;
import org.elasticsearch.client.indices.GetDataStreamRequest;
import org.elasticsearch.client.indices.GetIndexRequest;
import org.elasticsearch.client.indices.GetIndexResponse;
import org.slf4j.Logger;
import org.slf4j.LoggerFactory;

import java.io.IOException;
import java.util.Arrays;
import java.util.Collections;
import java.util.List;
import java.util.Map;
import java.util.Set;
import java.util.stream.Collectors;
import java.util.stream.Stream;

import static com.amazonaws.athena.connector.lambda.metadata.ListTablesRequest.UNLIMITED_PAGE_SIZE_VALUE;

/**
 * This class is responsible for providing Athena with metadata about the domain (aka databases), indices, contained
 * in your Elasticsearch instance. Additionally, this class tells Athena how to split up reads against this source.
 * This gives you control over the level of performance and parallelism your source can support.
 */
public class ElasticsearchMetadataHandler
        extends GlueMetadataHandler
{
    private static final Logger logger = LoggerFactory.getLogger(ElasticsearchMetadataHandler.class);

    // Used to denote the 'type' of this connector for diagnostic purposes.
    private static final String SOURCE_TYPE = "elasticsearch";

    // Env. variable that indicates whether the service is with Amazon ES Service (true) and thus the domain-
    // names and associated endpoints can be auto-discovered via the AWS ES SDK. Or, the Elasticsearch service
    // is external to Amazon (false), and the domain_mapping environment variable should be used instead.
    private static final String AUTO_DISCOVER_ENDPOINT = "auto_discover_endpoint";
    private boolean autoDiscoverEndpoint;

    // Env. variable that holds the mappings of the domain-names to their respective endpoints. The contents of
    // this environment variable is fed into the domainSplitter to populate the domainMap where the key = domain-name,
    // and the value = endpoint.
    private static final String DOMAIN_MAPPING = "domain_mapping";
    // A Map of the domain-names and their respective endpoints.
    private Map<String, String> domainMap;

    // Env. variable that holds the query timeout period for the Cluster-Health queries.
    private static final String QUERY_TIMEOUT_CLUSTER = "query_timeout_cluster";
    private final long queryTimeout;

    /**
     * Key used to store shard information in the Split's properties map (later used by the Record Handler).
     */
    protected static final String SHARD_KEY = "shard";
    /**
     * Value used in combination with the shard ID to store shard information in the Split's properties map (later
     * used by the Record Handler). The completed value is sent as a request preference to retrieve a specific shard
     * from the Elasticsearch instance (e.g. "_shards:5" - retrieve shard number 5).
     */
    private static final String SHARD_VALUE = "_shards:";

    protected static final String INDEX_KEY = "index";

    private final AWSGlue awsGlue;
    private final AwsRestHighLevelClientFactory clientFactory;
    private final ElasticsearchDomainMapProvider domainMapProvider;

    private ElasticsearchGlueTypeMapper glueTypeMapper;
    private final ElasticsearchQueryPassthrough queryPassthrough = new ElasticsearchQueryPassthrough();

    public ElasticsearchMetadataHandler(Map<String, String> configOptions)
    {
        super(SOURCE_TYPE, configOptions);
        this.awsGlue = getAwsGlue();
        this.autoDiscoverEndpoint = configOptions.getOrDefault(AUTO_DISCOVER_ENDPOINT, "").equalsIgnoreCase("true");
        this.domainMapProvider = new ElasticsearchDomainMapProvider(this.autoDiscoverEndpoint);
        this.domainMap = domainMapProvider.getDomainMap(resolveSecrets(configOptions.getOrDefault(DOMAIN_MAPPING, "")));
        this.clientFactory = new AwsRestHighLevelClientFactory(this.autoDiscoverEndpoint);
        this.glueTypeMapper = new ElasticsearchGlueTypeMapper();
        this.queryTimeout = Long.parseLong(configOptions.getOrDefault(QUERY_TIMEOUT_CLUSTER, ""));
    }

    @VisibleForTesting
    protected ElasticsearchMetadataHandler(
        AWSGlue awsGlue,
        EncryptionKeyFactory keyFactory,
        AWSSecretsManager awsSecretsManager,
        AmazonAthena athena,
        String spillBucket,
        String spillPrefix,
        ElasticsearchDomainMapProvider domainMapProvider,
        AwsRestHighLevelClientFactory clientFactory,
        long queryTimeout,
        Map<String, String> configOptions)
    {
        super(awsGlue, keyFactory, awsSecretsManager, athena, SOURCE_TYPE, spillBucket, spillPrefix, configOptions);
        this.awsGlue = awsGlue;
        this.domainMapProvider = domainMapProvider;
        this.domainMap = this.domainMapProvider.getDomainMap(null);
        this.clientFactory = clientFactory;
        this.glueTypeMapper = new ElasticsearchGlueTypeMapper();
        this.queryTimeout = queryTimeout;
    }

    /**
     * Used to get the list of domains (aka databases) for the Elasticsearch service.
     * @param allocator Tool for creating and managing Apache Arrow Blocks.
     * @param request Provides details on who made the request and which Athena catalog they are querying.
     * @return A ListSchemasResponse which primarily contains a Set<String> of schema names and a catalog name
     * corresponding the Athena catalog that was queried.
     */
    @Override
    public ListSchemasResponse doListSchemaNames(BlockAllocator allocator, ListSchemasRequest request)
    {
        logger.debug("doListSchemaNames: enter - " + request);

        if (autoDiscoverEndpoint) {
            // Refresh Domain Map as new domains could have been added (in Amazon ES), and/or old ones removed...
            domainMap = domainMapProvider.getDomainMap(null);
        }

        return new ListSchemasResponse(request.getCatalogName(), domainMap.keySet());
    }

    /**
     * Used to get the list of indices contained in the specified domain.
     * @param allocator Tool for creating and managing Apache Arrow Blocks.
     * @param request Provides details on who made the request and which Athena catalog and database they are querying.
     * @return A ListTablesResponse which primarily contains a List<TableName> enumerating the tables in this
     * catalog, database tuple. It also contains the catalog name corresponding the Athena catalog that was queried.
     * @throws RuntimeException when the domain does not exist in the map, or the client is unable to retrieve the
     * indices from the Elasticsearch instance.
     */
    @Override
    public ListTablesResponse doListTables(BlockAllocator allocator, ListTablesRequest request)
            throws IOException
    {
        logger.debug("doListTables: enter - " + request);

        String endpoint = getDomainEndpoint(request.getSchemaName());
        AwsRestHighLevelClient client = clientFactory.getOrCreateClient(endpoint);
        // get regular indices from ES, ignore all system indices starting with period `.` (e.g. .kibana, .tasks, etc...)
        Stream<String> indicesStream = client.getAliases()
                .stream()
                .filter(index -> !index.startsWith("."));

        //combine two different data sources and create tables
        Stream<String> tableNamesStream = Stream.concat(indicesStream, getDataStreamNames(client)).sorted();

        int startToken = request.getNextToken() == null ? 0 : Integer.parseInt(request.getNextToken());
        int pageSize = request.getPageSize();
        String nextToken = null;

        if (request.getPageSize() != UNLIMITED_PAGE_SIZE_VALUE) {
            logger.info("Pagination starting at token {} w/ page size {}", startToken, pageSize);
            tableNamesStream = tableNamesStream.skip(startToken).limit(request.getPageSize());
            nextToken = Integer.toString(startToken + pageSize);
            logger.info("Next token is {}", nextToken);
        }

        List<TableName> tableNames = tableNamesStream.map(tableName -> new TableName(request.getSchemaName(), tableName)).collect(Collectors.toList());

        return new ListTablesResponse(request.getCatalogName(), tableNames, nextToken);
    }

    /**
     * Used to get definition (field names, types, descriptions, etc...) of a Table.
     * @param allocator Tool for creating and managing Apache Arrow Blocks.
     * @param request Provides details on who made the request and which Athena catalog, database, and table they are querying.
     * @return A GetTableResponse which primarily contains:
     * 1. An Apache Arrow Schema object describing the table's columns, types, and descriptions.
     * 2. A Set<String> of partition column names (or empty if the table isn't partitioned).
     * 3. A TableName object confirming the schema and table name the response is for.
     * 4. A catalog name corresponding the Athena catalog that was queried.
     * @throws RuntimeException when the domain does not exist in the map, or the client is unable to retrieve mapping
     * information for the index from the Elasticsearch instance.
     */
    @Override
    public GetTableResponse doGetTable(BlockAllocator allocator, GetTableRequest request)
    {
        logger.debug("doGetTable: enter - " + request);
        Schema schema = null;
        // Look at GLUE catalog first.
        try {
            if (awsGlue != null) {
                schema = super.doGetTable(allocator, request).getSchema();
                logger.info("doGetTable: Retrieved schema for table[{}] from AWS Glue.", request.getTableName());
            }
        }
        catch (Exception error) {
            logger.warn("doGetTable: Unable to retrieve table[{}:{}] from AWS Glue.",
                    request.getTableName().getSchemaName(),
                    request.getTableName().getTableName(),
                    error);
        }

        // Supplement GLUE catalog if not present.
        if (schema == null) {
            String index = request.getTableName().getTableName();
            String endpoint = getDomainEndpoint(request.getTableName().getSchemaName());
            schema = getSchema(index, endpoint);
        }

        return new GetTableResponse(request.getCatalogName(), request.getTableName(),
                (schema == null) ? SchemaBuilder.newBuilder().build() : schema, Collections.emptySet());
    }

    /**
     * Elasticsearch does not support partitioning so this method is a NoOp.
     * @param blockWriter Used to write rows (partitions) into the Apache Arrow response.
     * @param request Provides details of the catalog, database, and table being queried as well as any filter predicate.
     * @param queryStatusChecker A QueryStatusChecker that you can use to stop doing work for a query that has already terminated
     */
    @Override
    public void getPartitions(BlockWriter blockWriter, GetTableLayoutRequest request, QueryStatusChecker queryStatusChecker)
    {
        // NoOp - Elasticsearch does not support partitioning.
    }

    /**
     * Used to split-up the reads required to scan the requested index by shard. Cluster-health information is
     * retrieved for shards associated with the specified index. A split will then be generated for each shard that
     * is primary and active.
     * @param allocator Tool for creating and managing Apache Arrow Blocks.
     * @param request Provides details of the catalog, domain, and index being queried, as well as any filter predicate.
     * @return A GetSplitsResponse which primarily contains:
     * 1. A Set<Split> each containing a domain and endpoint, and the shard to be retrieved by the Record handler.
     * 2. (Optional) A continuation token which allows you to paginate the generation of splits for large queries.
     * @throws RuntimeException when the domain does not exist in the map, or an error occurs while processing the
     * cluster/shard health information.
     */
    @Override
    public GetSplitsResponse doGetSplits(BlockAllocator allocator, GetSplitsRequest request)
            throws IOException
    {
        logger.debug("doGetSplits: enter - " + request);
        String domain;
        String indx;
        // Get domain
        if (request.getConstraints().isQueryPassThrough()) {
            domain = request.getConstraints().getQueryPassthroughArguments().get(ElasticsearchQueryPassthrough.SCHEMA);
            indx = request.getConstraints().getQueryPassthroughArguments().get(ElasticsearchQueryPassthrough.INDEX);
        }
        else {
            domain = request.getTableName().getSchemaName();
            indx = request.getTableName().getTableName();
        }

        String endpoint = getDomainEndpoint(domain);
        AwsRestHighLevelClient client = clientFactory.getOrCreateClient(endpoint);
        // We send index request in case the table name is a data stream, a data stream can contains multiple indices which are created by ES
        // For non data stream, index name is same as table name
        GetIndexResponse indexResponse = client.indices().get(new GetIndexRequest(indx), RequestOptions.DEFAULT);

        Set<Split> splits = Arrays.stream(indexResponse.getIndices())
                .flatMap(index -> getShardsIDsFromES(client, index) // get all shards for an index.
                        .stream()
                        .map(shardId -> new Split(makeSpillLocation(request), makeEncryptionKey(), ImmutableMap.of(domain, endpoint, SHARD_KEY, SHARD_VALUE + shardId.toString(), INDEX_KEY, index))) // make split for each (index + shardId) combination
                )
                .collect(Collectors.toSet());

        return new GetSplitsResponse(request.getCatalogName(), splits);
    }

    @Override
    public GetDataSourceCapabilitiesResponse doGetDataSourceCapabilities(BlockAllocator allocator, GetDataSourceCapabilitiesRequest request)
    {
        ImmutableMap.Builder<String, List<OptimizationSubType>> capabilities = ImmutableMap.builder();
        queryPassthrough.addQueryPassthroughCapabilityIfEnabled(capabilities, configOptions);

        return new GetDataSourceCapabilitiesResponse(request.getCatalogName(), capabilities.build());
    }

    @Override
    public GetTableResponse doGetQueryPassthroughSchema(BlockAllocator allocator, GetTableRequest request) throws Exception
    {
        logger.debug("doGetQueryPassthroughSchema: enter - " + request);
        if (!request.isQueryPassthrough()) {
            throw new IllegalArgumentException("No Query passed through [{}]" + request);
        }
<<<<<<< HEAD

=======
        queryPassthrough.verify(request.getQueryPassthroughArguments());
>>>>>>> e3fd3d17
        String index = request.getQueryPassthroughArguments().get(ElasticsearchQueryPassthrough.INDEX);
        String endpoint = getDomainEndpoint(request.getQueryPassthroughArguments().get(ElasticsearchQueryPassthrough.SCHEMA));
        Schema schema = getSchema(index, endpoint);

        return new GetTableResponse(request.getCatalogName(), request.getTableName(),
                (schema == null) ? SchemaBuilder.newBuilder().build() : schema, Collections.emptySet());
    }

    private Schema getSchema(String index, String endpoint)
    {
        Schema schema;
        AwsRestHighLevelClient client = clientFactory.getOrCreateClient(endpoint);
        try {
            Map<String, Object> mappings = client.getMapping(index);
            schema = ElasticsearchSchemaUtils.parseMapping(mappings);
        }
        catch (IOException error) {
            throw new RuntimeException("Error retrieving mapping information for index (" +
<<<<<<< HEAD
                    index + "): " + error.getMessage(), error);
=======
                    index + ") ", error);
>>>>>>> e3fd3d17
        }
        return schema;
    }

    /**
     * Get all data streams from ES, one data stream can contains multiple indices which start with ".ds-xxxxxxxxxx"
     * return empty if not supported.
     * Notes: AWS's version of ES doesn't support data stream, it is a feature only available in the Elasticsearch distributed by Elastic itself, licensed under the Elastic License.
     */
    private Stream<String> getDataStreamNames(AwsRestHighLevelClient client)
    {
        try {
            return client.indices().getDataStream(new GetDataStreamRequest("*"), RequestOptions.DEFAULT).getDataStreams()
                    .stream()
                    .map(dataStream -> dataStream.getName());
        }
        // gracefully exit for exception or non-support data stream.
        catch (Exception ex) {
            logger.warn("getDataStreamNamesFromClient: Unable to retrieve datastream or cluster version not support data stream, ignore datastream.", ex);
            return Stream.empty();
        }
    }

    /**
     * Mandatory checked exception needs to handle from here
     * This is to keep the lambda stream function clearer.
     * @param client
     * @param index
     * @return
     */
    private Set<Integer> getShardsIDsFromES(AwsRestHighLevelClient client, String index)
    {
        try {
            return client.getShardIds(index, queryTimeout);
        }
        catch (IOException error) {
            throw new RuntimeException(String.format("Error trying to get shards ids for index: %s, error message: %s", index, error.getMessage()), error);
        }
    }

    /**
     * Gets an endpoint from the domain mapping. For AWS Elasticsearch Service, if the domain does not exist in
     * the domain map, refresh the latter by calling the AWS ES SDK (it's possible that the domain was added
     * after the last connector refresh).
     * @param domain is used for searching the domain map for the corresponding endpoint.
     * @return endpoint corresponding to the domain or a null if domain does not exist in the map.
     * @throws RuntimeException when the endpoint does not exist in the domain map even after a map refresh.
     */
    private String getDomainEndpoint(String domain)
            throws RuntimeException
    {
        String endpoint = domainMap.get(domain);

        if (endpoint == null && autoDiscoverEndpoint) {
            logger.warn("Unable to find domain ({}) in map! Attempting to refresh map...", domain);
            domainMap = domainMapProvider.getDomainMap(null);
            endpoint = domainMap.get(domain);
        }

        if (endpoint == null) {
            throw new RuntimeException("Unable to find domain: " + domain);
        }

        return endpoint;
    }

    /**
     * @see GlueMetadataHandler
     */
    @Override
    protected Field convertField(String fieldName, String glueType)
    {
        logger.debug("convertField - fieldName: {}, glueType: {}", fieldName, glueType);

        return GlueFieldLexer.lex(fieldName, glueType, glueTypeMapper);
    }
}<|MERGE_RESOLUTION|>--- conflicted
+++ resolved
@@ -40,11 +40,7 @@
 import com.amazonaws.athena.connector.lambda.metadata.glue.GlueFieldLexer;
 import com.amazonaws.athena.connector.lambda.metadata.optimizations.OptimizationSubType;
 import com.amazonaws.athena.connector.lambda.security.EncryptionKeyFactory;
-<<<<<<< HEAD
-import com.amazonaws.athena.connectors.elasticsearch.ptf.ElasticsearchQueryPassthrough;
-=======
 import com.amazonaws.athena.connectors.elasticsearch.qpt.ElasticsearchQueryPassthrough;
->>>>>>> e3fd3d17
 import com.amazonaws.services.athena.AmazonAthena;
 import com.amazonaws.services.glue.AWSGlue;
 import com.amazonaws.services.secretsmanager.AWSSecretsManager;
@@ -330,11 +326,7 @@
         if (!request.isQueryPassthrough()) {
             throw new IllegalArgumentException("No Query passed through [{}]" + request);
         }
-<<<<<<< HEAD
-
-=======
         queryPassthrough.verify(request.getQueryPassthroughArguments());
->>>>>>> e3fd3d17
         String index = request.getQueryPassthroughArguments().get(ElasticsearchQueryPassthrough.INDEX);
         String endpoint = getDomainEndpoint(request.getQueryPassthroughArguments().get(ElasticsearchQueryPassthrough.SCHEMA));
         Schema schema = getSchema(index, endpoint);
@@ -353,11 +345,7 @@
         }
         catch (IOException error) {
             throw new RuntimeException("Error retrieving mapping information for index (" +
-<<<<<<< HEAD
-                    index + "): " + error.getMessage(), error);
-=======
                     index + ") ", error);
->>>>>>> e3fd3d17
         }
         return schema;
     }
