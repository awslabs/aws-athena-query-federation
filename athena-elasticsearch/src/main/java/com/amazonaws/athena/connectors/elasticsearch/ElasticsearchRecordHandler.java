--- conflicted
+++ resolved
@@ -44,10 +44,7 @@
 import org.elasticsearch.search.builder.SearchSourceBuilder;
 import org.slf4j.Logger;
 import org.slf4j.LoggerFactory;
-<<<<<<< HEAD
-=======
 import software.amazon.awssdk.services.athena.AthenaClient;
->>>>>>> 3f2a3301
 import software.amazon.awssdk.services.secretsmanager.SecretsManagerClient;
 
 import java.io.IOException;
@@ -93,11 +90,7 @@
     public ElasticsearchRecordHandler(Map<String, String> configOptions)
     {
         super(AmazonS3ClientBuilder.defaultClient(), SecretsManagerClient.create(),
-<<<<<<< HEAD
-                AmazonAthenaClientBuilder.defaultClient(), SOURCE_TYPE, configOptions);
-=======
                 AthenaClient.create(), SOURCE_TYPE, configOptions);
->>>>>>> 3f2a3301
 
         this.typeUtils = new ElasticsearchTypeUtils();
         this.clientFactory = new AwsRestHighLevelClientFactory(configOptions.getOrDefault(AUTO_DISCOVER_ENDPOINT, "").equalsIgnoreCase("true"));
@@ -109,11 +102,7 @@
     protected ElasticsearchRecordHandler(
         AmazonS3 amazonS3,
         SecretsManagerClient secretsManager,
-<<<<<<< HEAD
-        AmazonAthena amazonAthena,
-=======
         AthenaClient amazonAthena,
->>>>>>> 3f2a3301
         AwsRestHighLevelClientFactory clientFactory,
         long queryTimeout,
         long scrollTimeout,
