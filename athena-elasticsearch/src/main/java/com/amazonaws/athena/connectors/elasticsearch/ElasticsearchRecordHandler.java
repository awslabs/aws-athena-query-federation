--- conflicted
+++ resolved
@@ -26,11 +26,7 @@
 import com.amazonaws.athena.connector.lambda.data.writers.extractors.Extractor;
 import com.amazonaws.athena.connector.lambda.handlers.RecordHandler;
 import com.amazonaws.athena.connector.lambda.records.ReadRecordsRequest;
-<<<<<<< HEAD
-import com.amazonaws.athena.connectors.elasticsearch.ptf.ElasticsearchQueryPassthrough;
-=======
 import com.amazonaws.athena.connectors.elasticsearch.qpt.ElasticsearchQueryPassthrough;
->>>>>>> e3fd3d17
 import com.amazonaws.services.athena.AmazonAthena;
 import com.amazonaws.services.athena.AmazonAthenaClientBuilder;
 import com.amazonaws.services.s3.AmazonS3;
@@ -147,16 +143,10 @@
         String index;
         if (recordsRequest.getConstraints().isQueryPassThrough()) {
             Map<String, String> qptArgs = recordsRequest.getConstraints().getQueryPassthroughArguments();
-<<<<<<< HEAD
-            domain = qptArgs.get(ElasticsearchQueryPassthrough.SCHEMA);
-            index = qptArgs.get(ElasticsearchQueryPassthrough.INDEX);
-            query = qptArgs.get(ElasticsearchQueryPassthrough.QUERY).isEmpty() ? QueryBuilders.matchAllQuery() : QueryBuilders.wrapperQuery(qptArgs.get(ElasticsearchQueryPassthrough.QUERY));
-=======
             queryPassthrough.verify(qptArgs);
             domain = qptArgs.get(ElasticsearchQueryPassthrough.SCHEMA);
             index = qptArgs.get(ElasticsearchQueryPassthrough.INDEX);
             query = QueryBuilders.wrapperQuery(qptArgs.get(ElasticsearchQueryPassthrough.QUERY));
->>>>>>> e3fd3d17
         }
         else {
             domain = recordsRequest.getTableName().getSchemaName();
