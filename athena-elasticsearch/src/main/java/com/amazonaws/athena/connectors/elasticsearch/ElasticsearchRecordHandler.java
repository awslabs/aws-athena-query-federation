/*-
 * #%L
 * athena-example
 * %%
 * Copyright (C) 2019 Amazon Web Services
 * %%
 * Licensed under the Apache License, Version 2.0 (the "License");
 * you may not use this file except in compliance with the License.
 * You may obtain a copy of the License at
 *
 *      http://www.apache.org/licenses/LICENSE-2.0
 *
 * Unless required by applicable law or agreed to in writing, software
 * distributed under the License is distributed on an "AS IS" BASIS,
 * WITHOUT WARRANTIES OR CONDITIONS OF ANY KIND, either express or implied.
 * See the License for the specific language governing permissions and
 * limitations under the License.
 * #L%
 */
package com.amazonaws.athena.connectors.elasticsearch;

import com.amazonaws.athena.connector.lambda.QueryStatusChecker;
import com.amazonaws.athena.connector.lambda.data.Block;
import com.amazonaws.athena.connector.lambda.data.BlockSpiller;
import com.amazonaws.athena.connector.lambda.data.writers.GeneratedRowWriter;
import com.amazonaws.athena.connector.lambda.data.writers.extractors.Extractor;
import com.amazonaws.athena.connector.lambda.handlers.RecordHandler;
import com.amazonaws.athena.connector.lambda.records.ReadRecordsRequest;
import com.amazonaws.athena.connectors.elasticsearch.qpt.ElasticsearchQueryPassthrough;
<<<<<<< HEAD
import com.amazonaws.services.athena.AmazonAthena;
import com.amazonaws.services.athena.AmazonAthenaClientBuilder;
=======
import com.amazonaws.services.s3.AmazonS3;
import com.amazonaws.services.s3.AmazonS3ClientBuilder;
>>>>>>> a60ed614
import org.apache.arrow.util.VisibleForTesting;
import org.apache.arrow.vector.types.pojo.Field;
import org.elasticsearch.action.search.ClearScrollRequest;
import org.elasticsearch.action.search.SearchRequest;
import org.elasticsearch.action.search.SearchResponse;
import org.elasticsearch.action.search.SearchScrollRequest;
import org.elasticsearch.client.RequestOptions;
import org.elasticsearch.common.unit.TimeValue;
import org.elasticsearch.index.query.QueryBuilder;
import org.elasticsearch.index.query.QueryBuilders;
import org.elasticsearch.search.Scroll;
import org.elasticsearch.search.SearchHit;
import org.elasticsearch.search.builder.SearchSourceBuilder;
import org.slf4j.Logger;
import org.slf4j.LoggerFactory;
<<<<<<< HEAD
import software.amazon.awssdk.services.s3.S3Client;
=======
import software.amazon.awssdk.services.athena.AthenaClient;
>>>>>>> a60ed614
import software.amazon.awssdk.services.secretsmanager.SecretsManagerClient;

import java.io.IOException;
import java.util.Iterator;
import java.util.Map;
import java.util.concurrent.TimeUnit;

/**
 * This class is responsible for providing Athena with actual rows level data from your Elasticsearch instance. Athena
 * will call readWithConstraint(...) on this class for each 'Split' you generated in ElasticsearchMetadataHandler.
 */
public class ElasticsearchRecordHandler
        extends RecordHandler
{
    private static final Logger logger = LoggerFactory.getLogger(ElasticsearchRecordHandler.class);

    /**
     * used to aid in debugging. Athena will use this name in conjunction with your catalog id
     * to correlate relevant query errors.
     */
    private static final String SOURCE_TYPE = "elasticsearch";

    // Env. variable that indicates whether the service is with Amazon ES Service (true) and thus the domain-
    // names and associated endpoints can be auto-discovered via the AWS ES SDK. Or, the Elasticsearch service
    // is external to Amazon (false), and the domain_mapping environment variable should be used instead.
    private static final String AUTO_DISCOVER_ENDPOINT = "auto_discover_endpoint";

    // Env. variable that holds the query timeout period for the Search queries.
    private static final String QUERY_TIMEOUT_SEARCH = "query_timeout_search";
    // Env. variable that holds the scroll timeout for the Search queries.
    private static final String SCROLL_TIMEOUT = "query_scroll_timeout";

    private final long queryTimeout;
    private final long scrollTimeout;

    // Pagination batch size (100 documents).
    private static final int QUERY_BATCH_SIZE = 100;

    private final AwsRestHighLevelClientFactory clientFactory;
    private final ElasticsearchTypeUtils typeUtils;
    private final ElasticsearchQueryPassthrough queryPassthrough = new ElasticsearchQueryPassthrough();

    public ElasticsearchRecordHandler(Map<String, String> configOptions)
    {
<<<<<<< HEAD
        super(S3Client.create(), SecretsManagerClient.create(),
                AmazonAthenaClientBuilder.defaultClient(), SOURCE_TYPE, configOptions);
=======
        super(AmazonS3ClientBuilder.defaultClient(), SecretsManagerClient.create(),
                AthenaClient.create(), SOURCE_TYPE, configOptions);
>>>>>>> a60ed614

        this.typeUtils = new ElasticsearchTypeUtils();
        this.clientFactory = new AwsRestHighLevelClientFactory(configOptions.getOrDefault(AUTO_DISCOVER_ENDPOINT, "").equalsIgnoreCase("true"));
        this.queryTimeout = Long.parseLong(configOptions.getOrDefault(QUERY_TIMEOUT_SEARCH, ""));
        this.scrollTimeout = Long.parseLong(configOptions.getOrDefault(SCROLL_TIMEOUT, "60"));
    }

    @VisibleForTesting
    protected ElasticsearchRecordHandler(
<<<<<<< HEAD
        S3Client amazonS3,
        SecretsManagerClient secretsManager,
        AmazonAthena amazonAthena,
=======
        AmazonS3 amazonS3,
        SecretsManagerClient secretsManager,
        AthenaClient amazonAthena,
>>>>>>> a60ed614
        AwsRestHighLevelClientFactory clientFactory,
        long queryTimeout,
        long scrollTimeout,
        Map<String, String> configOptions)
    {
        super(amazonS3, secretsManager, amazonAthena, SOURCE_TYPE, configOptions);

        this.typeUtils = new ElasticsearchTypeUtils();
        this.clientFactory = clientFactory;
        this.queryTimeout = queryTimeout;
        this.scrollTimeout = scrollTimeout;
    }

    /**
     * Used to read the row data associated with the provided Split.
     *
     * @param spiller A BlockSpiller that should be used to write the row data associated with this Split.
     * The BlockSpiller automatically handles chunking the response, encrypting, and spilling to S3.
     * @param recordsRequest Details of the read request, including:
     * 1. The Split
     * 2. The Catalog, Database, and Table the read request is for.
     * 3. The filtering predicate (if any)
     * 4. The columns required for projection.
     * @param queryStatusChecker A QueryStatusChecker that you can use to stop doing work for a query that has already terminated
     * @throws RuntimeException when an error occurs while attempting to send the query, or the query timed out.
     * @note Avoid writing >10 rows per-call to BlockSpiller.writeRow(...) because this will limit the BlockSpiller's
     * ability to control Block size. The resulting increase in Block size may cause failures and reduced performance.
     */
    @Override
    protected void readWithConstraint(BlockSpiller spiller, ReadRecordsRequest recordsRequest,
                                      QueryStatusChecker queryStatusChecker)
            throws RuntimeException
    {
        String domain;
        QueryBuilder query;
        String index;
        if (recordsRequest.getConstraints().isQueryPassThrough()) {
            Map<String, String> qptArgs = recordsRequest.getConstraints().getQueryPassthroughArguments();
            queryPassthrough.verify(qptArgs);
            domain = qptArgs.get(ElasticsearchQueryPassthrough.SCHEMA);
            index = qptArgs.get(ElasticsearchQueryPassthrough.INDEX);
            query = QueryBuilders.wrapperQuery(qptArgs.get(ElasticsearchQueryPassthrough.QUERY));
        }
        else {
            domain = recordsRequest.getTableName().getSchemaName();
            index = recordsRequest.getSplit().getProperty(ElasticsearchMetadataHandler.INDEX_KEY);
            query = ElasticsearchQueryUtils.getQuery(recordsRequest.getConstraints());
        }

        String endpoint = recordsRequest.getSplit().getProperty(domain);
        String shard = recordsRequest.getSplit().getProperty(ElasticsearchMetadataHandler.SHARD_KEY);
        logger.info("readWithConstraint - enter - Domain: {}, Index: {}, Mapping: {}, Query: {}",
                domain, index,
                recordsRequest.getSchema(), query);
        long numRows = 0;

        if (queryStatusChecker.isQueryRunning()) {
            AwsRestHighLevelClient client = clientFactory.getOrCreateClient(endpoint);
            try {
                // Create field extractors for all data types in the schema.
                GeneratedRowWriter rowWriter = createFieldExtractors(recordsRequest);

                // Create a new search-source injected with the projection, predicate, and the pagination batch size.
                SearchSourceBuilder searchSource = new SearchSourceBuilder()
                        .size(QUERY_BATCH_SIZE)
                        .timeout(new TimeValue(queryTimeout, TimeUnit.SECONDS))
                        .fetchSource(ElasticsearchQueryUtils.getProjection(recordsRequest.getSchema()))
                        .query(query);

                //init scroll
                Scroll scroll = new Scroll(TimeValue.timeValueSeconds(this.scrollTimeout));
                // Create a new search-request for the specified index.
                SearchRequest searchRequest = new SearchRequest(index)
                        .preference(shard)
                        .scroll(scroll)
                        .source(searchSource.from(0));

                //Read the returned scroll id, which points to the search context that's being kept alive and will be needed in the following search scroll call
                SearchResponse searchResponse = client.search(searchRequest, RequestOptions.DEFAULT);

                while (searchResponse.getHits() != null
                        && searchResponse.getHits().getHits() != null
                        && searchResponse.getHits().getHits().length > 0
                        && queryStatusChecker.isQueryRunning()) {
                    Iterator<SearchHit> finalIterator = searchResponse.getHits().iterator();
                    while (finalIterator.hasNext() && queryStatusChecker.isQueryRunning()) {
                        ++numRows;
                        spiller.writeRows((Block block, int rowNum) ->
                                rowWriter.writeRow(block, rowNum, client.getDocument(finalIterator.next())) ? 1 : 0);
                    }

                    //prep for next hits and keep track of scroll id.
                    SearchScrollRequest scrollRequest = new SearchScrollRequest(searchResponse.getScrollId()).scroll(scroll);
                    searchResponse = client.scroll(scrollRequest, RequestOptions.DEFAULT);
                    if (searchResponse.isTimedOut()) {
                        throw new RuntimeException("Request for index (" + index + ") " + shard + " timed out.");
                    }
                }

                ClearScrollRequest clearScrollRequest = new ClearScrollRequest();
                clearScrollRequest.addScrollId(searchResponse.getScrollId());
                client.clearScroll(clearScrollRequest, RequestOptions.DEFAULT);
            }
            catch (IOException error) {
                throw new RuntimeException("Error sending search query: " + error.getMessage(), error);
            }
        }

        logger.info("readWithConstraint: numRows[{}]", numRows);
    }

    /**
     * Creates field extractors to aid in extracting values from retrieved documents. Method makeExtractor()
     * is used for creating the extractors for simple data types (e.g. INT, BIGINT, etc...) Complex data types such as
     * LIST and STRUCT, however require the makeFactory() method to create the extractors.
     * @param recordsRequest Details of the read request that include the constraints and list of fields in the schema.
     * @return GeneratedRowWriter which includes all field extractors used for processing of retrieved documents.
     */
    private GeneratedRowWriter createFieldExtractors(ReadRecordsRequest recordsRequest)
    {
        GeneratedRowWriter.RowWriterBuilder builder =
                GeneratedRowWriter.newBuilder(recordsRequest.getConstraints());

        for (Field field : recordsRequest.getSchema().getFields()) {
            Extractor extractor = typeUtils.makeExtractor(field);
            if (extractor != null) {
                // Simple data types (e.g. INT, BIGINT, etc...)
                builder.withExtractor(field.getName(), extractor);
            }
            else {
                // Complex data types (e.g. LIST, STRUCT)
                builder.withFieldWriterFactory(field.getName(), typeUtils.makeFactory(field));
            }
        }

        return builder.build();
    }

    /**
     * @return value used for pagination batch size.
     */
    @VisibleForTesting
    protected int getQueryBatchSize()
    {
        return QUERY_BATCH_SIZE;
    }
}<|MERGE_RESOLUTION|>--- conflicted
+++ resolved
@@ -27,13 +27,6 @@
 import com.amazonaws.athena.connector.lambda.handlers.RecordHandler;
 import com.amazonaws.athena.connector.lambda.records.ReadRecordsRequest;
 import com.amazonaws.athena.connectors.elasticsearch.qpt.ElasticsearchQueryPassthrough;
-<<<<<<< HEAD
-import com.amazonaws.services.athena.AmazonAthena;
-import com.amazonaws.services.athena.AmazonAthenaClientBuilder;
-=======
-import com.amazonaws.services.s3.AmazonS3;
-import com.amazonaws.services.s3.AmazonS3ClientBuilder;
->>>>>>> a60ed614
 import org.apache.arrow.util.VisibleForTesting;
 import org.apache.arrow.vector.types.pojo.Field;
 import org.elasticsearch.action.search.ClearScrollRequest;
@@ -49,11 +42,8 @@
 import org.elasticsearch.search.builder.SearchSourceBuilder;
 import org.slf4j.Logger;
 import org.slf4j.LoggerFactory;
-<<<<<<< HEAD
+import software.amazon.awssdk.services.athena.AthenaClient;
 import software.amazon.awssdk.services.s3.S3Client;
-=======
-import software.amazon.awssdk.services.athena.AthenaClient;
->>>>>>> a60ed614
 import software.amazon.awssdk.services.secretsmanager.SecretsManagerClient;
 
 import java.io.IOException;
@@ -98,13 +88,8 @@
 
     public ElasticsearchRecordHandler(Map<String, String> configOptions)
     {
-<<<<<<< HEAD
         super(S3Client.create(), SecretsManagerClient.create(),
-                AmazonAthenaClientBuilder.defaultClient(), SOURCE_TYPE, configOptions);
-=======
-        super(AmazonS3ClientBuilder.defaultClient(), SecretsManagerClient.create(),
                 AthenaClient.create(), SOURCE_TYPE, configOptions);
->>>>>>> a60ed614
 
         this.typeUtils = new ElasticsearchTypeUtils();
         this.clientFactory = new AwsRestHighLevelClientFactory(configOptions.getOrDefault(AUTO_DISCOVER_ENDPOINT, "").equalsIgnoreCase("true"));
@@ -114,15 +99,9 @@
 
     @VisibleForTesting
     protected ElasticsearchRecordHandler(
-<<<<<<< HEAD
         S3Client amazonS3,
         SecretsManagerClient secretsManager,
-        AmazonAthena amazonAthena,
-=======
-        AmazonS3 amazonS3,
-        SecretsManagerClient secretsManager,
         AthenaClient amazonAthena,
->>>>>>> a60ed614
         AwsRestHighLevelClientFactory clientFactory,
         long queryTimeout,
         long scrollTimeout,
