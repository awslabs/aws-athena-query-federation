--- conflicted
+++ resolved
@@ -34,17 +34,9 @@
 import com.amazonaws.athena.connectors.aws.cmdb.tables.s3.S3ObjectsTableProvider;
 import com.amazonaws.services.ec2.AmazonEC2;
 import com.amazonaws.services.ec2.AmazonEC2ClientBuilder;
-<<<<<<< HEAD
-import com.amazonaws.services.elasticmapreduce.AmazonElasticMapReduce;
-import com.amazonaws.services.elasticmapreduce.AmazonElasticMapReduceClientBuilder;
-import org.apache.arrow.util.VisibleForTesting;
-import software.amazon.awssdk.services.rds.RdsClient;
-=======
-import com.amazonaws.services.rds.AmazonRDS;
-import com.amazonaws.services.rds.AmazonRDSClientBuilder;
 import org.apache.arrow.util.VisibleForTesting;
 import software.amazon.awssdk.services.emr.EmrClient;
->>>>>>> 945ce6a0
+import software.amazon.awssdk.services.rds.RdsClient;
 import software.amazon.awssdk.services.s3.S3Client;
 
 import java.util.ArrayList;
@@ -65,23 +57,14 @@
     {
         this(
             AmazonEC2ClientBuilder.standard().build(),
-<<<<<<< HEAD
-            AmazonElasticMapReduceClientBuilder.standard().build(),
             RdsClient.create(),
-=======
             EmrClient.create(),
-            AmazonRDSClientBuilder.standard().build(),
->>>>>>> 945ce6a0
             S3Client.create(),
             configOptions);
     }
 
     @VisibleForTesting
-<<<<<<< HEAD
-    protected TableProviderFactory(AmazonEC2 ec2, AmazonElasticMapReduce emr, RdsClient rds, S3Client amazonS3, java.util.Map<String, String> configOptions)
-=======
-    protected TableProviderFactory(AmazonEC2 ec2, EmrClient emr, AmazonRDS rds, S3Client amazonS3, java.util.Map<String, String> configOptions)
->>>>>>> 945ce6a0
+    protected TableProviderFactory(AmazonEC2 ec2, EmrClient emr, RdsClient rds, S3Client amazonS3, java.util.Map<String, String> configOptions)
     {
         addProvider(new Ec2TableProvider(ec2));
         addProvider(new EbsTableProvider(ec2));
