/*-
 * #%L
 * athena-synapse
 * %%
 * Copyright (C) 2019 - 2022 Amazon Web Services
 * %%
 * Licensed under the Apache License, Version 2.0 (the "License");
 * you may not use this file except in compliance with the License.
 * You may obtain a copy of the License at
 * 
 *      http://www.apache.org/licenses/LICENSE-2.0
 * 
 * Unless required by applicable law or agreed to in writing, software
 * distributed under the License is distributed on an "AS IS" BASIS,
 * WITHOUT WARRANTIES OR CONDITIONS OF ANY KIND, either express or implied.
 * See the License for the specific language governing permissions and
 * limitations under the License.
 * #L%
 */
package com.amazonaws.athena.connectors.synapse;

import com.amazonaws.athena.connector.lambda.QueryStatusChecker;
import com.amazonaws.athena.connector.lambda.data.Block;
import com.amazonaws.athena.connector.lambda.data.BlockSpiller;
import com.amazonaws.athena.connector.lambda.data.writers.GeneratedRowWriter;
import com.amazonaws.athena.connector.lambda.domain.Split;
import com.amazonaws.athena.connector.lambda.domain.TableName;
import com.amazonaws.athena.connector.lambda.domain.predicate.Constraints;
import com.amazonaws.athena.connector.lambda.records.ReadRecordsRequest;
import com.amazonaws.athena.connectors.jdbc.connection.DatabaseConnectionConfig;
import com.amazonaws.athena.connectors.jdbc.connection.DatabaseConnectionInfo;
import com.amazonaws.athena.connectors.jdbc.connection.JdbcConnectionFactory;
import com.amazonaws.athena.connectors.jdbc.manager.JDBCUtil;
import com.amazonaws.athena.connectors.jdbc.manager.JdbcRecordHandler;
import com.amazonaws.athena.connectors.jdbc.manager.JdbcSplitQueryBuilder;
import com.amazonaws.services.s3.AmazonS3;
import com.amazonaws.services.s3.AmazonS3ClientBuilder;
import com.google.common.annotations.VisibleForTesting;
import org.apache.arrow.vector.types.pojo.ArrowType;
import org.apache.arrow.vector.types.pojo.Field;
import org.apache.arrow.vector.types.pojo.Schema;
import org.apache.commons.lang3.Validate;
import org.slf4j.Logger;
import org.slf4j.LoggerFactory;
<<<<<<< HEAD
=======
import software.amazon.awssdk.services.athena.AthenaClient;
>>>>>>> 3f2a3301
import software.amazon.awssdk.services.secretsmanager.SecretsManagerClient;

import java.sql.Connection;
import java.sql.PreparedStatement;
import java.sql.ResultSet;
import java.sql.SQLException;
import java.util.Map;

import static com.amazonaws.athena.connectors.synapse.SynapseConstants.QUOTE_CHARACTER;

public class SynapseRecordHandler extends JdbcRecordHandler
{
    private static final Logger LOGGER = LoggerFactory.getLogger(SynapseRecordHandler.class);
    private static final int FETCH_SIZE = 1000;
    private final JdbcSplitQueryBuilder jdbcSplitQueryBuilder;
    public SynapseRecordHandler(java.util.Map<String, String> configOptions)
    {
        this(JDBCUtil.getSingleDatabaseConfigFromEnv(SynapseConstants.NAME, configOptions), configOptions);
    }
    public SynapseRecordHandler(DatabaseConnectionConfig databaseConnectionConfig, java.util.Map<String, String> configOptions)
    {
        this(databaseConnectionConfig, AmazonS3ClientBuilder.defaultClient(), SecretsManagerClient.create(),
<<<<<<< HEAD
                AmazonAthenaClientBuilder.defaultClient(), new SynapseJdbcConnectionFactory(databaseConnectionConfig,
=======
                AthenaClient.create(), new SynapseJdbcConnectionFactory(databaseConnectionConfig,
>>>>>>> 3f2a3301
                        SynapseMetadataHandler.JDBC_PROPERTIES, new DatabaseConnectionInfo(SynapseConstants.DRIVER_CLASS, SynapseConstants.DEFAULT_PORT)),
                new SynapseQueryStringBuilder(QUOTE_CHARACTER, new SynapseFederationExpressionParser(QUOTE_CHARACTER)), configOptions);
    }

    @VisibleForTesting
    SynapseRecordHandler(DatabaseConnectionConfig databaseConnectionConfig, final AmazonS3 amazonS3, final SecretsManagerClient secretsManager,
<<<<<<< HEAD
                         final AmazonAthena athena, JdbcConnectionFactory jdbcConnectionFactory, JdbcSplitQueryBuilder jdbcSplitQueryBuilder, java.util.Map<String, String> configOptions)
=======
                         final AthenaClient athena, JdbcConnectionFactory jdbcConnectionFactory, JdbcSplitQueryBuilder jdbcSplitQueryBuilder, java.util.Map<String, String> configOptions)
>>>>>>> 3f2a3301
    {
        super(amazonS3, secretsManager, athena, databaseConnectionConfig, jdbcConnectionFactory, configOptions);
        this.jdbcSplitQueryBuilder = Validate.notNull(jdbcSplitQueryBuilder, "query builder must not be null");
    }

    @Override
    public PreparedStatement buildSplitSql(Connection jdbcConnection, String catalogName, TableName tableName, Schema schema, Constraints constraints, Split split) throws SQLException
    {
        PreparedStatement preparedStatement;

        if (constraints.isQueryPassThrough()) {
            preparedStatement = buildQueryPassthroughSql(jdbcConnection, constraints);
        }
        else {
            preparedStatement = jdbcSplitQueryBuilder.buildSql(jdbcConnection, null, tableName.getSchemaName(), tableName.getTableName(),
                    schema, constraints, split);
        }
        // Disable fetching all rows.
        preparedStatement.setFetchSize(FETCH_SIZE);
        return preparedStatement;
    }

    @Override
    public void readWithConstraint(BlockSpiller blockSpiller, ReadRecordsRequest readRecordsRequest, QueryStatusChecker queryStatusChecker)
            throws Exception
    {
        LOGGER.info("{}: Catalog: {}, table {}, splits {}", readRecordsRequest.getQueryId(), readRecordsRequest.getCatalogName(), readRecordsRequest.getTableName(),
                readRecordsRequest.getSplit().getProperties());

        try (Connection connection = getJdbcConnectionFactory().getConnection(getCredentialProvider())) {
            connection.setAutoCommit(false); // For consistency. This is needed to be false to enable streaming for some database types.
            try (PreparedStatement preparedStatement = buildSplitSql(connection, readRecordsRequest.getCatalogName(), readRecordsRequest.getTableName(),
                    readRecordsRequest.getSchema(), readRecordsRequest.getConstraints(), readRecordsRequest.getSplit());
                 ResultSet resultSet = preparedStatement.executeQuery()) {
                Map<String, String> partitionValues = readRecordsRequest.getSplit().getProperties();

                GeneratedRowWriter.RowWriterBuilder rowWriterBuilder = GeneratedRowWriter.newBuilder(readRecordsRequest.getConstraints());
                for (Field next : readRecordsRequest.getSchema().getFields()) {
                    if (next.getType() instanceof ArrowType.List) {
                        rowWriterBuilder.withFieldWriterFactory(next.getName(), makeFactory(next));
                    }
                    else {
                        rowWriterBuilder.withExtractor(next.getName(), makeExtractor(next, resultSet, partitionValues));
                    }
                }

                GeneratedRowWriter rowWriter = rowWriterBuilder.build();
                int rowsReturnedFromDatabase = 0;
                while (resultSet.next()) {
                    if (!queryStatusChecker.isQueryRunning()) {
                        return;
                    }
                    blockSpiller.writeRows((Block block, int rowNum) -> rowWriter.writeRow(block, rowNum, resultSet) ? 1 : 0);
                    rowsReturnedFromDatabase++;
                }
                LOGGER.info("{} rows returned by database.", rowsReturnedFromDatabase);

                /*
                SqlServer jdbc driver is using @@TRANCOUNT while performing commit(), it results below RuntimeException.
                com.microsoft.sqlserver.jdbc.SQLServerException:  '@@TRANCOUNT' is not supported.
                So we are evading this connection.commit(), in case of Azure serverless environment.
                 */
                if (!SynapseConstants.SQL_POOL.equalsIgnoreCase(SynapseUtil.checkEnvironment(connection.getMetaData().getURL()))) {
                    connection.commit();
                }
            }
        }
    }
}<|MERGE_RESOLUTION|>--- conflicted
+++ resolved
@@ -42,10 +42,7 @@
 import org.apache.commons.lang3.Validate;
 import org.slf4j.Logger;
 import org.slf4j.LoggerFactory;
-<<<<<<< HEAD
-=======
 import software.amazon.awssdk.services.athena.AthenaClient;
->>>>>>> 3f2a3301
 import software.amazon.awssdk.services.secretsmanager.SecretsManagerClient;
 
 import java.sql.Connection;
@@ -68,22 +65,14 @@
     public SynapseRecordHandler(DatabaseConnectionConfig databaseConnectionConfig, java.util.Map<String, String> configOptions)
     {
         this(databaseConnectionConfig, AmazonS3ClientBuilder.defaultClient(), SecretsManagerClient.create(),
-<<<<<<< HEAD
-                AmazonAthenaClientBuilder.defaultClient(), new SynapseJdbcConnectionFactory(databaseConnectionConfig,
-=======
                 AthenaClient.create(), new SynapseJdbcConnectionFactory(databaseConnectionConfig,
->>>>>>> 3f2a3301
                         SynapseMetadataHandler.JDBC_PROPERTIES, new DatabaseConnectionInfo(SynapseConstants.DRIVER_CLASS, SynapseConstants.DEFAULT_PORT)),
                 new SynapseQueryStringBuilder(QUOTE_CHARACTER, new SynapseFederationExpressionParser(QUOTE_CHARACTER)), configOptions);
     }
 
     @VisibleForTesting
     SynapseRecordHandler(DatabaseConnectionConfig databaseConnectionConfig, final AmazonS3 amazonS3, final SecretsManagerClient secretsManager,
-<<<<<<< HEAD
-                         final AmazonAthena athena, JdbcConnectionFactory jdbcConnectionFactory, JdbcSplitQueryBuilder jdbcSplitQueryBuilder, java.util.Map<String, String> configOptions)
-=======
                          final AthenaClient athena, JdbcConnectionFactory jdbcConnectionFactory, JdbcSplitQueryBuilder jdbcSplitQueryBuilder, java.util.Map<String, String> configOptions)
->>>>>>> 3f2a3301
     {
         super(amazonS3, secretsManager, athena, databaseConnectionConfig, jdbcConnectionFactory, configOptions);
         this.jdbcSplitQueryBuilder = Validate.notNull(jdbcSplitQueryBuilder, "query builder must not be null");
