/*-
 * #%L
 * athena-synapse
 * %%
 * Copyright (C) 2019 - 2022 Amazon Web Services
 * %%
 * Licensed under the Apache License, Version 2.0 (the "License");
 * you may not use this file except in compliance with the License.
 * You may obtain a copy of the License at
 * 
 *      http://www.apache.org/licenses/LICENSE-2.0
 * 
 * Unless required by applicable law or agreed to in writing, software
 * distributed under the License is distributed on an "AS IS" BASIS,
 * WITHOUT WARRANTIES OR CONDITIONS OF ANY KIND, either express or implied.
 * See the License for the specific language governing permissions and
 * limitations under the License.
 * #L%
 */
package com.amazonaws.athena.connectors.synapse;

import com.amazonaws.athena.connectors.jdbc.MultiplexingJdbcRecordHandler;
import com.amazonaws.athena.connectors.jdbc.connection.DatabaseConnectionConfig;
import com.amazonaws.athena.connectors.jdbc.connection.JdbcConnectionFactory;
import com.amazonaws.athena.connectors.jdbc.manager.JdbcRecordHandler;
import com.amazonaws.athena.connectors.jdbc.manager.JdbcRecordHandlerFactory;
import com.amazonaws.services.s3.AmazonS3;
import com.google.common.annotations.VisibleForTesting;
<<<<<<< HEAD
=======
import software.amazon.awssdk.services.athena.AthenaClient;
>>>>>>> 3f2a3301
import software.amazon.awssdk.services.secretsmanager.SecretsManagerClient;

import java.util.Map;

class SynapseMuxRecordHandlerFactory implements JdbcRecordHandlerFactory
{
    @Override
    public String getEngine()
    {
        return SynapseConstants.NAME;
    }

    @Override
    public JdbcRecordHandler createJdbcRecordHandler(DatabaseConnectionConfig config, java.util.Map<String, String> configOptions)
    {
        return new SynapseRecordHandler(config, configOptions);
    }
}

public class SynapseMuxRecordHandler extends MultiplexingJdbcRecordHandler
{
    public SynapseMuxRecordHandler(java.util.Map<String, String> configOptions)
    {
        super(new SynapseMuxRecordHandlerFactory(), configOptions);
    }

    @VisibleForTesting
<<<<<<< HEAD
    SynapseMuxRecordHandler(AmazonS3 amazonS3, SecretsManagerClient secretsManager, AmazonAthena athena, JdbcConnectionFactory jdbcConnectionFactory,
=======
    SynapseMuxRecordHandler(AmazonS3 amazonS3, SecretsManagerClient secretsManager, AthenaClient athena, JdbcConnectionFactory jdbcConnectionFactory,
>>>>>>> 3f2a3301
                           DatabaseConnectionConfig databaseConnectionConfig, Map<String, JdbcRecordHandler> recordHandlerMap, java.util.Map<String, String> configOptions)
    {
        super(amazonS3, secretsManager, athena, jdbcConnectionFactory, databaseConnectionConfig, recordHandlerMap, configOptions);
    }
}<|MERGE_RESOLUTION|>--- conflicted
+++ resolved
@@ -26,10 +26,7 @@
 import com.amazonaws.athena.connectors.jdbc.manager.JdbcRecordHandlerFactory;
 import com.amazonaws.services.s3.AmazonS3;
 import com.google.common.annotations.VisibleForTesting;
-<<<<<<< HEAD
-=======
 import software.amazon.awssdk.services.athena.AthenaClient;
->>>>>>> 3f2a3301
 import software.amazon.awssdk.services.secretsmanager.SecretsManagerClient;
 
 import java.util.Map;
@@ -57,11 +54,7 @@
     }
 
     @VisibleForTesting
-<<<<<<< HEAD
-    SynapseMuxRecordHandler(AmazonS3 amazonS3, SecretsManagerClient secretsManager, AmazonAthena athena, JdbcConnectionFactory jdbcConnectionFactory,
-=======
     SynapseMuxRecordHandler(AmazonS3 amazonS3, SecretsManagerClient secretsManager, AthenaClient athena, JdbcConnectionFactory jdbcConnectionFactory,
->>>>>>> 3f2a3301
                            DatabaseConnectionConfig databaseConnectionConfig, Map<String, JdbcRecordHandler> recordHandlerMap, java.util.Map<String, String> configOptions)
     {
         super(amazonS3, secretsManager, athena, jdbcConnectionFactory, databaseConnectionConfig, recordHandlerMap, configOptions);
