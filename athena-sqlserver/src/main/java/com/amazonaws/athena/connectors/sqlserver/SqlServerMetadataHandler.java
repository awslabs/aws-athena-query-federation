/*-
 * #%L
 * athena-sqlserver
 * %%
 * Copyright (C) 2019 - 2022 Amazon Web Services
 * %%
 * Licensed under the Apache License, Version 2.0 (the "License");
 * you may not use this file except in compliance with the License.
 * You may obtain a copy of the License at
 *
 *      http://www.apache.org/licenses/LICENSE-2.0
 *
 * Unless required by applicable law or agreed to in writing, software
 * distributed under the License is distributed on an "AS IS" BASIS,
 * WITHOUT WARRANTIES OR CONDITIONS OF ANY KIND, either express or implied.
 * See the License for the specific language governing permissions and
 * limitations under the License.
 * #L%
 */

package com.amazonaws.athena.connectors.sqlserver;

import com.amazonaws.athena.connector.lambda.QueryStatusChecker;
import com.amazonaws.athena.connector.lambda.data.Block;
import com.amazonaws.athena.connector.lambda.data.BlockAllocator;
import com.amazonaws.athena.connector.lambda.data.BlockWriter;
import com.amazonaws.athena.connector.lambda.data.FieldBuilder;
import com.amazonaws.athena.connector.lambda.data.SchemaBuilder;
import com.amazonaws.athena.connector.lambda.data.SupportedTypes;
import com.amazonaws.athena.connector.lambda.domain.Split;
import com.amazonaws.athena.connector.lambda.domain.TableName;
import com.amazonaws.athena.connector.lambda.domain.predicate.functions.StandardFunctions;
import com.amazonaws.athena.connector.lambda.domain.spill.SpillLocation;
import com.amazonaws.athena.connector.lambda.metadata.GetDataSourceCapabilitiesRequest;
import com.amazonaws.athena.connector.lambda.metadata.GetDataSourceCapabilitiesResponse;
import com.amazonaws.athena.connector.lambda.metadata.GetSplitsRequest;
import com.amazonaws.athena.connector.lambda.metadata.GetSplitsResponse;
import com.amazonaws.athena.connector.lambda.metadata.GetTableLayoutRequest;
import com.amazonaws.athena.connector.lambda.metadata.GetTableRequest;
import com.amazonaws.athena.connector.lambda.metadata.GetTableResponse;
import com.amazonaws.athena.connector.lambda.metadata.ListSchemasRequest;
import com.amazonaws.athena.connector.lambda.metadata.ListSchemasResponse;
import com.amazonaws.athena.connector.lambda.metadata.ListTablesRequest;
import com.amazonaws.athena.connector.lambda.metadata.ListTablesResponse;
import com.amazonaws.athena.connector.lambda.metadata.optimizations.DataSourceOptimizations;
import com.amazonaws.athena.connector.lambda.metadata.optimizations.OptimizationSubType;
import com.amazonaws.athena.connector.lambda.metadata.optimizations.pushdown.ComplexExpressionPushdownSubType;
import com.amazonaws.athena.connector.lambda.metadata.optimizations.pushdown.FilterPushdownSubType;
import com.amazonaws.athena.connector.lambda.metadata.optimizations.pushdown.TopNPushdownSubType;
import com.amazonaws.athena.connectors.jdbc.connection.DatabaseConnectionConfig;
import com.amazonaws.athena.connectors.jdbc.connection.DatabaseConnectionInfo;
import com.amazonaws.athena.connectors.jdbc.connection.JdbcConnectionFactory;
import com.amazonaws.athena.connectors.jdbc.manager.JDBCUtil;
import com.amazonaws.athena.connectors.jdbc.manager.JdbcArrowTypeConverter;
import com.amazonaws.athena.connectors.jdbc.manager.JdbcMetadataHandler;
import com.amazonaws.athena.connectors.jdbc.manager.PreparedStatementBuilder;
import com.amazonaws.services.athena.AmazonAthena;
import com.amazonaws.services.secretsmanager.AWSSecretsManager;
import com.google.common.annotations.VisibleForTesting;
import com.google.common.collect.ImmutableMap;
import com.google.common.collect.ImmutableSet;
import com.microsoft.sqlserver.jdbc.SQLServerException;
import org.apache.arrow.vector.complex.reader.FieldReader;
import org.apache.arrow.vector.types.Types;
import org.apache.arrow.vector.types.pojo.ArrowType;
import org.apache.arrow.vector.types.pojo.Field;
import org.apache.arrow.vector.types.pojo.Schema;
import org.slf4j.Logger;
import org.slf4j.LoggerFactory;

import java.sql.Connection;
import java.sql.DatabaseMetaData;
import java.sql.PreparedStatement;
import java.sql.ResultSet;
import java.sql.ResultSetMetaData;
import java.sql.SQLException;
import java.sql.Statement;
import java.util.ArrayList;
import java.util.Arrays;
import java.util.HashMap;
import java.util.HashSet;
import java.util.List;
import java.util.Map;
import java.util.Set;
import java.util.stream.Collectors;

public class SqlServerMetadataHandler extends JdbcMetadataHandler
{
    private static final Logger LOGGER = LoggerFactory.getLogger(SqlServerMetadataHandler.class);

    static final Map<String, String> JDBC_PROPERTIES = ImmutableMap.of("databaseTerm", "SCHEMA");
    static final String ALL_PARTITIONS = "0";
    static final String PARTITION_NUMBER = "PARTITION_NUMBER";
    static final String PARTITION_FUNCTION = "PARTITION_FUNCTION";
    static final String PARTITIONING_COLUMN = "PARTITIONING_COLUMN";

    /**
     * A table can have indexes, partitions. Based on index_id, partition_number we can distinguish whether the table is partitioned or not
     * table does not have index and partition - no rows will be returned
     * table does not have index but has partition - rows will be returned with different partition_number
     * table have indexes but does not have partition - no rows will be returned
     * (When non-partitioned table have indexes partition_number will be 1, so these rows will be skipped with where condition)
     * table have both index and partition - rows will be returned with different partition_number as we are using distinct in the query.
     */
    static final String GET_PARTITIONS_QUERY = "select distinct PARTITION_NUMBER from SYS.DM_DB_PARTITION_STATS where object_id = OBJECT_ID(?) and partition_number > 1 "; //'dbo.MyPartitionTable'
    static final String ROW_COUNT_QUERY = "select count(distinct PARTITION_NUMBER) as row_count from SYS.DM_DB_PARTITION_STATS where object_id = OBJECT_ID(?) and partition_number > 1 ";

    private static final int MAX_SPLITS_PER_REQUEST = 1000_000;

    /**
     * Query for retrieving Sql Server table partition details
     */
    static final String GET_PARTITION_DETAILS_QUERY = "SELECT " +
            "c.name AS [Partitioning Column], " +
            "       pf.name AS [Partition Function] " +
            "FROM sys.tables AS t   " +
            "JOIN sys.indexes AS i   " +
            "    ON t.[object_id] = i.[object_id]   " +
            "    AND i.[type] <= 1 " +
            "JOIN sys.partition_schemes AS ps   " +
            "    ON ps.data_space_id = i.data_space_id   " +
            "JOIN sys.partition_functions pf ON pf.function_id = ps.function_id " +
            "JOIN sys.index_columns AS ic   " +
            "    ON ic.[object_id] = i.[object_id]   " +
            "    AND ic.index_id = i.index_id   " +
            "    AND ic.partition_ordinal >= 1 " +
            "JOIN sys.columns AS c   " +
            "    ON t.[object_id] = c.[object_id]   " +
            "    AND ic.column_id = c.column_id   " +
            "WHERE t.object_id = (select object_id from sys.objects o where o.name = ? " +
            "and schema_id = (select schema_id from sys.schemas s where s.name = ?))";
    static final String VIEW_CHECK_QUERY = "select TYPE_DESC from sys.objects where name = ? and schema_id = (select schema_id from sys.schemas s where s.name = ?)";
<<<<<<< HEAD
    static final String LIST_PAGINATED_TABLES_QUERY = "SELECT t.name AS \"TABLE_NAME\", s.name AS \"TABLE_SCHEM\" FROM sys.tables t INNER JOIN sys.schemas s ON t.schema_id = s.schema_id WHERE s.name = ? ORDER BY table_name OFFSET ? ROWS FETCH NEXT ? ROWS ONLY;";
=======
    static final String LIST_PAGINATED_TABLES_QUERY = "SELECT o.name AS \"TABLE_NAME\", s.name AS \"TABLE_SCHEM\" FROM sys.objects o INNER JOIN sys.schemas s ON o.schema_id = s.schema_id WHERE o.type IN ('U', 'V') ORDER BY table_name OFFSET ? ROWS FETCH NEXT ? ROWS ONLY;";
>>>>>>> f52d929a

    public SqlServerMetadataHandler(java.util.Map<String, String> configOptions)
    {
        this(JDBCUtil.getSingleDatabaseConfigFromEnv(SqlServerConstants.NAME, configOptions), configOptions);
    }
    /**
     * Used by Mux.
     */
    public SqlServerMetadataHandler(DatabaseConnectionConfig databaseConnectionConfig, java.util.Map<String, String> configOptions)
    {
        this(databaseConnectionConfig, new SqlServerJdbcConnectionFactory(databaseConnectionConfig, JDBC_PROPERTIES, new DatabaseConnectionInfo(SqlServerConstants.DRIVER_CLASS, SqlServerConstants.DEFAULT_PORT)), configOptions);
    }
    public SqlServerMetadataHandler(DatabaseConnectionConfig databaseConnectionConfig, JdbcConnectionFactory jdbcConnectionFactory, java.util.Map<String, String> configOptions)
    {
        super(databaseConnectionConfig, jdbcConnectionFactory, configOptions);
    }
    @VisibleForTesting
    protected SqlServerMetadataHandler(
        DatabaseConnectionConfig databaseConnectionConfig,
        AWSSecretsManager secretsManager,
        AmazonAthena athena,
        JdbcConnectionFactory jdbcConnectionFactory,
        java.util.Map<String, String> configOptions)
    {
        super(databaseConnectionConfig, secretsManager, athena, jdbcConnectionFactory, configOptions);
    }
    @Override
    public Schema getPartitionSchema(String catalogName)
    {
        SchemaBuilder schemaBuilder = SchemaBuilder.newBuilder()
                .addField(PARTITION_NUMBER, Types.MinorType.VARCHAR.getType());
        return schemaBuilder.build();
    }
    @VisibleForTesting
    protected List<TableName> getPaginatedTables(Connection connection, String databaseName, int token, int limit) throws SQLException
    {
        PreparedStatement preparedStatement = connection.prepareStatement(LIST_PAGINATED_TABLES_QUERY);
        preparedStatement.setString(1, databaseName);
        preparedStatement.setInt(2, token);
        preparedStatement.setInt(3, limit);
        LOGGER.debug("Prepared Statement for getting tables in schema {} : {}", databaseName, preparedStatement);
        return JDBCUtil.getTableMetadata(preparedStatement, TABLES_AND_VIEWS);
    }

    @Override
    protected ListTablesResponse listPaginatedTables(final Connection connection, final ListTablesRequest listTablesRequest) throws SQLException
    {
        String token = listTablesRequest.getNextToken();
        int pageSize = listTablesRequest.getPageSize();

        int t = token != null ? Integer.parseInt(token) : 0;

        LOGGER.info("Starting pagination at {} with page size {}", token, pageSize);
        List<TableName> paginatedTables = getPaginatedTables(connection, listTablesRequest.getSchemaName(), t, pageSize);
        LOGGER.info("{} tables returned. Next token is {}", paginatedTables.size(), t + pageSize);
        return new ListTablesResponse(listTablesRequest.getCatalogName(), paginatedTables, Integer.toString(t + pageSize));
    }
    @Override
    public GetDataSourceCapabilitiesResponse doGetDataSourceCapabilities(BlockAllocator allocator, GetDataSourceCapabilitiesRequest request)
    {
        ImmutableMap.Builder<String, List<OptimizationSubType>> capabilities = ImmutableMap.builder();

        capabilities.put(DataSourceOptimizations.SUPPORTS_FILTER_PUSHDOWN.withSupportedSubTypes(
                FilterPushdownSubType.SORTED_RANGE_SET, FilterPushdownSubType.NULLABLE_COMPARISON
        ));
        capabilities.put(DataSourceOptimizations.SUPPORTS_COMPLEX_EXPRESSION_PUSHDOWN.withSupportedSubTypes(
                ComplexExpressionPushdownSubType.SUPPORTED_FUNCTION_EXPRESSION_TYPES
                        .withSubTypeProperties(Arrays.stream(StandardFunctions.values())
                                .map(standardFunctions -> standardFunctions.getFunctionName().getFunctionName())
                                .toArray(String[]::new))
        ));
        capabilities.put(DataSourceOptimizations.SUPPORTS_TOP_N_PUSHDOWN.withSupportedSubTypes(
                TopNPushdownSubType.SUPPORTS_ORDER_BY
        ));

        jdbcQueryPassthrough.addQueryPassthroughCapabilityIfEnabled(capabilities, configOptions);
        return new GetDataSourceCapabilitiesResponse(request.getCatalogName(), capabilities.build());
    }

    /**
     * Check whether input table is a view or not. If it's a view, it will not have any partition info and
     * data will be fetched with single split.If it's a table with no partition, then data will be fetched with single split.
     * If it's a partitioned table, we are fetching the partition info and creating splits equals to the number of partitions
     * for parallel processing.
     * @param blockWriter
     * @param getTableLayoutRequest
     * @param queryStatusChecker
     * @throws Exception
     */
    @Override
    public void getPartitions(BlockWriter blockWriter, GetTableLayoutRequest getTableLayoutRequest,
                              QueryStatusChecker queryStatusChecker) throws Exception
    {
        LOGGER.info("{}: Schema {}, table {}", getTableLayoutRequest.getQueryId(), getTableLayoutRequest.getTableName().getSchemaName(),
                getTableLayoutRequest.getTableName().getTableName());
        List<String> params = Arrays.asList(getTableLayoutRequest.getTableName().getTableName(), getTableLayoutRequest.getTableName().getSchemaName());

        //check whether the input table is a view or not
        boolean viewFlag = false;
        try (Connection connection = getJdbcConnectionFactory().getConnection(getCredentialProvider());
             PreparedStatement preparedStatement = new PreparedStatementBuilder().withConnection(connection).withQuery(VIEW_CHECK_QUERY).withParameters(params).build();
             ResultSet resultSet = preparedStatement.executeQuery()) {
            if (resultSet.next()) {
                viewFlag = "VIEW".equalsIgnoreCase(resultSet.getString("TYPE_DESC"));
            }
            LOGGER.info("viewFlag: {}", viewFlag);
        }

        try (Connection connection = getJdbcConnectionFactory().getConnection(getCredentialProvider())) {
            List<String> parameters = Arrays.asList(getTableLayoutRequest.getTableName().getSchemaName() + "." +
                    getTableLayoutRequest.getTableName().getTableName());
            try (PreparedStatement preparedStatement = new PreparedStatementBuilder().withConnection(connection).withQuery(GET_PARTITIONS_QUERY).withParameters(parameters).build();
                 PreparedStatement preparedStatement2 = new PreparedStatementBuilder().withConnection(connection).withQuery(ROW_COUNT_QUERY).withParameters(parameters).build();
                 ResultSet resultSet = preparedStatement.executeQuery();
                 ResultSet resultSet2 = preparedStatement2.executeQuery()) {
                int rowCount = 0;
                // check whether the table have partitions or not using ROW_COUNT_QUERY
                if (resultSet2.next()) {
                    rowCount = resultSet2.getInt("ROW_COUNT");
                    LOGGER.info("rowCount: {}", rowCount);
                }

                // create a single split for view/non-partition table
                if (viewFlag || rowCount == 0) {
                    handleSinglePartition(blockWriter);
                }
                else {
                    LOGGER.debug("Getting data with diff Partitions: ");
                    // get partition details from sql server meta data tables
                    List<String> partitionDetails = getPartitionDetails(params);
                    String partitionInfo = (!partitionDetails.isEmpty() && partitionDetails.size() == 2) ?
                            ":::" + partitionDetails.get(0) + ":::" + partitionDetails.get(1) : "";

                    // Include the first partition because it's not retrieved from GET_PARTITIONS_QUERY
                    blockWriter.writeRows((Block block, int rowNum) ->
                    {
                        block.setValue(PARTITION_NUMBER, rowNum, "1" + partitionInfo);
                        return 1;
                    });
                    if (resultSet.next()) {
                        do {
                            final String partitionNumber = resultSet.getString(PARTITION_NUMBER);
                            // 1. Returns all partitions of table, we are not supporting constraints push down to filter partitions.
                            // 2. This API is not paginated, we could use order by and limit clause with offsets here.
                            blockWriter.writeRows((Block block, int rowNum) ->
                            {
                                block.setValue(PARTITION_NUMBER, rowNum, partitionNumber + partitionInfo);
                                //we wrote 1 row so we return 1
                                return 1;
                            });
                        }
                        while (resultSet.next());
                    }
                }
            }
            catch (SQLServerException e) {
                // for permission denied sqlServer exception retuning single partition
                if (e.getMessage().contains("VIEW DATABASE STATE permission denied")) {
                    LOGGER.warn("Permission denied to view database state for {}", e.getMessage());
                    handleSinglePartition(blockWriter);
                }
                else {
                    throw e;
                }
            }
        }
    }

    private static void handleSinglePartition(BlockWriter blockWriter)
    {
        LOGGER.debug("Getting as single Partition: ");
        blockWriter.writeRows((Block block, int rowNum) -> {
            block.setValue(PARTITION_NUMBER, rowNum, ALL_PARTITIONS);
            return 1;
        });
    }

    /**
     * @param blockAllocator
     * @param getSplitsRequest
     * @return
     */
    @Override
    public GetSplitsResponse doGetSplits(BlockAllocator blockAllocator, GetSplitsRequest getSplitsRequest)
    {
        LOGGER.info("{}: Catalog {}, table {}", getSplitsRequest.getQueryId(), getSplitsRequest.getTableName().getSchemaName(), getSplitsRequest.getTableName().getTableName());
        if (getSplitsRequest.getConstraints().isQueryPassThrough()) {
            LOGGER.info("QPT Split Requested");
            return setupQueryPassthroughSplit(getSplitsRequest);
        }

        int partitionContd = decodeContinuationToken(getSplitsRequest);
        LOGGER.info("partitionContd: {}", partitionContd);
        Set<Split> splits = new HashSet<>();
        Block partitions = getSplitsRequest.getPartitions();

        for (int curPartition = partitionContd; curPartition < partitions.getRowCount(); curPartition++) {
            FieldReader locationReader = partitions.getFieldReader(PARTITION_NUMBER);
            locationReader.setPosition(curPartition);
            SpillLocation spillLocation = makeSpillLocation(getSplitsRequest);
            LOGGER.debug("{}: Input partition is {}", getSplitsRequest.getQueryId(), locationReader.readText());
            Split.Builder splitBuilder;
            String partInfo = String.valueOf(locationReader.readText());

            // Included partition information to split if the table is partitioned
            if (partInfo.contains(":::")) {
                String[] partInfoAr = partInfo.split(":::");
                splitBuilder = Split.newBuilder(spillLocation, makeEncryptionKey())
                        .add(PARTITION_NUMBER, partInfoAr[0])
                        .add(PARTITION_FUNCTION, partInfoAr[1])
                        .add(PARTITIONING_COLUMN, partInfoAr[2]);
            }
            else {
                splitBuilder = Split.newBuilder(spillLocation, makeEncryptionKey())
                        .add(PARTITION_NUMBER, partInfo);
            }
            splits.add(splitBuilder.build());
            if (splits.size() >= MAX_SPLITS_PER_REQUEST) {
                //We exceeded the number of split we want to return in a single request, return and provide a continuation token.
                return new GetSplitsResponse(getSplitsRequest.getCatalogName(), splits, encodeContinuationToken(curPartition));
            }
        }
        return new GetSplitsResponse(getSplitsRequest.getCatalogName(), splits, null);
    }

    private int decodeContinuationToken(GetSplitsRequest request)
    {
        if (request.hasContinuationToken()) {
            return Integer.parseInt(request.getContinuationToken());
        }
        //No continuation token present
        return 0;
    }

    private String encodeContinuationToken(int partition)
    {
        return String.valueOf(partition);
    }

    /**
     * If the table have partitions fetch those partition details from sql server metadata tables.
     * This information will be used while forming the custom query to get specific partition as a split
     * @param parameters
     * @throws SQLException
     */
    private List<String> getPartitionDetails(List<String> parameters) throws Exception
    {
        List<String> partitionDetails = new ArrayList<>();
        try (Connection connection = getJdbcConnectionFactory().getConnection(getCredentialProvider());
             PreparedStatement preparedStatement = new PreparedStatementBuilder().withConnection(connection).withQuery(GET_PARTITION_DETAILS_QUERY).withParameters(parameters).build();
             ResultSet resultSet = preparedStatement.executeQuery()) {
            if (resultSet.next()) {
                partitionDetails.add(resultSet.getString("PARTITION FUNCTION"));
                partitionDetails.add(resultSet.getString("PARTITIONING COLUMN"));
                LOGGER.debug("partitionFunction: {}", partitionDetails.get(0));
                LOGGER.debug("partitioningColumn: {}", partitionDetails.get(1));
            }
        }
        return partitionDetails;
    }

    /**
     * @param blockAllocator
     * @param getTableRequest
     * @return
     */
    @Override
    public GetTableResponse doGetTable(final BlockAllocator blockAllocator, final GetTableRequest getTableRequest)
            throws Exception
    {
        try (Connection connection = getJdbcConnectionFactory().getConnection(getCredentialProvider())) {
            Schema partitionSchema = getPartitionSchema(getTableRequest.getCatalogName());
            TableName tableName = new TableName(getTableRequest.getTableName().getSchemaName().toUpperCase(), getTableRequest.getTableName().getTableName().toUpperCase());
            return new GetTableResponse(getTableRequest.getCatalogName(), tableName, getSchema(connection, tableName, partitionSchema),
                    partitionSchema.getFields().stream().map(Field::getName).collect(Collectors.toSet()));
        }
    }

    @Override
    protected ArrowType convertDatasourceTypeToArrow(int columnIndex, int precision, Map<String, String> configOptions, ResultSetMetaData metadata) throws SQLException
    {
        String dataType = metadata.getColumnTypeName(columnIndex);
        LOGGER.info("In convertDatasourceTypeToArrow: converting {}", dataType);
        if (dataType != null && SqlServerDataType.isSupported(dataType)) {
            LOGGER.debug("Sql Server  Datatype is support: {}", dataType);
            return SqlServerDataType.fromType(dataType); 
        }
        return super.convertDatasourceTypeToArrow(columnIndex, precision, configOptions, metadata);
    }

    /**
     * Appropriate datatype to arrow type conversions will be done by fetching data types of columns
     * @param jdbcConnection
     * @param tableName
     * @param partitionSchema
     * @return
     * @throws Exception
     */
    private Schema getSchema(Connection jdbcConnection, TableName tableName, Schema partitionSchema)
            throws Exception
    {
        String dataTypeQuery = "SELECT C.NAME AS COLUMN_NAME, TYPE_NAME(C.USER_TYPE_ID) AS DATA_TYPE " +
                "FROM SYS.COLUMNS C " +
                "JOIN SYS.TYPES T " +
                "ON C.USER_TYPE_ID=T.USER_TYPE_ID " +
                "WHERE C.OBJECT_ID=OBJECT_ID(?)";

        String dataType;
        String columnName;
        HashMap<String, String> hashMap = new HashMap<>();
        boolean found = false;

        SchemaBuilder schemaBuilder = SchemaBuilder.newBuilder();
        try (ResultSet resultSet = getColumns(jdbcConnection.getCatalog(), tableName, jdbcConnection.getMetaData());
             Connection connection = getJdbcConnectionFactory().getConnection(getCredentialProvider());
             PreparedStatement stmt = connection.prepareStatement(dataTypeQuery)) {
            // fetch data types of columns and prepare map with column name and datatype.
            stmt.setString(1, tableName.getSchemaName() + "." + tableName.getTableName());
            try (ResultSet dataTypeResultSet = stmt.executeQuery()) {
                while (dataTypeResultSet.next()) {
                    dataType = dataTypeResultSet.getString("DATA_TYPE");
                    columnName = dataTypeResultSet.getString("COLUMN_NAME");
                    hashMap.put(columnName.trim(), dataType.trim());
                }
            }

            while (resultSet.next()) {
                ArrowType columnType = JdbcArrowTypeConverter.toArrowType(
                        resultSet.getInt("DATA_TYPE"),
                        resultSet.getInt("COLUMN_SIZE"),
                        resultSet.getInt("DECIMAL_DIGITS"),
                        configOptions);
                columnName = resultSet.getString("COLUMN_NAME");

                dataType = hashMap.get(columnName);
                LOGGER.debug("columnName: " + columnName);
                LOGGER.debug("dataType: " + dataType);

                if (dataType != null && SqlServerDataType.isSupported(dataType)) {
                    columnType = SqlServerDataType.fromType(dataType);
                }
                /**
                 * converting into VARCHAR for non supported data types.
                 */
                if ((columnType == null) || !SupportedTypes.isSupported(columnType)) {
                    columnType = Types.MinorType.VARCHAR.getType();
                }

                LOGGER.debug("columnType: " + columnType);
                if (columnType != null && SupportedTypes.isSupported(columnType)) {
                    schemaBuilder.addField(FieldBuilder.newBuilder(columnName, columnType).build());
                    found = true;
                }
                else {
                    LOGGER.error("getSchema: Unable to map type for column[" + columnName + "] to a supported type, attempted " + columnType);
                }
            }
            if (!found) {
                throw new RuntimeException("Could not find table in " + tableName.getSchemaName());
            }
            // add partition columns
            partitionSchema.getFields().forEach(schemaBuilder::addField);
            return schemaBuilder.build();
        }
    }

    private ResultSet getColumns(final String catalogName, final TableName tableHandle, final DatabaseMetaData metadata)
            throws SQLException
    {
        String escape = metadata.getSearchStringEscape();
        return metadata.getColumns(
                catalogName,
                escapeNamePattern(tableHandle.getSchemaName(), escape),
                escapeNamePattern(tableHandle.getTableName(), escape),
                null);
    }

    @Override
    public ListSchemasResponse doListSchemaNames(final BlockAllocator blockAllocator, final ListSchemasRequest listSchemasRequest)
            throws Exception
    {
        try (Connection connection = getJdbcConnectionFactory().getConnection(getCredentialProvider())) {
            LOGGER.info("{}: List schema names for Catalog {}", listSchemasRequest.getQueryId(), listSchemasRequest.getCatalogName());
            return new ListSchemasResponse(listSchemasRequest.getCatalogName(), listDatabaseNames(connection));
        }
    }

    private Set<String> listDatabaseNames(final Connection jdbcConnection)
            throws SQLException
    {
        String queryToListUserCreatedSchemas = "select s.name as schema_name from " +
                "sys.schemas s " +
                "where s.name not in ('sys', 'guest', 'INFORMATION_SCHEMA', 'db_accessadmin', 'db_backupoperator', 'db_datareader', 'db_datawriter', 'db_ddladmin', 'db_denydatareader', 'db_denydatawriter', 'db_owner', 'db_securityadmin') " +
                "order by s.name";
        try (Statement st = jdbcConnection.createStatement();
                ResultSet resultSet = st.executeQuery(queryToListUserCreatedSchemas)) {
            ImmutableSet.Builder<String> schemaNames = ImmutableSet.builder();
            while (resultSet.next()) {
                String schemaName = resultSet.getString("schema_name");
                schemaNames.add(schemaName);
            }
            return schemaNames.build();
        }
    }
}<|MERGE_RESOLUTION|>--- conflicted
+++ resolved
@@ -130,11 +130,7 @@
             "WHERE t.object_id = (select object_id from sys.objects o where o.name = ? " +
             "and schema_id = (select schema_id from sys.schemas s where s.name = ?))";
     static final String VIEW_CHECK_QUERY = "select TYPE_DESC from sys.objects where name = ? and schema_id = (select schema_id from sys.schemas s where s.name = ?)";
-<<<<<<< HEAD
     static final String LIST_PAGINATED_TABLES_QUERY = "SELECT t.name AS \"TABLE_NAME\", s.name AS \"TABLE_SCHEM\" FROM sys.tables t INNER JOIN sys.schemas s ON t.schema_id = s.schema_id WHERE s.name = ? ORDER BY table_name OFFSET ? ROWS FETCH NEXT ? ROWS ONLY;";
-=======
-    static final String LIST_PAGINATED_TABLES_QUERY = "SELECT o.name AS \"TABLE_NAME\", s.name AS \"TABLE_SCHEM\" FROM sys.objects o INNER JOIN sys.schemas s ON o.schema_id = s.schema_id WHERE o.type IN ('U', 'V') ORDER BY table_name OFFSET ? ROWS FETCH NEXT ? ROWS ONLY;";
->>>>>>> f52d929a
 
     public SqlServerMetadataHandler(java.util.Map<String, String> configOptions)
     {
