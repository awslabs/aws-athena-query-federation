/*-
 * #%L
 * Amazon Athena Query Federation Integ Test
 * %%
 * Copyright (C) 2019 - 2020 Amazon Web Services
 * %%
 * Licensed under the Apache License, Version 2.0 (the "License");
 * you may not use this file except in compliance with the License.
 * You may obtain a copy of the License at
 * 
 *      http://www.apache.org/licenses/LICENSE-2.0
 * 
 * Unless required by applicable law or agreed to in writing, software
 * distributed under the License is distributed on an "AS IS" BASIS,
 * WITHOUT WARRANTIES OR CONDITIONS OF ANY KIND, either express or implied.
 * See the License for the specific language governing permissions and
 * limitations under the License.
 * #L%
 */
package com.amazonaws.athena.connector.integ;

import com.amazonaws.athena.connector.integ.clients.CloudFormationClient;
import com.amazonaws.athena.connector.integ.data.ConnectorVpcAttributes;
import com.amazonaws.athena.connector.integ.data.SecretsManagerCredentials;
import com.amazonaws.athena.connector.integ.data.TestConfig;
import com.amazonaws.athena.connector.integ.providers.ConnectorVpcAttributesProvider;
import com.amazonaws.athena.connector.integ.providers.SecretsManagerCredentialsProvider;
import com.amazonaws.services.athena.AmazonAthena;
import com.amazonaws.services.athena.AmazonAthenaClientBuilder;
import com.amazonaws.services.athena.model.GetQueryExecutionRequest;
import com.amazonaws.services.athena.model.GetQueryExecutionResult;
import com.amazonaws.services.athena.model.GetQueryResultsRequest;
import com.amazonaws.services.athena.model.GetQueryResultsResult;
import com.amazonaws.services.athena.model.ListDatabasesRequest;
import com.amazonaws.services.athena.model.ListDatabasesResult;
import com.amazonaws.services.athena.model.StartQueryExecutionRequest;
import org.slf4j.Logger;
import org.slf4j.LoggerFactory;
import org.testng.annotations.AfterClass;
import org.testng.annotations.BeforeClass;
import software.amazon.awscdk.core.Stack;
import software.amazon.awscdk.services.iam.PolicyDocument;

import java.util.ArrayList;
import java.util.HashMap;
import java.util.List;
import java.util.Map;
import java.util.Optional;

/**
 * The Integration-Tests base class from which all connector-specific integration test modules should subclass.
 */
public abstract class IntegrationTestBase
{
    private static final Logger logger = LoggerFactory.getLogger(IntegrationTestBase.class);

    private static final String TEST_CONFIG_WORK_GROUP = "athena_work_group";
    private static final String TEST_CONFIG_USER_SETTINGS = "user_settings";
    private static final String ATHENA_QUERY_QUEUED_STATE = "QUEUED";
    private static final String ATHENA_QUERY_RUNNING_STATE = "RUNNING";
    private static final String ATHENA_QUERY_FAILED_STATE = "FAILED";
    private static final String ATHENA_QUERY_CANCELLED_STATE = "CANCELLED";
    private static final long sleepTimeMillis = 5000L;

    private final ConnectorStackProvider connectorStackProvider;
    private final String lambdaFunctionName;
    private final AmazonAthena athenaClient;
    private final TestConfig testConfig;
    private final Optional<ConnectorVpcAttributes> vpcAttributes;
    private final Optional<SecretsManagerCredentials> secretCredentials;
    private final String athenaWorkgroup;
    private CloudFormationClient cloudFormationClient;

    public IntegrationTestBase()
    {
        testConfig = new TestConfig();
        vpcAttributes = ConnectorVpcAttributesProvider.getAttributes(testConfig);
        secretCredentials = SecretsManagerCredentialsProvider.getCredentials(testConfig);
        connectorStackProvider = new ConnectorStackProvider(this.getClass().getSimpleName(), testConfig) {
            @Override
            protected Optional<PolicyDocument> getAccessPolicy()
            {
                return getConnectorAccessPolicy();
            }

            @Override
            protected void setEnvironmentVars(final Map environmentVars)
            {
                setConnectorEnvironmentVars(environmentVars);
            }

            @Override
            protected void setSpecificResource(final Stack stack)
            {
                setUpStackData(stack);
            }
        };

        lambdaFunctionName = connectorStackProvider.getLambdaFunctionName();
        athenaClient = AmazonAthenaClientBuilder.defaultClient();
        athenaWorkgroup = getAthenaWorkgroup();
    }

    /**
     * Gets the athena_work_group from the test-config.json JSON file.
     * @return A String containing the name of the workgroup.
     * @throws RuntimeException The athena_work_group is missing from test-config.json, or its value is empty.
     */
    private String getAthenaWorkgroup()
            throws RuntimeException
    {
        String athenaWorkgroup = testConfig.getStringItem(TEST_CONFIG_WORK_GROUP).orElseThrow(() ->
                new RuntimeException(TEST_CONFIG_WORK_GROUP + " must be specified in test-config.json."));

        logger.info("Athena Workgroup: {}", athenaWorkgroup);

        return athenaWorkgroup;
    }

    /**
     * Public accessor for the framework generate lambda function name used in generating the lambda function.
     * @return The name of the lambda function.
     */
    public String getLambdaFunctionName()
    {
        return lambdaFunctionName;
    }

    /**
     * Public accessor for the VPC attributes used in generating the lambda function.
     * @return Optional VPC attributes object.
     */
    public Optional<ConnectorVpcAttributes> getVpcAttributes()
    {
        return vpcAttributes;
    }

    /**
     * Public accessor for the user_settings attribute (stored in the test-config.json file) that are customizable to
     * any user-specific purpose.
     * @return Optional Map(String, Object) containing all the user attributes as defined in the test configuration file,
     * or an empty Optional if the user_settings attribute does not exist in the file.
     */
    public Optional<Map<String, Object>> getUserSettings()
    {
        return testConfig.getMap(TEST_CONFIG_USER_SETTINGS);
    }

    /**
     * Public accessor for the SecretsManager credentials obtained using the secrets_manager_secret attribute entered
     * in the config file.
     * @return Optional SecretsManager credentials object.
     */
    public Optional<SecretsManagerCredentials> getSecretCredentials()
    {
        return secretCredentials;
    }

    /**
     * Must be overridden in the extending class to setup the DB table (i.e. insert rows into table, etc...)
     */
    protected abstract void setUpTableData();

    /**
     * Must be overridden in the extending class (can be a no-op) to create a connector-specific CloudFormation stack
     * resource (e.g. DB table) using AWS CDK.
     * @param stack The current CloudFormation stack.
     */
    protected abstract void setUpStackData(final Stack stack);

    /**
     * Must be overridden in the extending class (can be a no-op) to set the lambda function's environment variables
     * key-value pairs (e.g. "connection_string":"redshift://jdbc:redshift://..."). See individual connector for the
     * expected environment variables. This method is intended to supplement the test-config.json file environment_vars
     * attribute (see below) for cases where the environment variable cannot be hardcoded.
     */
    protected abstract void setConnectorEnvironmentVars(final Map<String, String> environmentVars);

    /**
     * Must be overridden in the extending class to get the lambda function's IAM access policy. The latter sets up
     * access to multiple connector-specific AWS services (e.g. DynamoDB, Elasticsearch etc...)
     * @return A policy document object.
     */
    protected abstract Optional<PolicyDocument> getConnectorAccessPolicy();

    /**
     * Creates a CloudFormation stack to build the infrastructure needed to run the integration tests (e.g., Database
     * instance, Lambda function, etc...). Once the stack is created successfully, the lambda function is registered
     * with Athena.
     */
    @BeforeClass
    protected void setUp()
    {
        cloudFormationClient = new CloudFormationClient(connectorStackProvider.getStack());
        try {
<<<<<<< HEAD
=======
            cloudFormationClient = new CloudFormationClient(connectorStackProvider.getStack());
>>>>>>> 90d93f31
            cloudFormationClient.createStack();
            setUpTableData();
        }
        catch (Exception e) {
            // Delete the partially formed CloudFormation stack.
            cloudFormationClient.deleteStack();
            throw e;
        }
    }

    /**
     * Deletes a CloudFormation stack, and the lambda function registered with Athena.
     */
    @AfterClass
    protected void cleanUp()
    {
        cloudFormationClient.deleteStack();
    }

    /**
     * Uses the listDatabases Athena API to list databases for the data source utilizing the lambda function.
     * @return a list of database names.
     */
    public List<String> listDatabases()
    {
        logger.info("listDatabases({})", lambdaFunctionName);
        ListDatabasesRequest listDatabasesRequest = new ListDatabasesRequest()
                .withCatalogName(lambdaFunctionName);

        ListDatabasesResult listDatabasesResult = athenaClient.listDatabases(listDatabasesRequest);
        logger.info("Results: [{}]", listDatabasesResult);

        List<String> dbNames = new ArrayList<>();
        listDatabasesResult.getDatabaseList().forEach(db -> dbNames.add(db.getName()));

        return dbNames;
    }

    /**
     * Uses the startQueryExecution Athena API to process a "show tables" query utilizing the lambda function.
     * @param databaseName The name of the database.
     * @return A list of database table names.
     * @throws RuntimeException The Query is cancelled or has failed.
     */
    public List<String> listTables(String databaseName)
            throws RuntimeException
    {
        String query = String.format("show tables in `%s`.`%s`;", lambdaFunctionName, databaseName);
        List<String> tableNames = new ArrayList<>();
        startQueryExecution(query).getResultSet().getRows()
                .forEach(row -> tableNames.add(row.getData().get(0).getVarCharValue()));

        return tableNames;
    }

    /**
     * Uses the startQueryExecution Athena API to process a "describe table" query utilizing the lambda function.
     * @param databaseName The name of the database.
     * @param tableName The name of the database table.
     * @return A Map of the table column names and their associated types.
     * @throws RuntimeException The Query is cancelled or has failed.
     */
    public Map<String, String> describeTable(String databaseName, String tableName)
            throws RuntimeException
    {
        String query = String.format("describe `%s`.`%s`.`%s`;", lambdaFunctionName, databaseName, tableName);
        Map<String, String> schema = new HashMap<>();
        startQueryExecution(query).getResultSet().getRows()
                .forEach(row -> {
                    String property = row.getData().get(0).getVarCharValue();
                    String[] columnProperties = property.split("\t");
                    if (columnProperties.length == 2) {
                        schema.put(columnProperties[0], columnProperties[1]);
                    }
                });

        return schema;
    }

    /**
     * Sends a DB query via Athena and returns the query results.
     * @param query - The query string to be processed by Athena.
     * @return The query results object containing the metadata and row information.
     * @throws RuntimeException The Query is cancelled or has failed.
     */
    public GetQueryResultsResult startQueryExecution(String query)
            throws RuntimeException
    {
        StartQueryExecutionRequest startQueryExecutionRequest = new StartQueryExecutionRequest()
                .withWorkGroup(athenaWorkgroup)
                .withQueryString(query);

        String queryExecutionId = sendAthenaQuery(startQueryExecutionRequest);
        logger.info("Query: [{}], Query Id: [{}]", query, queryExecutionId);
        waitForAthenaQueryResults(queryExecutionId);
        GetQueryResultsResult getQueryResultsResult = getAthenaQueryResults(queryExecutionId);
        logger.info("Results: [{}]", getQueryResultsResult.toString());

        return getQueryResultsResult;
    }

    /**
     * Sends the DB query via the Athena API.
     * @param startQueryExecutionRequest Query execution request.
     * @return Query execution Id.
     */
    private String sendAthenaQuery(StartQueryExecutionRequest startQueryExecutionRequest)
    {
        return athenaClient.startQueryExecution(startQueryExecutionRequest).getQueryExecutionId();
    }

    /**
     * Wait for the Athena query request to complete while it is either queued or running.
     * @param queryExecutionId The query's Id.
     * @throws RuntimeException The Query is cancelled or has failed.
     */
    private void waitForAthenaQueryResults(String queryExecutionId)
            throws RuntimeException
    {
        // Poll the state of the query request while it is queued or running
        GetQueryExecutionRequest getQueryExecutionRequest = new GetQueryExecutionRequest()
                .withQueryExecutionId(queryExecutionId);
        GetQueryExecutionResult getQueryExecutionResult;
        while (true) {
            getQueryExecutionResult = athenaClient.getQueryExecution(getQueryExecutionRequest);
            String queryState = getQueryExecutionResult.getQueryExecution().getStatus().getState();
            logger.info("Query State: {}", queryState);
            if (queryState.equals(ATHENA_QUERY_QUEUED_STATE) || queryState.equals(ATHENA_QUERY_RUNNING_STATE)) {
                try {
                    Thread.sleep(sleepTimeMillis);
                    continue;
                }
                catch (InterruptedException e) {
                    throw new RuntimeException("Thread.sleep interrupted: " + e.getMessage(), e);
                }
            }
            else if (queryState.equals(ATHENA_QUERY_FAILED_STATE) || queryState.equals(ATHENA_QUERY_CANCELLED_STATE)) {
                throw new RuntimeException(getQueryExecutionResult
                        .getQueryExecution().getStatus().getStateChangeReason());
            }
            break;
        }
    }

    /**
     * Gets the Athena query's results.
     * @param queryExecutionId The query's Id.
     * @return The query results object containing the metadata and row information.
     */
    private GetQueryResultsResult getAthenaQueryResults(String queryExecutionId)
    {
        // Get query results
        GetQueryResultsRequest getQueryResultsRequest = new GetQueryResultsRequest()
                .withQueryExecutionId(queryExecutionId);

        return athenaClient.getQueryResults(getQueryResultsRequest);
    }
}<|MERGE_RESOLUTION|>--- conflicted
+++ resolved
@@ -193,10 +193,6 @@
     {
         cloudFormationClient = new CloudFormationClient(connectorStackProvider.getStack());
         try {
-<<<<<<< HEAD
-=======
-            cloudFormationClient = new CloudFormationClient(connectorStackProvider.getStack());
->>>>>>> 90d93f31
             cloudFormationClient.createStack();
             setUpTableData();
         }
