/*-
 * #%L
 * athena-redis
 * %%
 * Copyright (C) 2019 Amazon Web Services
 * %%
 * Licensed under the Apache License, Version 2.0 (the "License");
 * you may not use this file except in compliance with the License.
 * You may obtain a copy of the License at
 *
 *      http://www.apache.org/licenses/LICENSE-2.0
 *
 * Unless required by applicable law or agreed to in writing, software
 * distributed under the License is distributed on an "AS IS" BASIS,
 * WITHOUT WARRANTIES OR CONDITIONS OF ANY KIND, either express or implied.
 * See the License for the specific language governing permissions and
 * limitations under the License.
 * #L%
 */
package com.amazonaws.athena.connectors.redis;

import com.amazonaws.athena.connector.lambda.QueryStatusChecker;
import com.amazonaws.athena.connector.lambda.data.Block;
import com.amazonaws.athena.connector.lambda.data.BlockSpiller;
import com.amazonaws.athena.connector.lambda.domain.Split;
import com.amazonaws.athena.connector.lambda.handlers.RecordHandler;
import com.amazonaws.athena.connector.lambda.records.ReadRecordsRequest;
import com.amazonaws.athena.connectors.redis.lettuce.RedisCommandsWrapper;
import com.amazonaws.athena.connectors.redis.lettuce.RedisConnectionFactory;
import com.amazonaws.athena.connectors.redis.lettuce.RedisConnectionWrapper;
import com.amazonaws.athena.connectors.redis.qpt.RedisQueryPassthrough;
import com.amazonaws.services.s3.AmazonS3;
import com.amazonaws.services.s3.AmazonS3ClientBuilder;
import io.lettuce.core.KeyScanCursor;
import io.lettuce.core.ScanArgs;
import io.lettuce.core.ScanCursor;
import io.lettuce.core.ScoredValue;
import io.lettuce.core.ScoredValueScanCursor;
import io.lettuce.core.ScriptOutputType;
import org.apache.arrow.util.VisibleForTesting;
import org.apache.arrow.vector.types.pojo.Field;
import org.slf4j.Logger;
import org.slf4j.LoggerFactory;
<<<<<<< HEAD
=======
import software.amazon.awssdk.services.athena.AthenaClient;
>>>>>>> 3f2a3301
import software.amazon.awssdk.services.secretsmanager.SecretsManagerClient;

import java.util.HashMap;
import java.util.HashSet;
import java.util.List;
import java.util.Map;
import java.util.Set;
import java.util.stream.Collectors;

import static com.amazonaws.athena.connectors.redis.RedisMetadataHandler.KEY_COLUMN_NAME;
import static com.amazonaws.athena.connectors.redis.RedisMetadataHandler.KEY_PREFIX_TABLE_PROP;
import static com.amazonaws.athena.connectors.redis.RedisMetadataHandler.KEY_TYPE;
import static com.amazonaws.athena.connectors.redis.RedisMetadataHandler.QPT_COLUMN_NAME;
import static com.amazonaws.athena.connectors.redis.RedisMetadataHandler.REDIS_CLUSTER_FLAG;
import static com.amazonaws.athena.connectors.redis.RedisMetadataHandler.REDIS_DB_NUMBER;
import static com.amazonaws.athena.connectors.redis.RedisMetadataHandler.REDIS_ENDPOINT_PROP;
import static com.amazonaws.athena.connectors.redis.RedisMetadataHandler.REDIS_SSL_FLAG;
import static com.amazonaws.athena.connectors.redis.RedisMetadataHandler.SPLIT_END_INDEX;
import static com.amazonaws.athena.connectors.redis.RedisMetadataHandler.SPLIT_START_INDEX;
import static com.amazonaws.athena.connectors.redis.RedisMetadataHandler.VALUE_TYPE_TABLE_PROP;
import static io.lettuce.core.ScanCursor.FINISHED;
import static io.lettuce.core.ScanCursor.INITIAL;

/**
 * Handles data read record requests for the Athena Redis Connector.
 * <p>
 * For more detail, please see the module's README.md, some notable characteristics of this class include:
 * <p>
 * 1. Supporting literal, zset, and hash value types.
 * 2. Attempts to resolve sensitive configuration fields such as redis-endpoint via SecretsManager so that you can
 * substitute variables with values from by doing something like hostname:port:password=${my_secret}
 */
public class RedisRecordHandler
        extends RecordHandler
{
    private static final Logger logger = LoggerFactory.getLogger(RedisRecordHandler.class);

    private static final String SOURCE_TYPE = "redis";
    private static final String END_CURSOR = "0";

    //The page size for Jedis scans.
    private static final int SCAN_COUNT_SIZE = 100;

    private final RedisConnectionFactory redisConnectionFactory;
    private final AmazonS3 amazonS3;

    private final RedisQueryPassthrough queryPassthrough = new RedisQueryPassthrough();

    public RedisRecordHandler(java.util.Map<String, String> configOptions)
    {
        this(
            AmazonS3ClientBuilder.standard().build(),
            SecretsManagerClient.create(),
<<<<<<< HEAD
            AmazonAthenaClientBuilder.defaultClient(),
=======
            AthenaClient.create(),
>>>>>>> 3f2a3301
            new RedisConnectionFactory(),
            configOptions);
    }

    @VisibleForTesting
    protected RedisRecordHandler(AmazonS3 amazonS3,
            SecretsManagerClient secretsManager,
<<<<<<< HEAD
            AmazonAthena athena,
=======
            AthenaClient athena,
>>>>>>> 3f2a3301
            RedisConnectionFactory redisConnectionFactory,
            java.util.Map<String, String> configOptions)
    {
        super(amazonS3, secretsManager, athena, SOURCE_TYPE, configOptions);
        this.amazonS3 = amazonS3;
        this.redisConnectionFactory = redisConnectionFactory;
    }

    /**
     * Used to obtain a Redis client connection for the provided endpoint.
     *
     * @param rawEndpoint The value from the REDIS_ENDPOINT_PROP on the table being queried.
     * @param sslEnabled The value from the REDIS_SSL_FLAG on the table being queried.
     * @param isCluster The value from the REDIS_CLUSTER_FLAG on the table being queried.
     * @param dbNumber The value from the REDIS_DB_NUMBER on the table being queried.
     * @return A Lettuce client connection.
     * @notes This method first attempts to resolve any secrets (noted by ${secret_name}) using SecretsManager.
     */
    private RedisConnectionWrapper<String, String> getOrCreateClient(String rawEndpoint, boolean sslEnabled,
                                                                     boolean isCluster, String dbNumber)
    {
        String endpoint = resolveSecrets(rawEndpoint);
        return redisConnectionFactory.getOrCreateConn(endpoint, sslEnabled, isCluster, dbNumber);
    }

    /**
     * @see RecordHandler
     */
    @Override
    protected void readWithConstraint(BlockSpiller spiller, ReadRecordsRequest recordsRequest, QueryStatusChecker queryStatusChecker)
    {
        if (recordsRequest.getConstraints().isQueryPassThrough()) {
            handleQueryPassthrough(spiller, recordsRequest, queryStatusChecker);
        }
        else {
            handleStandardQuery(spiller, recordsRequest, queryStatusChecker);
        }
    }

    /**
     * Given a recordsRequest, creates the Redis connection
     * @param recordsRequest the recordsRequest to create a connection from
     * @return the resulting connection object
     */
    private RedisCommandsWrapper<String, String> getSyncCommands(ReadRecordsRequest recordsRequest)
    {
        Split split = recordsRequest.getSplit();
        boolean sslEnabled = Boolean.parseBoolean(split.getProperty(REDIS_SSL_FLAG));
        boolean isCluster = Boolean.parseBoolean(split.getProperty(REDIS_CLUSTER_FLAG));
        String dbNumber = split.getProperty(REDIS_DB_NUMBER);

        RedisConnectionWrapper<String, String> connection = getOrCreateClient(split.getProperty(REDIS_ENDPOINT_PROP),
                                                                              sslEnabled, isCluster, dbNumber);
        RedisCommandsWrapper<String, String> syncCommands = connection.sync();
        return syncCommands;
    }

    /**
     * readWithConstraint case for when the query involves Query Passthrough
     * @see RecordHandler
     */
    private void handleQueryPassthrough(BlockSpiller spiller,
                                        ReadRecordsRequest recordsRequest,
                                        QueryStatusChecker queryStatusChecker)
    {
        Map<String, String> queryPassthroughArgs = recordsRequest.getConstraints().getQueryPassthroughArguments();
        queryPassthrough.verify(queryPassthroughArgs);

        RedisCommandsWrapper<String, String> syncCommands = getSyncCommands(recordsRequest);

        String script = queryPassthroughArgs.get(RedisQueryPassthrough.SCRIPT);
        byte[] scriptBytes = script.getBytes();

        String keys = queryPassthroughArgs.get(RedisQueryPassthrough.KEYS);
        String[] keysArray = new String[0];
        if (!keys.isEmpty()) {
            // to convert string formatted as "[value1, value2, ...]" to array of strings
            keysArray = keys.substring(1, keys.length() - 1).split(",\\s*");
        }

        String argv = queryPassthroughArgs.get(RedisQueryPassthrough.ARGV);
        String[] argvArray = new String[0];
        if (!argv.isEmpty()) {
            // to convert string formatted as "[value1, value2, ...]" to array of strings
            argvArray = argv.substring(1, argv.length() - 1).split(",\\s*");
        }

        List<Object> result = syncCommands.evalReadOnly(scriptBytes, ScriptOutputType.MULTI, keysArray, argvArray);
        loadSingleColumn(result, spiller, queryStatusChecker);
    }

    /**
     * readWithConstraint case for when the query does not involve Query Passthrough
     * @see RecordHandler
     */
    private void handleStandardQuery(BlockSpiller spiller,
                                     ReadRecordsRequest recordsRequest,
                                     QueryStatusChecker queryStatusChecker)
    {
        Split split = recordsRequest.getSplit();
        ScanCursor keyCursor = null;
        ValueType valueType = ValueType.fromId(split.getProperty(VALUE_TYPE_TABLE_PROP));
        List<Field> fieldList = recordsRequest.getSchema().getFields().stream()
                .filter((Field next) -> !KEY_COLUMN_NAME.equals(next.getName())).collect(Collectors.toList());
        RedisCommandsWrapper<String, String> syncCommands = getSyncCommands(recordsRequest);
        do {
            Set<String> keys = new HashSet<>();
            //Load all the keys associated with this split
            keyCursor = loadKeys(syncCommands, split, keyCursor, keys);

            //Scan the data associated with all the keys.
            for (String nextKey : keys) {
                if (!queryStatusChecker.isQueryRunning()) {
                    return;
                }
                switch (valueType) {
                    case LITERAL:   //The key value is a row with single column
                        loadLiteralRow(syncCommands, nextKey, spiller, fieldList);
                        break;
                    case HASH:
                        loadHashRow(syncCommands, nextKey, spiller, fieldList);
                        break;
                    case ZSET:
                        loadZSetRows(syncCommands, nextKey, spiller, fieldList);
                        break;
                    default:
                        throw new RuntimeException("Unsupported value type " + valueType);
                }
            }
        }
        while (keyCursor != null && !keyCursor.isFinished());
    }

    /**
     * For the given key prefix, find all actual keys depending on the type of the key.
     *
     * @param syncCommands The Lettuce Client
     * @param split The split for this request, mostly used to get the redis endpoint and config details.
     * @param redisCursor The previous Redis cursor (aka continuation token).
     * @param keys The collections of keys we collected so far. Any new keys we find are added to this.
     * @return The Redis cursor to use when continuing the scan.
     */
    private ScanCursor loadKeys(RedisCommandsWrapper<String, String> syncCommands, Split split,
                                        ScanCursor redisCursor, Set<String> keys)
    {
        KeyType keyType = KeyType.fromId(split.getProperty(KEY_TYPE));
        String keyPrefix = split.getProperty(KEY_PREFIX_TABLE_PROP);
        if (keyType == KeyType.ZSET) {
            long start = Long.valueOf(split.getProperty(SPLIT_START_INDEX));
            long end = Long.valueOf(split.getProperty(SPLIT_END_INDEX));
            keys.addAll(syncCommands.zrange(keyPrefix, start, end));
            return FINISHED;
        }
        else {
            ScanCursor cursor = (redisCursor == null) ? INITIAL : redisCursor;
            ScanArgs scanArgs = new ScanArgs();
            scanArgs.limit(SCAN_COUNT_SIZE);
            scanArgs.match(split.getProperty(KEY_PREFIX_TABLE_PROP));

            KeyScanCursor<String> newCursor = syncCommands.scan(cursor, scanArgs);
            keys.addAll(newCursor.getKeys());
            return newCursor;
        }
    }

    private void loadSingleColumn(List<Object> values, BlockSpiller spiller, QueryStatusChecker queryStatusChecker)
    {
        values.stream().forEach((Object value) -> {
            StringBuilder builder = new StringBuilder();
            flattenRow(value, builder);
            if (!queryStatusChecker.isQueryRunning()) {
                return;
            }
            spiller.writeRows((Block block, int row) -> {
                boolean literalMatched = block.offerValue(QPT_COLUMN_NAME, row, builder.toString());
                return literalMatched ? 1 : 0;
            });
        });
    }

    /**
     * Redis eval calls return an object of type T, which is either a String or List<T>.
     * This flattens it into a String using a StringBuilder.
     */
    private void flattenRow(Object value, StringBuilder builder)
    {
        if (value == null) {
            return;
        }
        if (value instanceof String) {
            if (builder.length() != 0) {
                builder.append(", ");
            }
            builder.append(value);
        }
        else {
            ((List<Object>) value).forEach((Object subValue) -> flattenRow(subValue, builder));
        }
    }

    private void loadLiteralRow(RedisCommandsWrapper<String, String> syncCommands, String keyString, BlockSpiller spiller, List<Field> fieldList)
    {
        spiller.writeRows((Block block, int row) -> {
            if (fieldList.size() != 1) {
                throw new RuntimeException("Ambiguous field mapping, more than 1 field for literal value type.");
            }

            Field field = fieldList.get(0);
            Object value = ValueConverter.convert(field, syncCommands.get(keyString));
            boolean literalMatched = block.offerValue(KEY_COLUMN_NAME, row, keyString);
            literalMatched &= block.offerValue(field.getName(), row, value);
            return literalMatched ? 1 : 0;
        });
    }

    private void loadHashRow(RedisCommandsWrapper<String, String> syncCommands, String keyString, BlockSpiller spiller,
                             List<Field> fieldList)
    {
        spiller.writeRows((Block block, int row) -> {
            boolean hashMatched = block.offerValue(KEY_COLUMN_NAME, row, keyString);

            Map<String, String> rawValues = new HashMap<>();
            //Glue only supports lowercase column names / also could do a better job only fetching the columns
            //that are needed
            syncCommands.hgetall(keyString).forEach((key, entry) -> rawValues.put(key.toLowerCase(), entry));

            for (Field hfield : fieldList) {
                Object hvalue = ValueConverter.convert(hfield, rawValues.get(hfield.getName()));
                if (hashMatched && !block.offerValue(hfield.getName(), row, hvalue)) {
                    return 0;
                }
            }

            return 1;
        });
    }

    private void loadZSetRows(RedisCommandsWrapper<String, String> syncCommands, String keyString, BlockSpiller spiller,
                              List<Field> fieldList)
    {
        if (fieldList.size() != 1) {
            throw new RuntimeException("Ambiguous field mapping, more than 1 field for ZSET value type.");
        }

        Field zfield = fieldList.get(0);
        ScoredValueScanCursor<String> cursor = null;
        do {
            cursor = syncCommands.zscan(keyString, cursor == null ? INITIAL : cursor);
            for (ScoredValue<String> nextElement : cursor.getValues()) {
                spiller.writeRows((Block block, int rowNum) -> {
                    Object zvalue = ValueConverter.convert(zfield, nextElement.getValue());
                    boolean zsetMatched = block.offerValue(KEY_COLUMN_NAME, rowNum, keyString);
                    zsetMatched &= block.offerValue(zfield.getName(), rowNum, zvalue);
                    return zsetMatched ? 1 : 0;
                });
            }
        }
        while (!cursor.isFinished());
    }

    /**
     * @param split The split for this request, mostly used to get the redis endpoint and config details.
     * @param keyString The key to read.
     * @param spiller The BlockSpiller to write results into.
     * @param startPos The starting postion in the block
     * @return The number of rows created in the result block.
     */
}<|MERGE_RESOLUTION|>--- conflicted
+++ resolved
@@ -41,10 +41,7 @@
 import org.apache.arrow.vector.types.pojo.Field;
 import org.slf4j.Logger;
 import org.slf4j.LoggerFactory;
-<<<<<<< HEAD
-=======
 import software.amazon.awssdk.services.athena.AthenaClient;
->>>>>>> 3f2a3301
 import software.amazon.awssdk.services.secretsmanager.SecretsManagerClient;
 
 import java.util.HashMap;
@@ -98,11 +95,7 @@
         this(
             AmazonS3ClientBuilder.standard().build(),
             SecretsManagerClient.create(),
-<<<<<<< HEAD
-            AmazonAthenaClientBuilder.defaultClient(),
-=======
             AthenaClient.create(),
->>>>>>> 3f2a3301
             new RedisConnectionFactory(),
             configOptions);
     }
@@ -110,11 +103,7 @@
     @VisibleForTesting
     protected RedisRecordHandler(AmazonS3 amazonS3,
             SecretsManagerClient secretsManager,
-<<<<<<< HEAD
-            AmazonAthena athena,
-=======
             AthenaClient athena,
->>>>>>> 3f2a3301
             RedisConnectionFactory redisConnectionFactory,
             java.util.Map<String, String> configOptions)
     {
