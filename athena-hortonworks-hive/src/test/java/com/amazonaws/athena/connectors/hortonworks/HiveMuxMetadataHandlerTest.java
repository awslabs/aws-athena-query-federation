--- conflicted
+++ resolved
@@ -43,11 +43,7 @@
 import com.amazonaws.athena.connector.lambda.metadata.GetTableRequest;
 import com.amazonaws.athena.connector.lambda.metadata.ListSchemasRequest;
 import com.amazonaws.athena.connector.lambda.metadata.ListTablesRequest;
-<<<<<<< HEAD
-import com.amazonaws.services.athena.AmazonAthena;
-=======
 import software.amazon.awssdk.services.athena.AthenaClient;
->>>>>>> 3f2a3301
 import software.amazon.awssdk.services.secretsmanager.SecretsManagerClient;
 
 import static org.mockito.ArgumentMatchers.nullable;
@@ -59,11 +55,7 @@
     private JdbcMetadataHandler jdbcMetadataHandler;
     private BlockAllocator allocator;
     private SecretsManagerClient secretsManager;
-<<<<<<< HEAD
-    private AmazonAthena athena;
-=======
     private AthenaClient athena;
->>>>>>> 3f2a3301
     private QueryStatusChecker queryStatusChecker;
     private JdbcConnectionFactory jdbcConnectionFactory;
     @BeforeClass
@@ -77,11 +69,7 @@
         this.hiveMetadataHandler = Mockito.mock(HiveMetadataHandler.class);
         this.metadataHandlerMap = Collections.singletonMap("metaHive", this.hiveMetadataHandler);
         this.secretsManager = Mockito.mock(SecretsManagerClient.class);
-<<<<<<< HEAD
-        this.athena = Mockito.mock(AmazonAthena.class);
-=======
         this.athena = Mockito.mock(AthenaClient.class);
->>>>>>> 3f2a3301
         this.queryStatusChecker = Mockito.mock(QueryStatusChecker.class);
         this.jdbcConnectionFactory = Mockito.mock(JdbcConnectionFactory.class);
         DatabaseConnectionConfig databaseConnectionConfig = new DatabaseConnectionConfig("testCatalog", HiveConstants.HIVE_NAME,
