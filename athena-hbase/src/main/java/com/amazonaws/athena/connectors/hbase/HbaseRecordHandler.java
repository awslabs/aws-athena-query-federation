/*-
 * #%L
 * athena-hbase
 * %%
 * Copyright (C) 2019 Amazon Web Services
 * %%
 * Licensed under the Apache License, Version 2.0 (the "License");
 * you may not use this file except in compliance with the License.
 * You may obtain a copy of the License at
 *
 *      http://www.apache.org/licenses/LICENSE-2.0
 *
 * Unless required by applicable law or agreed to in writing, software
 * distributed under the License is distributed on an "AS IS" BASIS,
 * WITHOUT WARRANTIES OR CONDITIONS OF ANY KIND, either express or implied.
 * See the License for the specific language governing permissions and
 * limitations under the License.
 * #L%
 */
package com.amazonaws.athena.connectors.hbase;

import com.amazonaws.athena.connector.lambda.QueryStatusChecker;
import com.amazonaws.athena.connector.lambda.data.Block;
import com.amazonaws.athena.connector.lambda.data.BlockSpiller;
import com.amazonaws.athena.connector.lambda.domain.Split;
import com.amazonaws.athena.connector.lambda.domain.TableName;
import com.amazonaws.athena.connector.lambda.domain.predicate.Constraints;
import com.amazonaws.athena.connector.lambda.domain.predicate.ValueSet;
import com.amazonaws.athena.connector.lambda.handlers.RecordHandler;
import com.amazonaws.athena.connector.lambda.records.ReadRecordsRequest;
import com.amazonaws.athena.connectors.hbase.connection.HBaseConnection;
import com.amazonaws.athena.connectors.hbase.connection.HbaseConnectionFactory;
import com.amazonaws.athena.connectors.hbase.qpt.HbaseQueryPassthrough;
import com.amazonaws.services.s3.AmazonS3;
import com.amazonaws.services.s3.AmazonS3ClientBuilder;
import org.apache.arrow.util.VisibleForTesting;
import org.apache.arrow.vector.types.Types;
import org.apache.arrow.vector.types.pojo.ArrowType;
import org.apache.arrow.vector.types.pojo.Field;
import org.apache.arrow.vector.types.pojo.Schema;
import org.apache.commons.lang3.StringUtils;
import org.apache.hadoop.hbase.client.Result;
import org.apache.hadoop.hbase.client.ResultScanner;
import org.apache.hadoop.hbase.client.Scan;
import org.apache.hadoop.hbase.filter.BinaryComparator;
import org.apache.hadoop.hbase.filter.CompareFilter;
import org.apache.hadoop.hbase.filter.Filter;
import org.apache.hadoop.hbase.filter.ParseFilter;
import org.apache.hadoop.hbase.filter.RowFilter;
import org.apache.hadoop.hbase.filter.SingleColumnValueFilter;
import org.apache.hadoop.hbase.util.Bytes;
import org.slf4j.Logger;
import org.slf4j.LoggerFactory;
<<<<<<< HEAD
=======
import software.amazon.awssdk.services.athena.AthenaClient;
>>>>>>> 3f2a3301
import software.amazon.awssdk.services.secretsmanager.SecretsManagerClient;

import java.io.IOException;
import java.nio.charset.CharacterCodingException;
import java.util.Map;

import static com.amazonaws.athena.connectors.hbase.HbaseMetadataHandler.END_KEY_FIELD;
import static com.amazonaws.athena.connectors.hbase.HbaseMetadataHandler.HBASE_CONN_STR;
import static com.amazonaws.athena.connectors.hbase.HbaseMetadataHandler.HBASE_NATIVE_STORAGE_FLAG;
import static com.amazonaws.athena.connectors.hbase.HbaseMetadataHandler.START_KEY_FIELD;
import static java.nio.charset.StandardCharsets.UTF_8;

/**
 * Handles data read record requests for the Athena HBase Connector.
 * <p>
 * For more detail, please see the module's README.md, some notable characteristics of this class include:
 * <p>
 * 1. Supporting String and native 'byte[]' storage.
 * 2. Attempts to resolve sensitive configuration fields such as HBase connection string via SecretsManager so that you can
 * substitute variables with values from by doing something like hostname:port:password=${my_secret}
 */
public class HbaseRecordHandler
        extends RecordHandler
{
    private static final Logger logger = LoggerFactory.getLogger(HbaseRecordHandler.class);

    //Used to denote the 'type' of this connector for diagnostic purposes.
    private static final String SOURCE_TYPE = "hbase";

    private final AmazonS3 amazonS3;
    private final HbaseConnectionFactory connectionFactory;

    private final HbaseQueryPassthrough queryPassthrough = new HbaseQueryPassthrough();

    public HbaseRecordHandler(java.util.Map<String, String> configOptions)
    {
        this(
            AmazonS3ClientBuilder.defaultClient(),
            SecretsManagerClient.create(),
<<<<<<< HEAD
            AmazonAthenaClientBuilder.defaultClient(),
=======
            AthenaClient.create(),
>>>>>>> 3f2a3301
            new HbaseConnectionFactory(),
            configOptions);
    }

    @VisibleForTesting
<<<<<<< HEAD
    protected HbaseRecordHandler(AmazonS3 amazonS3, SecretsManagerClient secretsManager, AmazonAthena athena, HbaseConnectionFactory connectionFactory, java.util.Map<String, String> configOptions)
=======
    protected HbaseRecordHandler(AmazonS3 amazonS3, SecretsManagerClient secretsManager, AthenaClient athena, HbaseConnectionFactory connectionFactory, java.util.Map<String, String> configOptions)
>>>>>>> 3f2a3301
    {
        super(amazonS3, secretsManager, athena, SOURCE_TYPE, configOptions);
        this.amazonS3 = amazonS3;
        this.connectionFactory = connectionFactory;
    }

    private HBaseConnection getOrCreateConn(String conStr)
    {
        String endpoint = resolveSecrets(conStr);
        return connectionFactory.getOrCreateConn(endpoint);
    }

    /**
     * Scans HBase using the scan settings set on the requested Split by HbaseMetadataHandler.
     *
     * @see RecordHandler
     */
    @Override
    protected void readWithConstraint(BlockSpiller blockSpiller, ReadRecordsRequest request, QueryStatusChecker queryStatusChecker)
            throws IOException
    {
        Schema projection = request.getSchema();
        Split split = request.getSplit();
        String conStr = split.getProperty(HBASE_CONN_STR);
        boolean isNative = projection.getCustomMetadata().get(HBASE_NATIVE_STORAGE_FLAG) != null;

        String schemaName;
        String tableName;
        Scan scan;
        if (request.getConstraints().isQueryPassThrough()) {
            Map<String, String> qptArguments = request.getConstraints().getQueryPassthroughArguments();
            queryPassthrough.verify(qptArguments);
            schemaName = qptArguments.get(HbaseQueryPassthrough.DATABASE);
            tableName = qptArguments.get(HbaseQueryPassthrough.COLLECTION);
            String filter = qptArguments.get(HbaseQueryPassthrough.FILTER);
            scan = new Scan();
            //Empty filter is allowed in HBase scan operation, so we don't have else condition.
            //If filter is empty then we are scanning all the records from table.
            if (!StringUtils.isEmpty(filter)) {
                try {
                    scan.setFilter(new ParseFilter().parseFilterString(filter));
                }
                catch (CharacterCodingException e) {
                    throw new RuntimeException("Can't parse filter argument as hbase scan filer: ", e);
                }
            }
        }
        else {
            //setup the scan so that we only read the key range associated with the region represented by our Split.
            scan = new Scan(split.getProperty(START_KEY_FIELD).getBytes(), split.getProperty(END_KEY_FIELD).getBytes());
            //attempts to push down a partial predicate using HBase Filters
            scan.setFilter(pushdownPredicate(isNative, request.getConstraints()));
            schemaName = request.getTableName().getSchemaName();
            tableName = request.getTableName().getTableName();
        }
        TableName tableNameObj = new TableName(schemaName, tableName);

        //setup the projection so we only pull columns/families that we need
        for (Field next : request.getSchema().getFields()) {
            addToProjection(scan, next);
        }

        getOrCreateConn(conStr).scanTable(HbaseTableNameUtils.getQualifiedTable(tableNameObj),
                scan,
                (ResultScanner scanner) -> scanFilterProject(scanner, request, blockSpiller, queryStatusChecker));
    }

    private boolean scanFilterProject(ResultScanner scanner, ReadRecordsRequest request, BlockSpiller blockSpiller, QueryStatusChecker queryStatusChecker)
    {
        Schema projection = request.getSchema();
        boolean isNative = projection.getCustomMetadata().get(HBASE_NATIVE_STORAGE_FLAG) != null;

        for (Result row : scanner) {
            if (!queryStatusChecker.isQueryRunning()) {
                return true;
            }
            blockSpiller.writeRows((Block block, int rowNum) -> {
                boolean match = true;
                for (Field field : projection.getFields()) {
                    if (match) {
                        match &= writeField(block, field, isNative, row, rowNum);
                    }
                }
                return match ? 1 : 0;
            });
        }
        return true;
    }

    /**
     * Used to filter and write field values from the HBase scan to the response block.
     *
     * @param block The Block we should write to.
     * @param field The Apache Arrow Field we need to write.
     * @param isNative Boolean indicating if the HBase value is stored as a String (false) or as Native byte[] (true).
     * @param row The HBase row from which we should extract a value for the field denoted by vector.
     * @param rowNum The rowNumber to write into on the vector.
     * @return True if the value passed the ConstraintEvaluator's test.
     */
    private boolean writeField(Block block, Field field, boolean isNative, Result row, int rowNum)
    {
        String fieldName = field.getName();
        ArrowType type = field.getType();
        Types.MinorType minorType = Types.getMinorTypeForArrowType(type);
        try {
            //Is this field the special 'row' field that can be used to group column families that may
            //have been spread across different region servers if they are needed in the same query.
            if (HbaseSchemaUtils.ROW_COLUMN_NAME.equals(fieldName)) {
                String value = Bytes.toString(row.getRow());
                return block.offerValue(fieldName, rowNum, value);
            }

            switch (minorType) {
                case STRUCT:
                    //Column is actually a Column Family stored as a STRUCT.
                    return block.offerComplexValue(fieldName,
                            rowNum,
                            HbaseFieldResolver.resolver(isNative, fieldName),
                            row);
                default:
                    //We expect the column name format to be <FAMILY>:<QUALIFIER>
                    String[] columnParts = HbaseSchemaUtils.extractColumnParts(fieldName);
                    byte[] rawValue = row.getValue(columnParts[0].getBytes(), columnParts[1].getBytes());
                    Object value = HbaseSchemaUtils.coerceType(isNative, type, rawValue);
                    return block.offerValue(fieldName, rowNum, value);
            }
        }
        catch (RuntimeException ex) {
            throw new RuntimeException("Exception while processing field " + fieldName + " type " + minorType, ex);
        }
    }

    /**
     * Addes the specified Apache Arrow field to the Scan to satisfy the requested projection.
     *
     * @param scan The scan object that will be used to read data from HBase.
     * @param field The field to be added to the scan.
     */
    private void addToProjection(Scan scan, Field field)
    {
        //ignore the special 'row' column since we get that by default.
        if (HbaseSchemaUtils.ROW_COLUMN_NAME.equalsIgnoreCase(field.getName())) {
            return;
        }

        Types.MinorType columnType = Types.getMinorTypeForArrowType(field.getType());
        switch (columnType) {
            case STRUCT:
                for (Field child : field.getChildren()) {
                    scan.addColumn(field.getName().getBytes(UTF_8), child.getName().getBytes(UTF_8));
                }
                return;
            default:
                String[] nameParts = HbaseSchemaUtils.extractColumnParts(field.getName());
                if (nameParts.length != 2) {
                    throw new RuntimeException("Column name " + field.getName() + " does not meet family:column hbase convention.");
                }
                scan.addColumn(nameParts[0].getBytes(UTF_8), nameParts[1].getBytes(UTF_8));
        }
    }

    /**
     * Attempts to push down at basic Filter predicate into HBase.
     *
     * @param isNative True if the values are stored in HBase using native byte[] vs being serialized as Strings.
     * @param constraints The constraints that we can attempt to push into HBase as part of the scan.
     * @return A filter if we found a predicate we can push down, null otherwise/
     * @note Currently this method only supports constraints that can be represented by HBase's SingleColumnValueFilter
     * or RowFilter and CompareOp of EQUAL. In the future we can add > and < for certain field types.
     */
    private Filter pushdownPredicate(boolean isNative, Constraints constraints)
    {
        for (Map.Entry<String, ValueSet> next : constraints.getSummary().entrySet()) {
            if (next.getValue().isSingleValue() && !next.getValue().isNullAllowed()) {
                byte[] value = HbaseSchemaUtils.toBytes(isNative, next.getValue().getSingleValue());
                String[] colParts = HbaseSchemaUtils.extractColumnParts(next.getKey());
                CompareFilter.CompareOp compareOp = CompareFilter.CompareOp.EQUAL;
                boolean isRowKey = next.getKey().equals(HbaseSchemaUtils.ROW_COLUMN_NAME);

                return isRowKey ?
                       new RowFilter(compareOp, new BinaryComparator(value)) :
                       new SingleColumnValueFilter(colParts[0].getBytes(), colParts[1].getBytes(), compareOp, value);
            }
        }

        return null;
    }
}<|MERGE_RESOLUTION|>--- conflicted
+++ resolved
@@ -51,10 +51,7 @@
 import org.apache.hadoop.hbase.util.Bytes;
 import org.slf4j.Logger;
 import org.slf4j.LoggerFactory;
-<<<<<<< HEAD
-=======
 import software.amazon.awssdk.services.athena.AthenaClient;
->>>>>>> 3f2a3301
 import software.amazon.awssdk.services.secretsmanager.SecretsManagerClient;
 
 import java.io.IOException;
@@ -94,21 +91,13 @@
         this(
             AmazonS3ClientBuilder.defaultClient(),
             SecretsManagerClient.create(),
-<<<<<<< HEAD
-            AmazonAthenaClientBuilder.defaultClient(),
-=======
             AthenaClient.create(),
->>>>>>> 3f2a3301
             new HbaseConnectionFactory(),
             configOptions);
     }
 
     @VisibleForTesting
-<<<<<<< HEAD
-    protected HbaseRecordHandler(AmazonS3 amazonS3, SecretsManagerClient secretsManager, AmazonAthena athena, HbaseConnectionFactory connectionFactory, java.util.Map<String, String> configOptions)
-=======
     protected HbaseRecordHandler(AmazonS3 amazonS3, SecretsManagerClient secretsManager, AthenaClient athena, HbaseConnectionFactory connectionFactory, java.util.Map<String, String> configOptions)
->>>>>>> 3f2a3301
     {
         super(amazonS3, secretsManager, athena, SOURCE_TYPE, configOptions);
         this.amazonS3 = amazonS3;
