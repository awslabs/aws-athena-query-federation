/*-
 * #%L
 * athena-hbase
 * %%
 * Copyright (C) 2019 Amazon Web Services
 * %%
 * Licensed under the Apache License, Version 2.0 (the "License");
 * you may not use this file except in compliance with the License.
 * You may obtain a copy of the License at
 *
 *      http://www.apache.org/licenses/LICENSE-2.0
 *
 * Unless required by applicable law or agreed to in writing, software
 * distributed under the License is distributed on an "AS IS" BASIS,
 * WITHOUT WARRANTIES OR CONDITIONS OF ANY KIND, either express or implied.
 * See the License for the specific language governing permissions and
 * limitations under the License.
 * #L%
 */
package com.amazonaws.athena.connectors.hbase;

import com.amazonaws.athena.connector.lambda.QueryStatusChecker;
import com.amazonaws.athena.connector.lambda.data.BlockAllocator;
import com.amazonaws.athena.connector.lambda.data.BlockWriter;
import com.amazonaws.athena.connector.lambda.data.SchemaBuilder;
import com.amazonaws.athena.connector.lambda.domain.Split;
import com.amazonaws.athena.connector.lambda.domain.spill.SpillLocation;
import com.amazonaws.athena.connector.lambda.handlers.GlueMetadataHandler;
import com.amazonaws.athena.connector.lambda.metadata.GetDataSourceCapabilitiesRequest;
import com.amazonaws.athena.connector.lambda.metadata.GetDataSourceCapabilitiesResponse;
import com.amazonaws.athena.connector.lambda.metadata.GetSplitsRequest;
import com.amazonaws.athena.connector.lambda.metadata.GetSplitsResponse;
import com.amazonaws.athena.connector.lambda.metadata.GetTableLayoutRequest;
import com.amazonaws.athena.connector.lambda.metadata.GetTableRequest;
import com.amazonaws.athena.connector.lambda.metadata.GetTableResponse;
import com.amazonaws.athena.connector.lambda.metadata.ListSchemasRequest;
import com.amazonaws.athena.connector.lambda.metadata.ListSchemasResponse;
import com.amazonaws.athena.connector.lambda.metadata.ListTablesRequest;
import com.amazonaws.athena.connector.lambda.metadata.ListTablesResponse;
import com.amazonaws.athena.connector.lambda.metadata.MetadataRequest;
import com.amazonaws.athena.connector.lambda.metadata.glue.GlueFieldLexer;
import com.amazonaws.athena.connector.lambda.metadata.optimizations.OptimizationSubType;
import com.amazonaws.athena.connector.lambda.security.EncryptionKeyFactory;
import com.amazonaws.athena.connectors.hbase.connection.HBaseConnection;
import com.amazonaws.athena.connectors.hbase.connection.HbaseConnectionFactory;
import com.amazonaws.athena.connectors.hbase.qpt.HbaseQueryPassthrough;
<<<<<<< HEAD
import com.amazonaws.services.athena.AmazonAthena;
=======
>>>>>>> 3f2a3301
import com.google.common.collect.ImmutableMap;
import org.apache.arrow.util.VisibleForTesting;
import org.apache.arrow.vector.types.Types;
import org.apache.arrow.vector.types.pojo.Field;
import org.apache.arrow.vector.types.pojo.Schema;
import org.apache.hadoop.hbase.HRegionInfo;
import org.apache.hadoop.hbase.NamespaceDescriptor;
import org.apache.hadoop.hbase.TableName;
import org.slf4j.Logger;
import org.slf4j.LoggerFactory;
<<<<<<< HEAD
=======
import software.amazon.awssdk.services.athena.AthenaClient;
>>>>>>> 3f2a3301
import software.amazon.awssdk.services.glue.GlueClient;
import software.amazon.awssdk.services.glue.model.Table;
import software.amazon.awssdk.services.secretsmanager.SecretsManagerClient;

import java.io.IOException;
import java.util.ArrayList;
import java.util.HashSet;
import java.util.List;
import java.util.Map;
import java.util.Set;

/**
 * Handles metadata requests for the Athena HBase Connector.
 * <p>
 * For more detail, please see the module's README.md, some notable characteristics of this class include:
 * <p>
 * 1. Uses a Glue table property (hbase-metadata-flag) to indicate that the table (whose name matched the HBase table
 * name) can indeed be used to supplement metadata from HBase itself.
 * 2. Uses a Glue table property (hbase-native-storage-flag) to indicate that the table is stored in HBase
 * using native byte storage (e.g. int as 4 BYTES instead of int serialized as a String).
 * 3. Attempts to resolve sensitive fields such as HBase connection strings via SecretsManager so that you can substitute
 * variables with values from by doing something like hostname:port:password=${my_secret}
 */
public class HbaseMetadataHandler
        extends GlueMetadataHandler
{
    //FLAG used to indicate the given table is stored using HBase native formatting not as strings
    protected static final String HBASE_NATIVE_STORAGE_FLAG = "hbase-native-storage-flag";
    //Field name used to store the connection string as a property on Split objects.
    protected static final String HBASE_CONN_STR = "connStr";
    //Field name used to store the HBase scan start key as a property on Split objects.
    protected static final String START_KEY_FIELD = "start_key";
    //Field name used to store the HBase scan end key as a property on Split objects.
    protected static final String END_KEY_FIELD = "end_key";
    //Field name used to store the HBase region id as a property on Split objects.
    protected static final String REGION_ID_FIELD = "region_id";
    //Field name used to store the HBase region name as a property on Split objects.
    protected static final String REGION_NAME_FIELD = "region_name";
    private static final Logger logger = LoggerFactory.getLogger(HbaseMetadataHandler.class);
    //The Env variable name used to store the default HBase connection string if no catalog specific
    //env variable is set.
    private static final String DEFAULT_HBASE = "default_hbase";
    //The Glue table property that indicates that a table matching the name of an HBase table
    //is indeed enabled for use by this connector.
    private static final String HBASE_METADATA_FLAG = "hbase-metadata-flag";
    //Used to filter out Glue tables which lack HBase metadata flag.
    private static final TableFilter TABLE_FILTER = (Table table) -> table.parameters().containsKey(HBASE_METADATA_FLAG);
    //Used to denote the 'type' of this connector for diagnostic purposes.
    private static final String SOURCE_TYPE = "hbase";
    //The number of rows to scan when attempting to infer schema from an HBase table.
    private static final int NUM_ROWS_TO_SCAN = 10;
    private final GlueClient awsGlue;
    private final HbaseConnectionFactory connectionFactory;

    private final HbaseQueryPassthrough queryPassthrough = new HbaseQueryPassthrough();

    public HbaseMetadataHandler(java.util.Map<String, String> configOptions)
    {
        super(SOURCE_TYPE, configOptions);
        this.awsGlue = getAwsGlue();
        this.connectionFactory = new HbaseConnectionFactory();
    }

    @VisibleForTesting
    protected HbaseMetadataHandler(
        GlueClient awsGlue,
        EncryptionKeyFactory keyFactory,
        SecretsManagerClient secretsManager,
<<<<<<< HEAD
        AmazonAthena athena,
=======
        AthenaClient athena,
>>>>>>> 3f2a3301
        HbaseConnectionFactory connectionFactory,
        String spillBucket,
        String spillPrefix,
        java.util.Map<String, String> configOptions)
    {
        super(awsGlue, keyFactory, secretsManager, athena, SOURCE_TYPE, spillBucket, spillPrefix, configOptions);
        this.awsGlue = awsGlue;
        this.connectionFactory = connectionFactory;
    }

    @Override
    public GetDataSourceCapabilitiesResponse doGetDataSourceCapabilities(BlockAllocator allocator, GetDataSourceCapabilitiesRequest request)
    {
        ImmutableMap.Builder<String, List<OptimizationSubType>> capabilities = ImmutableMap.builder();
        queryPassthrough.addQueryPassthroughCapabilityIfEnabled(capabilities, configOptions);

        return new GetDataSourceCapabilitiesResponse(request.getCatalogName(), capabilities.build());
    }

    private HBaseConnection getOrCreateConn(MetadataRequest request)
    {
        String endpoint = resolveSecrets(getConnStr(request));
        return connectionFactory.getOrCreateConn(endpoint);
    }

    /**
     * Retrieves the HBase connection details from an env variable matching the catalog name, if no such
     * env variable exists we fall back to the default env variable defined by DEFAULT_HBASE.
     */
    private String getConnStr(MetadataRequest request)
    {
        String conStr = configOptions.get(request.getCatalogName());
        if (conStr == null) {
            logger.info("getConnStr: No environment variable found for catalog {} , using default {}",
                    request.getCatalogName(), DEFAULT_HBASE);
            conStr = configOptions.get(DEFAULT_HBASE);
        }
        return conStr;
    }

    /**
     * List namespaces in your HBase instance treating each as a 'schema' (aka database)
     *
     * @see GlueMetadataHandler
     */
    @Override
    public ListSchemasResponse doListSchemaNames(BlockAllocator blockAllocator, ListSchemasRequest request)
            throws IOException
    {
        List<String> schemas = new ArrayList<>();
        NamespaceDescriptor[] namespaces = getOrCreateConn(request).listNamespaceDescriptors();
        for (int i = 0; i < namespaces.length; i++) {
            NamespaceDescriptor namespace = namespaces[i];
            schemas.add(namespace.getName());
        }
        return new ListSchemasResponse(request.getCatalogName(), schemas);
    }

    /**
     * List tables in the requested schema in your HBase instance treating the requested schema as an HBase
     * namespace.
     *
     * @see GlueMetadataHandler
     */
    @Override
    public ListTablesResponse doListTables(BlockAllocator blockAllocator, ListTablesRequest request)
            throws IOException
    {
        List<com.amazonaws.athena.connector.lambda.domain.TableName> tableNames = new ArrayList<>();
        TableName[] tables = getOrCreateConn(request).listTableNamesByNamespace(request.getSchemaName());
        for (int i = 0; i < tables.length; i++) {
            TableName tableName = tables[i];
            tableNames.add(new com.amazonaws.athena.connector.lambda.domain.TableName(request.getSchemaName(),
                    tableName.getNameAsString().replace(request.getSchemaName() + ":", "")));
        }
        return new ListTablesResponse(request.getCatalogName(), tableNames, null);
    }

    /**
     * If Glue is enabled as a source of supplemental metadata we look up the requested Schema/Table in Glue and
     * filters out any results that don't have the HBASE_METADATA_FLAG set. If no matching results were found in Glue,
     * then we resort to inferring the schema of the HBase table using HbaseSchemaUtils.inferSchema(...). If there
     * is no such table in HBase the operation will fail.
     *
     * @see GlueMetadataHandler
     */
    @Override
    public GetTableResponse doGetTable(BlockAllocator blockAllocator, GetTableRequest request)
            throws Exception
    {
        logger.info("doGetTable: enter", request.getTableName());
        Schema origSchema = null;
        try {
            if (awsGlue != null) {
                origSchema = super.doGetTable(blockAllocator, request, TABLE_FILTER).getSchema();
            }
        }
        catch (RuntimeException ex) {
            logger.warn("doGetTable: Unable to retrieve table[{}:{}] from AWSGlue.",
                    request.getTableName().getSchemaName(),
                    request.getTableName().getTableName(),
                    ex);
        }
        String schemaName = request.getTableName().getSchemaName();
        String tableName = request.getTableName().getTableName();
        com.amazonaws.athena.connector.lambda.domain.TableName tableNameObj = new com.amazonaws.athena.connector.lambda.domain.TableName(schemaName, tableName);

        return getTableResponse(request, origSchema, tableNameObj);
    }

    private GetTableResponse getTableResponse(GetTableRequest request, Schema origSchema,
                                              com.amazonaws.athena.connector.lambda.domain.TableName tableName)
            throws IOException
    {
        TableName hbaseName = HbaseTableNameUtils.getHbaseTableName(configOptions, getOrCreateConn(request), tableName);
        if (origSchema == null) {
            origSchema = HbaseSchemaUtils.inferSchema(getOrCreateConn(request), hbaseName, NUM_ROWS_TO_SCAN);
        }

        SchemaBuilder schemaBuilder = SchemaBuilder.newBuilder();
        origSchema.getFields().forEach((Field field) ->
                schemaBuilder.addField(field.getName(), field.getType(), field.getChildren())
        );

        origSchema.getCustomMetadata().entrySet().forEach((Map.Entry<String, String> meta) ->
                schemaBuilder.addMetadata(meta.getKey(), meta.getValue()));

        schemaBuilder.addField(HbaseSchemaUtils.ROW_COLUMN_NAME, Types.MinorType.VARCHAR.getType());

        Schema schema = schemaBuilder.build();
        logger.info("doGetTable: return {}", schema);
        return new GetTableResponse(
                request.getCatalogName(),
                new com.amazonaws.athena.connector.lambda.domain.TableName(hbaseName.getNamespaceAsString(), hbaseName.getNameAsString()),
                schema);
    }

    /**
     * Our table doesn't support complex layouts or partitioning so leave this as a NoOp and the SDK will notice that we
     * do not have any partition columns, nor have we set an custom fields using enhancePartitionSchema(...), and as a
     * result the SDK will generate a single place holder partition for us. This is because we need to convey that there is at least
     * 1 partition to read as part of the query or Athena will assume partition pruning found no candidate layouts to read.
     *
     * @see GlueMetadataHandler
     */
    @Override
    public void getPartitions(BlockWriter blockWriter, GetTableLayoutRequest request, QueryStatusChecker queryStatusChecker)
    {
        //NoOp
    }

    /**
     * If the table is spread across multiple region servers, then we parallelize the scan by making each region server a split.
     *
     * @see GlueMetadataHandler
     */
    @Override
    public GetSplitsResponse doGetSplits(BlockAllocator blockAllocator, GetSplitsRequest request)
            throws IOException
    {
        if (request.getConstraints().isQueryPassThrough()) {
            logger.info("doGetSplits: QPT enabled");
            return setupQueryPassthroughSplit(request);
        }

        Set<Split> splits = new HashSet<>();

        //We can read each region in parallel
        for (HRegionInfo info : getOrCreateConn(request).getTableRegions(HbaseTableNameUtils.getQualifiedTable(request.getTableName()))) {
            Split.Builder splitBuilder = Split.newBuilder(makeSpillLocation(request), makeEncryptionKey())
                    .add(HBASE_CONN_STR, getConnStr(request))
                    .add(START_KEY_FIELD, new String(info.getStartKey()))
                    .add(END_KEY_FIELD, new String(info.getEndKey()))
                    .add(REGION_ID_FIELD, String.valueOf(info.getRegionId()))
                    .add(REGION_NAME_FIELD, info.getRegionNameAsString());

            splits.add(splitBuilder.build());
        }

        return new GetSplitsResponse(request.getCatalogName(), splits, null);
    }

    /**
     * @see GlueMetadataHandler
     */
    @Override
    protected Field convertField(String name, String glueType)
    {
        return GlueFieldLexer.lex(name, glueType);
    }

    @Override
    public GetTableResponse doGetQueryPassthroughSchema(BlockAllocator allocator, GetTableRequest request) throws Exception
    {
        queryPassthrough.verify(request.getQueryPassthroughArguments());
        String schemaName = request.getQueryPassthroughArguments().get(HbaseQueryPassthrough.DATABASE);
        String tableName = request.getQueryPassthroughArguments().get(HbaseQueryPassthrough.COLLECTION);

        com.amazonaws.athena.connector.lambda.domain.TableName tableNameObj = new com.amazonaws.athena.connector.lambda.domain.TableName(schemaName, tableName);

        return getTableResponse(request, null, tableNameObj);
    }

    /**
     * Helper function that provides a single partition for Query Pass-Through
     *
     */
    protected GetSplitsResponse setupQueryPassthroughSplit(GetSplitsRequest request)
    {
        //Every split must have a unique location if we wish to spill to avoid failures
        SpillLocation spillLocation = makeSpillLocation(request);

        //Since this is QPT query we return a fixed split.
        Map<String, String> qptArguments = request.getConstraints().getQueryPassthroughArguments();
        return new GetSplitsResponse(request.getCatalogName(),
                Split.newBuilder(spillLocation, makeEncryptionKey())
                        .add(HBASE_CONN_STR, getConnStr(request))
                        .applyProperties(qptArguments)
                        .build());
    }
}<|MERGE_RESOLUTION|>--- conflicted
+++ resolved
@@ -44,10 +44,6 @@
 import com.amazonaws.athena.connectors.hbase.connection.HBaseConnection;
 import com.amazonaws.athena.connectors.hbase.connection.HbaseConnectionFactory;
 import com.amazonaws.athena.connectors.hbase.qpt.HbaseQueryPassthrough;
-<<<<<<< HEAD
-import com.amazonaws.services.athena.AmazonAthena;
-=======
->>>>>>> 3f2a3301
 import com.google.common.collect.ImmutableMap;
 import org.apache.arrow.util.VisibleForTesting;
 import org.apache.arrow.vector.types.Types;
@@ -58,10 +54,7 @@
 import org.apache.hadoop.hbase.TableName;
 import org.slf4j.Logger;
 import org.slf4j.LoggerFactory;
-<<<<<<< HEAD
-=======
 import software.amazon.awssdk.services.athena.AthenaClient;
->>>>>>> 3f2a3301
 import software.amazon.awssdk.services.glue.GlueClient;
 import software.amazon.awssdk.services.glue.model.Table;
 import software.amazon.awssdk.services.secretsmanager.SecretsManagerClient;
@@ -130,11 +123,7 @@
         GlueClient awsGlue,
         EncryptionKeyFactory keyFactory,
         SecretsManagerClient secretsManager,
-<<<<<<< HEAD
-        AmazonAthena athena,
-=======
         AthenaClient athena,
->>>>>>> 3f2a3301
         HbaseConnectionFactory connectionFactory,
         String spillBucket,
         String spillPrefix,
