--- conflicted
+++ resolved
@@ -42,10 +42,6 @@
 import com.amazonaws.athena.connector.util.PaginatedRequestIterator;
 import com.amazonaws.athena.connectors.timestream.qpt.TimestreamQueryPassthrough;
 import com.amazonaws.athena.connectors.timestream.query.QueryFactory;
-<<<<<<< HEAD
-import com.amazonaws.services.athena.AmazonAthena;
-=======
->>>>>>> 3f2a3301
 import com.amazonaws.services.timestreamquery.AmazonTimestreamQuery;
 import com.amazonaws.services.timestreamquery.model.ColumnInfo;
 import com.amazonaws.services.timestreamquery.model.Datum;
@@ -62,10 +58,7 @@
 import org.apache.arrow.vector.types.pojo.Schema;
 import org.slf4j.Logger;
 import org.slf4j.LoggerFactory;
-<<<<<<< HEAD
-=======
 import software.amazon.awssdk.services.athena.AthenaClient;
->>>>>>> 3f2a3301
 import software.amazon.awssdk.services.glue.GlueClient;
 import software.amazon.awssdk.services.glue.model.Table;
 import software.amazon.awssdk.services.secretsmanager.SecretsManagerClient;
@@ -118,11 +111,7 @@
         GlueClient glue,
         EncryptionKeyFactory keyFactory,
         SecretsManagerClient secretsManager,
-<<<<<<< HEAD
-        AmazonAthena athena,
-=======
         AthenaClient athena,
->>>>>>> 3f2a3301
         String spillBucket,
         String spillPrefix,
         java.util.Map<String, String> configOptions)
