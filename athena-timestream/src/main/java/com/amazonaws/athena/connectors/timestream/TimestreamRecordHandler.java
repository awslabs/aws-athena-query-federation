--- conflicted
+++ resolved
@@ -40,13 +40,6 @@
 import com.amazonaws.athena.connectors.timestream.qpt.TimestreamQueryPassthrough;
 import com.amazonaws.athena.connectors.timestream.query.QueryFactory;
 import com.amazonaws.athena.connectors.timestream.query.SelectQueryBuilder;
-<<<<<<< HEAD
-import com.amazonaws.services.athena.AmazonAthena;
-import com.amazonaws.services.athena.AmazonAthenaClientBuilder;
-=======
-import com.amazonaws.services.s3.AmazonS3;
-import com.amazonaws.services.s3.AmazonS3ClientBuilder;
->>>>>>> a60ed614
 import com.amazonaws.services.timestreamquery.AmazonTimestreamQuery;
 import com.amazonaws.services.timestreamquery.model.Datum;
 import com.amazonaws.services.timestreamquery.model.QueryRequest;
@@ -63,11 +56,8 @@
 import org.apache.arrow.vector.types.pojo.Field;
 import org.slf4j.Logger;
 import org.slf4j.LoggerFactory;
-<<<<<<< HEAD
+import software.amazon.awssdk.services.athena.AthenaClient;
 import software.amazon.awssdk.services.s3.S3Client;
-=======
-import software.amazon.awssdk.services.athena.AthenaClient;
->>>>>>> a60ed614
 import software.amazon.awssdk.services.secretsmanager.SecretsManagerClient;
 
 import java.time.Instant;
@@ -101,25 +91,15 @@
     public TimestreamRecordHandler(java.util.Map<String, String> configOptions)
     {
         this(
-<<<<<<< HEAD
             S3Client.create(),
             SecretsManagerClient.create(),
-            AmazonAthenaClientBuilder.defaultClient(),
-=======
-            AmazonS3ClientBuilder.defaultClient(),
-            SecretsManagerClient.create(),
             AthenaClient.create(),
->>>>>>> a60ed614
             TimestreamClientBuilder.buildQueryClient(SOURCE_TYPE),
             configOptions);
     }
 
     @VisibleForTesting
-<<<<<<< HEAD
-    protected TimestreamRecordHandler(S3Client amazonS3, SecretsManagerClient secretsManager, AmazonAthena athena, AmazonTimestreamQuery tsQuery, java.util.Map<String, String> configOptions)
-=======
-    protected TimestreamRecordHandler(AmazonS3 amazonS3, SecretsManagerClient secretsManager, AthenaClient athena, AmazonTimestreamQuery tsQuery, java.util.Map<String, String> configOptions)
->>>>>>> a60ed614
+    protected TimestreamRecordHandler(S3Client amazonS3, SecretsManagerClient secretsManager, AthenaClient athena, AmazonTimestreamQuery tsQuery, java.util.Map<String, String> configOptions)
     {
         super(amazonS3, secretsManager, athena, SOURCE_TYPE, configOptions);
         this.tsQuery = tsQuery;
