/*-
 * #%L
 * athena-neptune
 * %%
 * Copyright (C) 2019 Amazon Web Services
 * %%
 * Licensed under the Apache License, Version 2.0 (the "License");
 * you may not use this file except in compliance with the License.
 * You may obtain a copy of the License at
 *
 *      http://www.apache.org/licenses/LICENSE-2.0
 *
 * Unless required by applicable law or agreed to in writing, software
 * distributed under the License is distributed on an "AS IS" BASIS,
 * WITHOUT WARRANTIES OR CONDITIONS OF ANY KIND, either express or implied.
 * See the License for the specific language governing permissions and
 * limitations under the License.
 * #L%
 */
package com.amazonaws.athena.connectors.neptune;

import static com.amazonaws.athena.connector.lambda.domain.predicate.Constraints.DEFAULT_NO_LIMIT;
import static org.junit.Assert.assertNotNull;
import static org.junit.Assert.assertTrue;
import static org.mockito.ArgumentMatchers.any;
import static org.mockito.ArgumentMatchers.nullable;
import static org.mockito.Mockito.mock;
import static org.mockito.Mockito.when;

import com.amazonaws.athena.connector.lambda.data.Block;
import com.amazonaws.athena.connector.lambda.data.BlockAllocatorImpl;
import com.amazonaws.athena.connector.lambda.data.BlockUtils;
import com.amazonaws.athena.connector.lambda.data.S3BlockSpillReader;
import com.amazonaws.athena.connector.lambda.data.SchemaBuilder;
import com.amazonaws.athena.connector.lambda.domain.Split;
import com.amazonaws.athena.connector.lambda.domain.predicate.Constraints;
import com.amazonaws.athena.connector.lambda.domain.predicate.EquatableValueSet;
import com.amazonaws.athena.connector.lambda.domain.predicate.Range;
import com.amazonaws.athena.connector.lambda.domain.predicate.SortedRangeSet;
import com.amazonaws.athena.connector.lambda.domain.predicate.ValueSet;
import com.amazonaws.athena.connector.lambda.domain.spill.S3SpillLocation;
import com.amazonaws.athena.connector.lambda.domain.spill.SpillLocation;
import com.amazonaws.athena.connector.lambda.records.ReadRecordsRequest;
import com.amazonaws.athena.connector.lambda.records.ReadRecordsResponse;
import com.amazonaws.athena.connector.lambda.records.RecordResponse;
import com.amazonaws.athena.connector.lambda.records.RemoteReadRecordsResponse;
import com.amazonaws.athena.connector.lambda.security.EncryptionKeyFactory;
import com.amazonaws.athena.connector.lambda.security.LocalKeyFactory;
import com.amazonaws.services.s3.AmazonS3;
import com.amazonaws.services.s3.model.PutObjectRequest;
import com.amazonaws.services.s3.model.PutObjectResult;
import com.amazonaws.services.s3.model.S3Object;
import com.amazonaws.services.s3.model.S3ObjectInputStream;
import com.google.common.io.ByteStreams;
import org.apache.arrow.vector.types.Types;
import org.apache.arrow.vector.types.pojo.Schema;
import org.apache.tinkerpop.gremlin.driver.Client;
import org.apache.tinkerpop.gremlin.driver.Result;
import org.apache.tinkerpop.gremlin.driver.ResultSet;
import org.apache.tinkerpop.gremlin.process.traversal.dsl.graph.GraphTraversal;
import org.apache.tinkerpop.gremlin.process.traversal.dsl.graph.GraphTraversalSource;
import org.apache.tinkerpop.gremlin.structure.Edge;
import org.apache.tinkerpop.gremlin.structure.T;
import org.apache.tinkerpop.gremlin.structure.Vertex;
import org.apache.tinkerpop.gremlin.structure.VertexProperty.Cardinality;
import org.apache.tinkerpop.gremlin.tinkergraph.structure.TinkerGraph;
import org.junit.After;
import org.junit.Before;
import org.junit.Rule;
import org.junit.Test;
import org.junit.rules.TestName;
import org.junit.runner.RunWith;
import org.mockito.Mock;
import org.mockito.invocation.InvocationOnMock;
import org.mockito.junit.MockitoJUnitRunner;
import org.slf4j.Logger;
import org.slf4j.LoggerFactory;
<<<<<<< HEAD
=======
import software.amazon.awssdk.services.athena.AthenaClient;
>>>>>>> 3f2a3301
import software.amazon.awssdk.services.secretsmanager.SecretsManagerClient;

import java.io.ByteArrayInputStream;
import java.io.InputStream;
import java.util.ArrayList;
import java.util.Collections;
import java.util.Date;
import java.util.HashMap;
import java.util.List;
import java.util.UUID;
import java.util.concurrent.CompletableFuture;

@RunWith(MockitoJUnitRunner.class)
public class NeptuneRecordHandlerTest extends TestBase {
        private static final Logger logger = LoggerFactory.getLogger(NeptuneRecordHandlerTest.class);

        private NeptuneRecordHandler handler;
        private BlockAllocatorImpl allocator;
        private Schema schemaPGVertexForRead;
        private Schema schemaPGEdgeForRead;
        private Schema schemaPGQueryForRead;
        private AmazonS3 amazonS3;
        private SecretsManagerClient awsSecretsManager;
<<<<<<< HEAD
        private AmazonAthena athena;
=======
        private AthenaClient athena;
>>>>>>> 3f2a3301
        private S3BlockSpillReader spillReader;
        private EncryptionKeyFactory keyFactory = new LocalKeyFactory();
        private List<ByteHolder> mockS3Storage = new ArrayList<>();
        public CompletableFuture<List<Result>> results;

        @Mock
        private NeptuneConnection neptuneConnection;

        @Rule
        public TestName testName = new TestName();

        @After
        public void after() {
                allocator.close();
                logger.info("{}: exit ", testName.getMethodName());
        }

        @Before
        public void setUp() {
                logger.info("{}: enter", testName.getMethodName());

                schemaPGVertexForRead = SchemaBuilder
                                .newBuilder()
                                .addMetadata("componenttype", "vertex")
                                .addStringField("id")
                                .addIntField("property1")
                                .addStringField("property2")
                                .addFloat8Field("property3")
                                .addBitField("property4")
                                .addBigIntField("property5")
                                .addFloat4Field("property6")
                                .addDateMilliField("property7")
                                .addStringField("property8")
                                .build();
                                
                schemaPGEdgeForRead = SchemaBuilder
                                .newBuilder()
                                .addMetadata("componenttype", "edge")
                                .addStringField("in")
                                .addStringField("out")
                                .addStringField("id")
                                .addIntField("property1")
                                .addStringField("property2")
                                .addFloat8Field("property3")
                                .addBitField("property4")
                                .addBigIntField("property5")
                                .addFloat4Field("property6")
                                .addDateMilliField("property7")
                                .build();
                
                schemaPGQueryForRead = SchemaBuilder
                                .newBuilder()
                                .addMetadata("componenttype", "query")
                                .addMetadata("query", "g.V().hasLabel('default').valueMap()")
                                .addIntField("property1")
                                .addStringField("property2")
                                .addFloat8Field("property3")
                                .addBitField("property4")
                                .addBigIntField("property5")
                                .addFloat4Field("property6")
                                .addDateMilliField("property7")
                                .build();

                allocator = new BlockAllocatorImpl();
                amazonS3 = mock(AmazonS3.class);
                awsSecretsManager = mock(SecretsManagerClient.class);
<<<<<<< HEAD
                athena = mock(AmazonAthena.class);
=======
                athena = mock(AthenaClient.class);
>>>>>>> 3f2a3301

                when(amazonS3.putObject(any()))
                                .thenAnswer((InvocationOnMock invocationOnMock) -> {
                                        InputStream inputStream = ((PutObjectRequest) invocationOnMock.getArguments()[0]).getInputStream();
                                        ByteHolder byteHolder = new ByteHolder();
                                        byteHolder.setBytes(ByteStreams.toByteArray(inputStream));
                                        synchronized (mockS3Storage) {
                                                mockS3Storage.add(byteHolder);
                                                logger.info("puObject: total size " + mockS3Storage.size());
                                        }
                                        return mock(PutObjectResult.class);
                                });

                when(amazonS3.getObject(nullable(String.class), nullable(String.class))).thenAnswer((InvocationOnMock invocationOnMock) -> {
                        S3Object mockObject = mock(S3Object.class);
                        ByteHolder byteHolder;
                        synchronized (mockS3Storage) {
                                byteHolder = mockS3Storage.get(0);
                                mockS3Storage.remove(0);
                                logger.info("getObject: total size " + mockS3Storage.size());
                        }
                        when(mockObject.getObjectContent()).thenReturn(
                                        new S3ObjectInputStream(new ByteArrayInputStream(byteHolder.getBytes()), null));
                        return mockObject;
                });

                handler = new NeptuneRecordHandler(amazonS3, awsSecretsManager, athena, neptuneConnection, com.google.common.collect.ImmutableMap.of());
                spillReader = new S3BlockSpillReader(amazonS3, allocator);
        }

        /**
         * Create Mock Graph for testing
         */
        private void buildGraphTraversal() {

                GraphTraversalSource graphTraversalSource = mock(GraphTraversalSource.class);
                Client client = mock(Client.class);

                when(neptuneConnection.getNeptuneClientConnection()).thenReturn(client);
                when(neptuneConnection.getTraversalSource(nullable(Client.class))).thenReturn(graphTraversalSource);

                // Build Tinker Pop Graph
                TinkerGraph tinkerGraph = TinkerGraph.open();
                // Create new Vertex objects to add to traversal for mock
                Vertex vertex1 = tinkerGraph.addVertex(T.id, "vertex1", T.label, "default");
                vertex1.property("property1", 10);
                vertex1.property("property2", "string1");
                vertex1.property("property3", 12.4);
                vertex1.property("property4", true);
                vertex1.property("property5", 12379878123l);
                vertex1.property("property6", 15.45);
                vertex1.property("property7", (new Date()));
                vertex1.property("Property8", "string8");

                Vertex vertex2 = tinkerGraph.addVertex(T.id, "vertex2", T.label, "default");
                vertex2.property("property1", 5);
                vertex2.property("property2", "string2");
                vertex2.property("property3", 20.4);
                vertex2.property("property4", true);
                vertex2.property("property5", 12379878123l);
                vertex2.property("property6", 13.4523);
                vertex2.property("property7", (new Date()));

                Vertex vertex3 = tinkerGraph.addVertex(T.id, "vertex3", T.label, "default");
                vertex3.property("property1", 9);
                vertex3.property("property2", "string3");
                vertex3.property("property3", 15.4);
                vertex3.property("property4", true);
                vertex3.property("property5", 12379878123l);
                vertex3.property("property6", 13.4523);
                vertex3.property("property7", (new Date()));

                //add vertex with missing property values to check for nulls
                tinkerGraph.addVertex(T.label, "default");

                //add vertex to check for conversion from int to float,double.
                Vertex vertex4 = tinkerGraph.addVertex(T.label, "default");
                vertex4.property("property3", 15);
                vertex4.property("property6", 13);

                GraphTraversal<Vertex, Vertex> vertextTraversal = (GraphTraversal<Vertex, Vertex>) tinkerGraph.traversal().V();
                when(graphTraversalSource.V()).thenReturn(vertextTraversal);

                //add edge from vertex1 to vertex2
                tinkerGraph.traversal().addE("default").from(vertex1).to(vertex2).property(T.id, "vertex1-vertex2").next();

                //add edge from vertex1 to vertex2 with attributes
                tinkerGraph.traversal().addE("default").from(vertex2).to(vertex3).property(T.id, "vertex2-vertex3").property(Cardinality.single, "property1", 21).next();

                GraphTraversal<Edge, Edge>  edgeTraversal = (GraphTraversal<Edge, Edge>) tinkerGraph.traversal().E();
        }

        @Test
        public void doReadRecordsSpill() throws Exception {
                S3SpillLocation splitLoc = S3SpillLocation.newBuilder().withBucket(UUID.randomUUID().toString())
                                .withSplitId(UUID.randomUUID().toString()).withQueryId(UUID.randomUUID().toString())
                                .withIsDirectory(true).build();

                allocator = new BlockAllocatorImpl();

                // Greater Than filter
                HashMap<String, ValueSet> constraintsMap = new HashMap<>();
                constraintsMap.put("property1",
                                SortedRangeSet.of(Range.greaterThan(allocator, Types.MinorType.INT.getType(), 9)));

                buildGraphTraversal();

                ReadRecordsRequest request = new ReadRecordsRequest(IDENTITY, DEFAULT_CATALOG, QUERY_ID, TABLE_NAME,
                schemaPGVertexForRead, Split.newBuilder(splitLoc, keyFactory.create()).build(),
                                new Constraints(constraintsMap, Collections.emptyList(), Collections.emptyList(), DEFAULT_NO_LIMIT, Collections.emptyMap()), 1_500_000L, // ~1.5MB so we should see some spill
                                0L);

                RecordResponse rawResponse = handler.doReadRecords(allocator, request);
                assertTrue(rawResponse instanceof RemoteReadRecordsResponse);

                try (RemoteReadRecordsResponse response = (RemoteReadRecordsResponse) rawResponse) {
                        logger.info("doReadRecordsSpill: remoteBlocks[{}]", response.getRemoteBlocks().size());

                        assertTrue(response.getNumberBlocks() == 1);

                        int blockNum = 0;
                        for (SpillLocation next : response.getRemoteBlocks()) {
                                S3SpillLocation spillLocation = (S3SpillLocation) next;
                                try (Block block = spillReader.read(spillLocation, response.getEncryptionKey(),
                                                response.getSchema())) {
                                        logger.info("doReadRecordsSpill: blockNum[{}] and recordCount[{}]", blockNum++,
                                                        block.getRowCount());

                                        logger.info("doReadRecordsSpill: {}", BlockUtils.rowToString(block, 0));
                                        assertNotNull(BlockUtils.rowToString(block, 0));
                                }
                        }
                }
        }

        private class ByteHolder {
                private byte[] bytes;

                public void setBytes(byte[] bytes) {
                        this.bytes = bytes;
                }

                public byte[] getBytes() {
                        return bytes;
                }
        }
}<|MERGE_RESOLUTION|>--- conflicted
+++ resolved
@@ -75,10 +75,7 @@
 import org.mockito.junit.MockitoJUnitRunner;
 import org.slf4j.Logger;
 import org.slf4j.LoggerFactory;
-<<<<<<< HEAD
-=======
 import software.amazon.awssdk.services.athena.AthenaClient;
->>>>>>> 3f2a3301
 import software.amazon.awssdk.services.secretsmanager.SecretsManagerClient;
 
 import java.io.ByteArrayInputStream;
@@ -102,11 +99,7 @@
         private Schema schemaPGQueryForRead;
         private AmazonS3 amazonS3;
         private SecretsManagerClient awsSecretsManager;
-<<<<<<< HEAD
-        private AmazonAthena athena;
-=======
         private AthenaClient athena;
->>>>>>> 3f2a3301
         private S3BlockSpillReader spillReader;
         private EncryptionKeyFactory keyFactory = new LocalKeyFactory();
         private List<ByteHolder> mockS3Storage = new ArrayList<>();
@@ -173,11 +166,7 @@
                 allocator = new BlockAllocatorImpl();
                 amazonS3 = mock(AmazonS3.class);
                 awsSecretsManager = mock(SecretsManagerClient.class);
-<<<<<<< HEAD
-                athena = mock(AmazonAthena.class);
-=======
                 athena = mock(AthenaClient.class);
->>>>>>> 3f2a3301
 
                 when(amazonS3.putObject(any()))
                                 .thenAnswer((InvocationOnMock invocationOnMock) -> {
