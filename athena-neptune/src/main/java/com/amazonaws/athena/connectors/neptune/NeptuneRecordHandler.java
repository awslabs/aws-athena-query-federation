--- conflicted
+++ resolved
@@ -26,21 +26,11 @@
 import com.amazonaws.athena.connectors.neptune.Enums.GraphType;
 import com.amazonaws.athena.connectors.neptune.propertygraph.PropertyGraphHandler;
 import com.amazonaws.athena.connectors.neptune.rdf.RDFHandler;
-<<<<<<< HEAD
-import com.amazonaws.services.athena.AmazonAthena;
-import com.amazonaws.services.athena.AmazonAthenaClientBuilder;
-import org.apache.arrow.util.VisibleForTesting;
-import org.slf4j.Logger;
-import org.slf4j.LoggerFactory;
-import software.amazon.awssdk.services.s3.S3Client;
-=======
-import com.amazonaws.services.s3.AmazonS3;
-import com.amazonaws.services.s3.AmazonS3ClientBuilder;
 import org.apache.arrow.util.VisibleForTesting;
 import org.slf4j.Logger;
 import org.slf4j.LoggerFactory;
 import software.amazon.awssdk.services.athena.AthenaClient;
->>>>>>> a60ed614
+import software.amazon.awssdk.services.s3.S3Client;
 import software.amazon.awssdk.services.secretsmanager.SecretsManagerClient;
 
 /**
@@ -72,30 +62,18 @@
     public NeptuneRecordHandler(java.util.Map<String, String> configOptions) 
     {
         this(
-<<<<<<< HEAD
             S3Client.create(),
             SecretsManagerClient.create(),
-            AmazonAthenaClientBuilder.defaultClient(),
-=======
-            AmazonS3ClientBuilder.defaultClient(),
-            SecretsManagerClient.create(),
             AthenaClient.create(),
->>>>>>> a60ed614
             NeptuneConnection.createConnection(configOptions),
             configOptions);
     }
 
     @VisibleForTesting
     protected NeptuneRecordHandler(
-<<<<<<< HEAD
         S3Client amazonS3,
         SecretsManagerClient secretsManager,
-        AmazonAthena amazonAthena,
-=======
-        AmazonS3 amazonS3,
-        SecretsManagerClient secretsManager,
         AthenaClient amazonAthena,
->>>>>>> a60ed614
         NeptuneConnection neptuneConnection,
         java.util.Map<String, String> configOptions)
     {
