--- conflicted
+++ resolved
@@ -31,10 +31,7 @@
 import org.apache.arrow.util.VisibleForTesting;
 import org.slf4j.Logger;
 import org.slf4j.LoggerFactory;
-<<<<<<< HEAD
-=======
 import software.amazon.awssdk.services.athena.AthenaClient;
->>>>>>> 3f2a3301
 import software.amazon.awssdk.services.secretsmanager.SecretsManagerClient;
 
 /**
@@ -68,11 +65,7 @@
         this(
             AmazonS3ClientBuilder.defaultClient(),
             SecretsManagerClient.create(),
-<<<<<<< HEAD
-            AmazonAthenaClientBuilder.defaultClient(),
-=======
             AthenaClient.create(),
->>>>>>> 3f2a3301
             NeptuneConnection.createConnection(configOptions),
             configOptions);
     }
@@ -81,11 +74,7 @@
     protected NeptuneRecordHandler(
         AmazonS3 amazonS3,
         SecretsManagerClient secretsManager,
-<<<<<<< HEAD
-        AmazonAthena amazonAthena,
-=======
         AthenaClient amazonAthena,
->>>>>>> 3f2a3301
         NeptuneConnection neptuneConnection,
         java.util.Map<String, String> configOptions)
     {
