/*-
 * #%L
 * athena-datalakegen2
 * %%
 * Copyright (C) 2019 - 2022 Amazon Web Services
 * %%
 * Licensed under the Apache License, Version 2.0 (the "License");
 * you may not use this file except in compliance with the License.
 * You may obtain a copy of the License at
 * 
 *      http://www.apache.org/licenses/LICENSE-2.0
 * 
 * Unless required by applicable law or agreed to in writing, software
 * distributed under the License is distributed on an "AS IS" BASIS,
 * WITHOUT WARRANTIES OR CONDITIONS OF ANY KIND, either express or implied.
 * See the License for the specific language governing permissions and
 * limitations under the License.
 * #L%
 */
package com.amazonaws.athena.connectors.datalakegen2;

import com.amazonaws.athena.connector.lambda.data.FieldBuilder;
import com.amazonaws.athena.connector.lambda.data.SchemaBuilder;
import com.amazonaws.athena.connector.lambda.domain.Split;
import com.amazonaws.athena.connector.lambda.domain.TableName;
import com.amazonaws.athena.connector.lambda.domain.predicate.Constraints;
import com.amazonaws.athena.connector.lambda.domain.predicate.Range;
import com.amazonaws.athena.connector.lambda.domain.predicate.SortedRangeSet;
import com.amazonaws.athena.connector.lambda.domain.predicate.ValueSet;
import com.amazonaws.athena.connectors.jdbc.connection.DatabaseConnectionConfig;
import com.amazonaws.athena.connectors.jdbc.connection.JdbcConnectionFactory;
import com.amazonaws.athena.connectors.jdbc.connection.JdbcCredentialProvider;
import com.amazonaws.athena.connectors.jdbc.manager.JdbcSplitQueryBuilder;
<<<<<<< HEAD
import com.amazonaws.services.athena.AmazonAthena;
=======
import com.amazonaws.services.s3.AmazonS3;
>>>>>>> a60ed614
import com.google.common.collect.ImmutableMap;
import org.apache.arrow.vector.types.Types;
import org.apache.arrow.vector.types.pojo.Schema;
import org.junit.Assert;
import org.junit.Before;
import org.junit.Test;
import org.mockito.Mockito;
<<<<<<< HEAD
import software.amazon.awssdk.services.s3.S3Client;
=======
import software.amazon.awssdk.services.athena.AthenaClient;
>>>>>>> a60ed614
import software.amazon.awssdk.services.secretsmanager.SecretsManagerClient;

import java.sql.Connection;
import java.sql.PreparedStatement;
import java.sql.SQLException;
import java.util.Collections;

import static com.amazonaws.athena.connectors.datalakegen2.DataLakeGen2Constants.QUOTE_CHARACTER;
import static org.mockito.ArgumentMatchers.nullable;

public class DataLakeRecordHandlerTest
{
    private DataLakeGen2RecordHandler dataLakeGen2RecordHandler;
    private Connection connection;
    private JdbcConnectionFactory jdbcConnectionFactory;
    private JdbcSplitQueryBuilder jdbcSplitQueryBuilder;
<<<<<<< HEAD
    private S3Client amazonS3;
    private SecretsManagerClient secretsManager;
    private AmazonAthena athena;
=======
    private AmazonS3 amazonS3;
    private SecretsManagerClient secretsManager;
    private AthenaClient athena;
>>>>>>> a60ed614

    @Before
    public void setup()
            throws Exception
    {
        System.setProperty("aws.region", "us-east-1");
<<<<<<< HEAD
        this.amazonS3 = Mockito.mock(S3Client.class);
        this.secretsManager = Mockito.mock(SecretsManagerClient.class);
        this.athena = Mockito.mock(AmazonAthena.class);
=======
        this.amazonS3 = Mockito.mock(AmazonS3.class);
        this.secretsManager = Mockito.mock(SecretsManagerClient.class);
        this.athena = Mockito.mock(AthenaClient.class);
>>>>>>> a60ed614
        this.connection = Mockito.mock(Connection.class);
        this.jdbcConnectionFactory = Mockito.mock(JdbcConnectionFactory.class);
        Mockito.when(this.jdbcConnectionFactory.getConnection(nullable(JdbcCredentialProvider.class))).thenReturn(this.connection);
        jdbcSplitQueryBuilder = new DataLakeGen2QueryStringBuilder(QUOTE_CHARACTER, new DataLakeGen2FederationExpressionParser(QUOTE_CHARACTER));
        final DatabaseConnectionConfig databaseConnectionConfig = new DatabaseConnectionConfig("testCatalog", DataLakeGen2Constants.NAME,
                "datalakegentwo://jdbc:sqlserver://hostname;databaseName=fakedatabase");

        this.dataLakeGen2RecordHandler = new DataLakeGen2RecordHandler(databaseConnectionConfig, amazonS3, secretsManager, athena, jdbcConnectionFactory, jdbcSplitQueryBuilder, com.google.common.collect.ImmutableMap.of());
    }

    private ValueSet getSingleValueSet(Object value) {
        Range range = Mockito.mock(Range.class, Mockito.RETURNS_DEEP_STUBS);
        Mockito.when(range.isSingleValue()).thenReturn(true);
        Mockito.when(range.getLow().getValue()).thenReturn(value);
        ValueSet valueSet = Mockito.mock(SortedRangeSet.class, Mockito.RETURNS_DEEP_STUBS);
        Mockito.when(valueSet.getRanges().getOrderedRanges()).thenReturn(Collections.singletonList(range));
        return valueSet;
    }

    @Test
    public void buildSplitSqlNew()
            throws SQLException
    {
        TableName tableName = new TableName("testSchema", "testTable");

        SchemaBuilder schemaBuilder = SchemaBuilder.newBuilder();
        schemaBuilder.addField(FieldBuilder.newBuilder("testCol1", Types.MinorType.INT.getType()).build());
        schemaBuilder.addField(FieldBuilder.newBuilder("testCol2", Types.MinorType.DATEDAY.getType()).build());
        schemaBuilder.addField(FieldBuilder.newBuilder("testCol3", Types.MinorType.DATEMILLI.getType()).build());
        schemaBuilder.addField(FieldBuilder.newBuilder("testCol4", Types.MinorType.VARCHAR.getType()).build());
        Schema schema = schemaBuilder.build();

        Split split = Mockito.mock(Split.class);
        Mockito.when(split.getProperty(DataLakeGen2MetadataHandler.PARTITION_NUMBER)).thenReturn("0");

        ValueSet valueSet = getSingleValueSet("varcharTest");
        Constraints constraints = Mockito.mock(Constraints.class);
        Mockito.when(constraints.getSummary()).thenReturn(new ImmutableMap.Builder<String, ValueSet>()
                .put("testCol4", valueSet)
                .build());
        Mockito.when(constraints.getLimit()).thenReturn(5L);

        String expectedSql = "SELECT \"testCol1\", \"testCol2\", \"testCol3\", \"testCol4\" FROM \"testSchema\".\"testTable\"  WHERE (\"testCol4\" = ?)";
        PreparedStatement expectedPreparedStatement = Mockito.mock(PreparedStatement.class);
        Mockito.when(this.connection.prepareStatement(Mockito.eq(expectedSql))).thenReturn(expectedPreparedStatement);
        PreparedStatement preparedStatement = this.dataLakeGen2RecordHandler.buildSplitSql(this.connection, "testCatalogName", tableName, schema, constraints, split);

        Assert.assertEquals(expectedPreparedStatement, preparedStatement);
        Mockito.verify(preparedStatement, Mockito.times(1)).setString(1, "varcharTest");
    }

}<|MERGE_RESOLUTION|>--- conflicted
+++ resolved
@@ -31,11 +31,6 @@
 import com.amazonaws.athena.connectors.jdbc.connection.JdbcConnectionFactory;
 import com.amazonaws.athena.connectors.jdbc.connection.JdbcCredentialProvider;
 import com.amazonaws.athena.connectors.jdbc.manager.JdbcSplitQueryBuilder;
-<<<<<<< HEAD
-import com.amazonaws.services.athena.AmazonAthena;
-=======
-import com.amazonaws.services.s3.AmazonS3;
->>>>>>> a60ed614
 import com.google.common.collect.ImmutableMap;
 import org.apache.arrow.vector.types.Types;
 import org.apache.arrow.vector.types.pojo.Schema;
@@ -43,11 +38,8 @@
 import org.junit.Before;
 import org.junit.Test;
 import org.mockito.Mockito;
-<<<<<<< HEAD
+import software.amazon.awssdk.services.athena.AthenaClient;
 import software.amazon.awssdk.services.s3.S3Client;
-=======
-import software.amazon.awssdk.services.athena.AthenaClient;
->>>>>>> a60ed614
 import software.amazon.awssdk.services.secretsmanager.SecretsManagerClient;
 
 import java.sql.Connection;
@@ -64,30 +56,18 @@
     private Connection connection;
     private JdbcConnectionFactory jdbcConnectionFactory;
     private JdbcSplitQueryBuilder jdbcSplitQueryBuilder;
-<<<<<<< HEAD
     private S3Client amazonS3;
     private SecretsManagerClient secretsManager;
-    private AmazonAthena athena;
-=======
-    private AmazonS3 amazonS3;
-    private SecretsManagerClient secretsManager;
     private AthenaClient athena;
->>>>>>> a60ed614
 
     @Before
     public void setup()
             throws Exception
     {
         System.setProperty("aws.region", "us-east-1");
-<<<<<<< HEAD
         this.amazonS3 = Mockito.mock(S3Client.class);
         this.secretsManager = Mockito.mock(SecretsManagerClient.class);
-        this.athena = Mockito.mock(AmazonAthena.class);
-=======
-        this.amazonS3 = Mockito.mock(AmazonS3.class);
-        this.secretsManager = Mockito.mock(SecretsManagerClient.class);
         this.athena = Mockito.mock(AthenaClient.class);
->>>>>>> a60ed614
         this.connection = Mockito.mock(Connection.class);
         this.jdbcConnectionFactory = Mockito.mock(JdbcConnectionFactory.class);
         Mockito.when(this.jdbcConnectionFactory.getConnection(nullable(JdbcCredentialProvider.class))).thenReturn(this.connection);
