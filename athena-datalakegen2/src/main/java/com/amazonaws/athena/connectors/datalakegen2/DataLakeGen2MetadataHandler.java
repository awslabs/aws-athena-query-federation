/*-
 * #%L
 * athena-datalakegen2
 * %%
 * Copyright (C) 2019 - 2022 Amazon Web Services
 * %%
 * Licensed under the Apache License, Version 2.0 (the "License");
 * you may not use this file except in compliance with the License.
 * You may obtain a copy of the License at
 * 
 *      http://www.apache.org/licenses/LICENSE-2.0
 * 
 * Unless required by applicable law or agreed to in writing, software
 * distributed under the License is distributed on an "AS IS" BASIS,
 * WITHOUT WARRANTIES OR CONDITIONS OF ANY KIND, either express or implied.
 * See the License for the specific language governing permissions and
 * limitations under the License.
 * #L%
 */
package com.amazonaws.athena.connectors.datalakegen2;

import com.amazonaws.athena.connector.lambda.QueryStatusChecker;
import com.amazonaws.athena.connector.lambda.data.Block;
import com.amazonaws.athena.connector.lambda.data.BlockAllocator;
import com.amazonaws.athena.connector.lambda.data.BlockWriter;
import com.amazonaws.athena.connector.lambda.data.FieldBuilder;
import com.amazonaws.athena.connector.lambda.data.SchemaBuilder;
import com.amazonaws.athena.connector.lambda.data.SupportedTypes;
import com.amazonaws.athena.connector.lambda.domain.Split;
import com.amazonaws.athena.connector.lambda.domain.TableName;
import com.amazonaws.athena.connector.lambda.domain.predicate.functions.StandardFunctions;
import com.amazonaws.athena.connector.lambda.metadata.GetDataSourceCapabilitiesRequest;
import com.amazonaws.athena.connector.lambda.metadata.GetDataSourceCapabilitiesResponse;
import com.amazonaws.athena.connector.lambda.metadata.GetSplitsRequest;
import com.amazonaws.athena.connector.lambda.metadata.GetSplitsResponse;
import com.amazonaws.athena.connector.lambda.metadata.GetTableLayoutRequest;
import com.amazonaws.athena.connector.lambda.metadata.GetTableRequest;
import com.amazonaws.athena.connector.lambda.metadata.GetTableResponse;
import com.amazonaws.athena.connector.lambda.metadata.optimizations.DataSourceOptimizations;
import com.amazonaws.athena.connector.lambda.metadata.optimizations.OptimizationSubType;
import com.amazonaws.athena.connector.lambda.metadata.optimizations.pushdown.ComplexExpressionPushdownSubType;
import com.amazonaws.athena.connector.lambda.metadata.optimizations.pushdown.FilterPushdownSubType;
import com.amazonaws.athena.connector.lambda.metadata.optimizations.pushdown.TopNPushdownSubType;
import com.amazonaws.athena.connectors.jdbc.connection.DatabaseConnectionConfig;
import com.amazonaws.athena.connectors.jdbc.connection.DatabaseConnectionInfo;
import com.amazonaws.athena.connectors.jdbc.connection.JdbcConnectionFactory;
import com.amazonaws.athena.connectors.jdbc.manager.JDBCUtil;
import com.amazonaws.athena.connectors.jdbc.manager.JdbcArrowTypeConverter;
import com.amazonaws.athena.connectors.jdbc.manager.JdbcMetadataHandler;
<<<<<<< HEAD
import com.amazonaws.services.athena.AmazonAthena;
=======
>>>>>>> 3f2a3301
import com.google.common.annotations.VisibleForTesting;
import com.google.common.collect.ImmutableMap;
import com.google.common.collect.ImmutableSet;
import org.apache.arrow.vector.types.Types;
import org.apache.arrow.vector.types.pojo.ArrowType;
import org.apache.arrow.vector.types.pojo.Field;
import org.apache.arrow.vector.types.pojo.Schema;
import org.slf4j.Logger;
import org.slf4j.LoggerFactory;
<<<<<<< HEAD
=======
import software.amazon.awssdk.services.athena.AthenaClient;
>>>>>>> 3f2a3301
import software.amazon.awssdk.services.secretsmanager.SecretsManagerClient;

import java.sql.Connection;
import java.sql.DatabaseMetaData;
import java.sql.PreparedStatement;
import java.sql.ResultSet;
import java.sql.ResultSetMetaData;
import java.sql.SQLException;
import java.util.Arrays;
import java.util.HashMap;
import java.util.HashSet;
import java.util.List;
import java.util.Map;
import java.util.Set;
import java.util.stream.Collectors;

import static com.amazonaws.athena.connector.lambda.domain.predicate.functions.StandardFunctions.IS_DISTINCT_FROM_OPERATOR_FUNCTION_NAME;

public class DataLakeGen2MetadataHandler extends JdbcMetadataHandler
{
    private static final Logger LOGGER = LoggerFactory.getLogger(DataLakeGen2MetadataHandler.class);

    static final Map<String, String> JDBC_PROPERTIES = ImmutableMap.of("databaseTerm", "SCHEMA");
    static final String PARTITION_NUMBER = "PARTITION_NUMBER";

    /**
     * Instantiates handler to be used by Lambda function directly.
     *
     * Recommend using {@link DataLakeGen2MuxCompositeHandler} instead.
     */
    public DataLakeGen2MetadataHandler(java.util.Map<String, String> configOptions)
    {
        this(JDBCUtil.getSingleDatabaseConfigFromEnv(DataLakeGen2Constants.NAME, configOptions), configOptions);
    }

    /**
     * Used by Mux.
     */
    public DataLakeGen2MetadataHandler(DatabaseConnectionConfig databaseConnectionConfig, java.util.Map<String, String> configOptions)
    {
        this(databaseConnectionConfig, new DataLakeGen2JdbcConnectionFactory(databaseConnectionConfig, JDBC_PROPERTIES, new DatabaseConnectionInfo(DataLakeGen2Constants.DRIVER_CLASS, DataLakeGen2Constants.DEFAULT_PORT)), configOptions);
    }

    public DataLakeGen2MetadataHandler(
        DatabaseConnectionConfig databaseConnectionConfig,
        JdbcConnectionFactory jdbcConnectionFactory,
        java.util.Map<String, String> configOptions)
    {
        super(databaseConnectionConfig, jdbcConnectionFactory, configOptions);
    }

    @VisibleForTesting
    protected DataLakeGen2MetadataHandler(
        DatabaseConnectionConfig databaseConnectionConfig,
        SecretsManagerClient secretsManager,
<<<<<<< HEAD
        AmazonAthena athena,
=======
        AthenaClient athena,
>>>>>>> 3f2a3301
        JdbcConnectionFactory jdbcConnectionFactory,
        java.util.Map<String, String> configOptions)
    {
        super(databaseConnectionConfig, secretsManager, athena, jdbcConnectionFactory, configOptions);
    }

    @Override
    public GetDataSourceCapabilitiesResponse doGetDataSourceCapabilities(BlockAllocator allocator, GetDataSourceCapabilitiesRequest request)
    {
        Set<StandardFunctions> unSupportedFunctions = ImmutableSet.of(IS_DISTINCT_FROM_OPERATOR_FUNCTION_NAME);
        ImmutableMap.Builder<String, List<OptimizationSubType>> capabilities = ImmutableMap.builder();

        capabilities.put(DataSourceOptimizations.SUPPORTS_FILTER_PUSHDOWN.withSupportedSubTypes(
                FilterPushdownSubType.SORTED_RANGE_SET, FilterPushdownSubType.NULLABLE_COMPARISON
        ));
        capabilities.put(DataSourceOptimizations.SUPPORTS_COMPLEX_EXPRESSION_PUSHDOWN.withSupportedSubTypes(
                ComplexExpressionPushdownSubType.SUPPORTED_FUNCTION_EXPRESSION_TYPES
                        .withSubTypeProperties(Arrays.stream(StandardFunctions.values())
                                .filter(values -> !unSupportedFunctions.contains(values))
                                .map(standardFunctions -> standardFunctions.getFunctionName().getFunctionName())
                                .toArray(String[]::new))
        ));
        capabilities.put(DataSourceOptimizations.SUPPORTS_TOP_N_PUSHDOWN.withSupportedSubTypes(
                TopNPushdownSubType.SUPPORTS_ORDER_BY
        ));

        jdbcQueryPassthrough.addQueryPassthroughCapabilityIfEnabled(capabilities, configOptions);
        return new GetDataSourceCapabilitiesResponse(request.getCatalogName(), capabilities.build());
    }

    @Override
    public Schema getPartitionSchema(String catalogName)
    {
        SchemaBuilder schemaBuilder = SchemaBuilder.newBuilder()
                .addField(PARTITION_NUMBER, Types.MinorType.VARCHAR.getType());
        return schemaBuilder.build();
    }

    /**
     * The partitions are being implemented based on the type of data externally in case of Gen 2.
     * Considering the ADLS Gen2 data has already been partitioned and distributed within Gen 2 storage system, connector will fetch data as single split.
     * @param blockWriter
     * @param getTableLayoutRequest
     * @param queryStatusChecker
     * @throws Exception
     */
    @Override
    public void getPartitions(BlockWriter blockWriter, GetTableLayoutRequest getTableLayoutRequest,
                              QueryStatusChecker queryStatusChecker)
    {
        LOGGER.info("{}: Schema {}, table {}", getTableLayoutRequest.getQueryId(), getTableLayoutRequest.getTableName().getSchemaName(),
                getTableLayoutRequest.getTableName().getTableName());

        blockWriter.writeRows((Block block, int rowNum) ->
        {
            LOGGER.debug("Getting Data ");
            block.setValue(PARTITION_NUMBER, rowNum, "0");
            //we wrote 1 row so we return 1
            return 1;
        });
    }

    @Override
    public GetSplitsResponse doGetSplits(BlockAllocator blockAllocator, GetSplitsRequest getSplitsRequest)
    {
        LOGGER.info("{}: Catalog {}, table {}", getSplitsRequest.getQueryId(), getSplitsRequest.getTableName().getSchemaName(), getSplitsRequest.getTableName().getTableName());
        if (getSplitsRequest.getConstraints().isQueryPassThrough()) {
            LOGGER.info("QPT Split Requested");
            return setupQueryPassthroughSplit(getSplitsRequest);
        }
        // Always create single split
        Set<Split> splits = new HashSet<>();
        splits.add(Split.newBuilder(makeSpillLocation(getSplitsRequest), makeEncryptionKey())
                .add(PARTITION_NUMBER, "0").build());
        return new GetSplitsResponse(getSplitsRequest.getCatalogName(), splits, null);
    }

    @Override
    public GetTableResponse doGetTable(final BlockAllocator blockAllocator, final GetTableRequest getTableRequest)
            throws Exception
    {
        try (Connection connection = getJdbcConnectionFactory().getConnection(getCredentialProvider())) {
            Schema partitionSchema = getPartitionSchema(getTableRequest.getCatalogName());
            TableName tableName = new TableName(getTableRequest.getTableName().getSchemaName().toUpperCase(), getTableRequest.getTableName().getTableName().toUpperCase());
            return new GetTableResponse(getTableRequest.getCatalogName(), tableName, getSchema(connection, tableName, partitionSchema),
                    partitionSchema.getFields().stream().map(Field::getName).collect(Collectors.toSet()));
        }
    }

    @Override
    protected ArrowType convertDatasourceTypeToArrow(int columnIndex, int precision, Map<String, String> configOptions, ResultSetMetaData metadata) throws SQLException
    {
        String dataType = metadata.getColumnTypeName(columnIndex);
        LOGGER.info("In convertDatasourceTypeToArrow: converting {}", dataType);
        if (dataType != null && DataLakeGen2DataType.isSupported(dataType)) {
            LOGGER.debug("Data lake Gen2 Datatype is support: {}", dataType);
            return DataLakeGen2DataType.fromType(dataType);
        }
        return super.convertDatasourceTypeToArrow(columnIndex, precision, configOptions, metadata);
    }

    /**
     * Appropriate datatype to arrow type conversions will be done by fetching data types of columns
     * @param jdbcConnection
     * @param tableName
     * @param partitionSchema
     * @return
     * @throws Exception
     */
    private Schema getSchema(Connection jdbcConnection, TableName tableName, Schema partitionSchema)
            throws Exception
    {
        LOGGER.info("Inside getSchema");

        String dataTypeQuery = "SELECT C.NAME AS COLUMN_NAME, TYPE_NAME(C.USER_TYPE_ID) AS DATA_TYPE " +
                "FROM SYS.COLUMNS C " +
                "JOIN SYS.TYPES T " +
                "ON C.USER_TYPE_ID=T.USER_TYPE_ID " +
                "WHERE C.OBJECT_ID=OBJECT_ID(?)";

        String dataType;
        String columnName;
        HashMap<String, String> hashMap = new HashMap<>();
        boolean found = false;

        SchemaBuilder schemaBuilder = SchemaBuilder.newBuilder();
        try (ResultSet resultSet = getColumns(jdbcConnection.getCatalog(), tableName, jdbcConnection.getMetaData());
             Connection connection = getJdbcConnectionFactory().getConnection(getCredentialProvider());
             PreparedStatement stmt = connection.prepareStatement(dataTypeQuery)) {
            // fetch data types of columns and prepare map with column name and datatype.
            stmt.setString(1, tableName.getSchemaName().toUpperCase() + "." + tableName.getTableName().toUpperCase());
            try (ResultSet dataTypeResultSet = stmt.executeQuery()) {
                while (dataTypeResultSet.next()) {
                    dataType = dataTypeResultSet.getString("DATA_TYPE");
                    columnName = dataTypeResultSet.getString("COLUMN_NAME");
                    hashMap.put(columnName.trim(), dataType.trim());
                }
            }

            while (resultSet.next()) {
                ArrowType columnType = JdbcArrowTypeConverter.toArrowType(
                        resultSet.getInt("DATA_TYPE"),
                        resultSet.getInt("COLUMN_SIZE"),
                        resultSet.getInt("DECIMAL_DIGITS"),
                        configOptions);
                columnName = resultSet.getString("COLUMN_NAME");

                dataType = hashMap.get(columnName);
                LOGGER.debug("columnName: " + columnName);
                LOGGER.debug("dataType: " + dataType);

                if (dataType != null && DataLakeGen2DataType.isSupported(dataType)) {
                    columnType = DataLakeGen2DataType.fromType(dataType);
                }

                /**
                 * converting into VARCHAR for non supported data types.
                 */
                if ((columnType == null) || !SupportedTypes.isSupported(columnType)) {
                    columnType = Types.MinorType.VARCHAR.getType();
                }

                LOGGER.debug("columnType: " + columnType);
                if (columnType != null && SupportedTypes.isSupported(columnType)) {
                    schemaBuilder.addField(FieldBuilder.newBuilder(columnName, columnType).build());
                    found = true;
                }
                else {
                    LOGGER.error("getSchema: Unable to map type for column[" + columnName + "] to a supported type, attempted " + columnType);
                }
            }
            if (!found) {
                throw new RuntimeException("Could not find table in " + tableName.getSchemaName());
            }

            partitionSchema.getFields().forEach(schemaBuilder::addField);
            return schemaBuilder.build();
        }
    }

    private ResultSet getColumns(final String catalogName, final TableName tableHandle, final DatabaseMetaData metadata)
            throws SQLException
    {
        String escape = metadata.getSearchStringEscape();
        return metadata.getColumns(
                catalogName,
                escapeNamePattern(tableHandle.getSchemaName(), escape),
                escapeNamePattern(tableHandle.getTableName(), escape),
                null);
    }
}<|MERGE_RESOLUTION|>--- conflicted
+++ resolved
@@ -47,10 +47,6 @@
 import com.amazonaws.athena.connectors.jdbc.manager.JDBCUtil;
 import com.amazonaws.athena.connectors.jdbc.manager.JdbcArrowTypeConverter;
 import com.amazonaws.athena.connectors.jdbc.manager.JdbcMetadataHandler;
-<<<<<<< HEAD
-import com.amazonaws.services.athena.AmazonAthena;
-=======
->>>>>>> 3f2a3301
 import com.google.common.annotations.VisibleForTesting;
 import com.google.common.collect.ImmutableMap;
 import com.google.common.collect.ImmutableSet;
@@ -60,10 +56,7 @@
 import org.apache.arrow.vector.types.pojo.Schema;
 import org.slf4j.Logger;
 import org.slf4j.LoggerFactory;
-<<<<<<< HEAD
-=======
 import software.amazon.awssdk.services.athena.AthenaClient;
->>>>>>> 3f2a3301
 import software.amazon.awssdk.services.secretsmanager.SecretsManagerClient;
 
 import java.sql.Connection;
@@ -119,11 +112,7 @@
     protected DataLakeGen2MetadataHandler(
         DatabaseConnectionConfig databaseConnectionConfig,
         SecretsManagerClient secretsManager,
-<<<<<<< HEAD
-        AmazonAthena athena,
-=======
         AthenaClient athena,
->>>>>>> 3f2a3301
         JdbcConnectionFactory jdbcConnectionFactory,
         java.util.Map<String, String> configOptions)
     {
