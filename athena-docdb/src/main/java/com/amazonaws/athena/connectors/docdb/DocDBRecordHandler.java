--- conflicted
+++ resolved
@@ -28,13 +28,6 @@
 import com.amazonaws.athena.connector.lambda.handlers.RecordHandler;
 import com.amazonaws.athena.connector.lambda.records.ReadRecordsRequest;
 import com.amazonaws.athena.connectors.docdb.qpt.DocDBQueryPassthrough;
-<<<<<<< HEAD
-import com.amazonaws.services.athena.AmazonAthena;
-import com.amazonaws.services.athena.AmazonAthenaClientBuilder;
-=======
-import com.amazonaws.services.s3.AmazonS3;
-import com.amazonaws.services.s3.AmazonS3ClientBuilder;
->>>>>>> a60ed614
 import com.mongodb.client.MongoClient;
 import com.mongodb.client.MongoCollection;
 import com.mongodb.client.MongoCursor;
@@ -45,11 +38,8 @@
 import org.bson.Document;
 import org.slf4j.Logger;
 import org.slf4j.LoggerFactory;
-<<<<<<< HEAD
+import software.amazon.awssdk.services.athena.AthenaClient;
 import software.amazon.awssdk.services.s3.S3Client;
-=======
-import software.amazon.awssdk.services.athena.AthenaClient;
->>>>>>> a60ed614
 import software.amazon.awssdk.services.secretsmanager.SecretsManagerClient;
 
 import java.util.Map;
@@ -88,25 +78,15 @@
     public DocDBRecordHandler(java.util.Map<String, String> configOptions)
     {
         this(
-<<<<<<< HEAD
             S3Client.create(),
             SecretsManagerClient.create(),
-            AmazonAthenaClientBuilder.defaultClient(),
-=======
-            AmazonS3ClientBuilder.defaultClient(),
-            SecretsManagerClient.create(),
             AthenaClient.create(),
->>>>>>> a60ed614
             new DocDBConnectionFactory(),
             configOptions);
     }
 
     @VisibleForTesting
-<<<<<<< HEAD
-    protected DocDBRecordHandler(S3Client amazonS3, SecretsManagerClient secretsManager, AmazonAthena athena, DocDBConnectionFactory connectionFactory, java.util.Map<String, String> configOptions)
-=======
-    protected DocDBRecordHandler(AmazonS3 amazonS3, SecretsManagerClient secretsManager, AthenaClient athena, DocDBConnectionFactory connectionFactory, java.util.Map<String, String> configOptions)
->>>>>>> a60ed614
+    protected DocDBRecordHandler(S3Client amazonS3, SecretsManagerClient secretsManager, AthenaClient athena, DocDBConnectionFactory connectionFactory, java.util.Map<String, String> configOptions)
     {
         super(amazonS3, secretsManager, athena, SOURCE_TYPE, configOptions);
         this.connectionFactory = connectionFactory;
