--- conflicted
+++ resolved
@@ -296,13 +296,8 @@
     {
         BlockAllocator blockAllocator = new BlockAllocatorImpl();
 
-<<<<<<< HEAD
         //Test 1: Testing Single table returned in request of page size 1 and nextToken null
         PreparedStatement preparedStatement = Mockito.mock(PreparedStatement.class);
-=======
-        PreparedStatement preparedStatement = Mockito.mock(PreparedStatement.class);
-
->>>>>>> a8bc9c0d
         Mockito.when(this.connection.prepareStatement(snowflakeMetadataHandler.LIST_PAGINATED_TABLES_QUERY)).thenReturn(preparedStatement);
         String[] schema = {"TABLE_SCHEM", "TABLE_NAME"};
         Object[][] values = {{"testSchema", "testTable"}};
@@ -317,7 +312,6 @@
         Assert.assertEquals("1", listTablesResponse.getNextToken());
         Assert.assertArrayEquals(expected, listTablesResponse.getTables().toArray());
 
-<<<<<<< HEAD
         // Test 2: Testing next table returned of page size 1 and nextToken 1
         preparedStatement = Mockito.mock(PreparedStatement.class);
         Mockito.when(this.connection.prepareStatement(snowflakeMetadataHandler.LIST_PAGINATED_TABLES_QUERY)).thenReturn(preparedStatement);
@@ -325,20 +319,10 @@
         expected = new TableName[]{new TableName("testSchema", "testTable2")};
         resultSet = mockResultSet(schema, values, new AtomicInteger(-1));
         Mockito.when(preparedStatement.executeQuery()).thenReturn(resultSet);
-=======
-        preparedStatement = Mockito.mock(PreparedStatement.class);
-        Mockito.when(this.connection.prepareStatement(snowflakeMetadataHandler.LIST_PAGINATED_TABLES_QUERY)).thenReturn(preparedStatement);
-        Object[][] nextValues = {{"testSchema", "testTable2"}};
-        TableName[] nextExpected = {new TableName("testSchema", "testTable2")};
-        ResultSet nextResultSet = mockResultSet(schema, nextValues, new AtomicInteger(-1));
-        Mockito.when(preparedStatement.executeQuery()).thenReturn(nextResultSet);
->>>>>>> a8bc9c0d
-
         listTablesResponse = this.snowflakeMetadataHandler.doListTables(
                 blockAllocator, new ListTablesRequest(this.federatedIdentity, "testQueryId",
                         "testCatalog", "testSchema", "1", 1));
         Assert.assertEquals("2", listTablesResponse.getNextToken());
-<<<<<<< HEAD
         Assert.assertArrayEquals(expected, listTablesResponse.getTables().toArray());
 
 
@@ -355,9 +339,6 @@
                         "testCatalog", "testSchema", "2", 2));
         Assert.assertEquals(null, listTablesResponse.getNextToken());
         Assert.assertArrayEquals(expected, listTablesResponse.getTables().toArray());
-=======
-        Assert.assertArrayEquals(nextExpected, listTablesResponse.getTables().toArray());
->>>>>>> a8bc9c0d
     }
 
     @Test
