--- conflicted
+++ resolved
@@ -40,20 +40,12 @@
 import com.amazonaws.services.cloudwatch.model.MetricDataQuery;
 import com.amazonaws.services.cloudwatch.model.MetricDataResult;
 import com.amazonaws.services.cloudwatch.model.MetricStat;
-<<<<<<< HEAD
-=======
-import com.amazonaws.services.s3.AmazonS3;
-import com.amazonaws.services.s3.AmazonS3ClientBuilder;
->>>>>>> a60ed614
 import org.apache.arrow.util.VisibleForTesting;
 import org.apache.arrow.vector.types.pojo.Field;
 import org.slf4j.Logger;
 import org.slf4j.LoggerFactory;
-<<<<<<< HEAD
+import software.amazon.awssdk.services.athena.AthenaClient;
 import software.amazon.awssdk.services.s3.S3Client;
-=======
-import software.amazon.awssdk.services.athena.AthenaClient;
->>>>>>> a60ed614
 import software.amazon.awssdk.services.secretsmanager.SecretsManagerClient;
 
 import java.util.Date;
@@ -109,24 +101,14 @@
 
     public MetricsRecordHandler(java.util.Map<String, String> configOptions)
     {
-<<<<<<< HEAD
         this(S3Client.create(),
                 SecretsManagerClient.create(),
-                AmazonAthenaClientBuilder.defaultClient(),
-=======
-        this(AmazonS3ClientBuilder.defaultClient(),
-                SecretsManagerClient.create(),
                 AthenaClient.create(),
->>>>>>> a60ed614
                 AmazonCloudWatchClientBuilder.standard().build(), configOptions);
     }
 
     @VisibleForTesting
-<<<<<<< HEAD
-    protected MetricsRecordHandler(S3Client amazonS3, SecretsManagerClient secretsManager, AmazonAthena athena, AmazonCloudWatch metrics, java.util.Map<String, String> configOptions)
-=======
-    protected MetricsRecordHandler(AmazonS3 amazonS3, SecretsManagerClient secretsManager, AthenaClient athena, AmazonCloudWatch metrics, java.util.Map<String, String> configOptions)
->>>>>>> a60ed614
+    protected MetricsRecordHandler(S3Client amazonS3, SecretsManagerClient secretsManager, AthenaClient athena, AmazonCloudWatch metrics, java.util.Map<String, String> configOptions)
     {
         super(amazonS3, secretsManager, athena, SOURCE_TYPE, configOptions);
         this.amazonS3 = amazonS3;
