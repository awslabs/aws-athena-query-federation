/*-
 * #%L
 * athena-cloudwatch-metrics
 * %%
 * Copyright (C) 2019 Amazon Web Services
 * %%
 * Licensed under the Apache License, Version 2.0 (the "License");
 * you may not use this file except in compliance with the License.
 * You may obtain a copy of the License at
 *
 *      http://www.apache.org/licenses/LICENSE-2.0
 *
 * Unless required by applicable law or agreed to in writing, software
 * distributed under the License is distributed on an "AS IS" BASIS,
 * WITHOUT WARRANTIES OR CONDITIONS OF ANY KIND, either express or implied.
 * See the License for the specific language governing permissions and
 * limitations under the License.
 * #L%
 */
package com.amazonaws.athena.connectors.cloudwatch.metrics;

import com.amazonaws.athena.connector.lambda.QueryStatusChecker;
import com.amazonaws.athena.connector.lambda.ThrottlingInvoker;
import com.amazonaws.athena.connector.lambda.data.BlockAllocator;
import com.amazonaws.athena.connector.lambda.data.BlockWriter;
import com.amazonaws.athena.connector.lambda.domain.Split;
import com.amazonaws.athena.connector.lambda.domain.TableName;
import com.amazonaws.athena.connector.lambda.domain.predicate.ConstraintEvaluator;
import com.amazonaws.athena.connector.lambda.domain.predicate.Constraints;
import com.amazonaws.athena.connector.lambda.domain.predicate.ValueSet;
import com.amazonaws.athena.connector.lambda.handlers.MetadataHandler;
import com.amazonaws.athena.connector.lambda.metadata.GetSplitsRequest;
import com.amazonaws.athena.connector.lambda.metadata.GetSplitsResponse;
import com.amazonaws.athena.connector.lambda.metadata.GetTableLayoutRequest;
import com.amazonaws.athena.connector.lambda.metadata.GetTableRequest;
import com.amazonaws.athena.connector.lambda.metadata.GetTableResponse;
import com.amazonaws.athena.connector.lambda.metadata.ListSchemasRequest;
import com.amazonaws.athena.connector.lambda.metadata.ListSchemasResponse;
import com.amazonaws.athena.connector.lambda.metadata.ListTablesRequest;
import com.amazonaws.athena.connector.lambda.metadata.ListTablesResponse;
import com.amazonaws.athena.connector.lambda.security.EncryptionKeyFactory;
import com.amazonaws.athena.connectors.cloudwatch.metrics.tables.MetricSamplesTable;
import com.amazonaws.athena.connectors.cloudwatch.metrics.tables.MetricsTable;
import com.amazonaws.athena.connectors.cloudwatch.metrics.tables.Table;
import com.amazonaws.services.cloudwatch.AmazonCloudWatch;
import com.amazonaws.services.cloudwatch.AmazonCloudWatchClientBuilder;
import com.amazonaws.services.cloudwatch.model.ListMetricsRequest;
import com.amazonaws.services.cloudwatch.model.ListMetricsResult;
import com.amazonaws.services.cloudwatch.model.Metric;
import com.amazonaws.services.cloudwatch.model.MetricStat;
import com.amazonaws.util.CollectionUtils;
import com.google.common.collect.Lists;
import org.apache.arrow.util.VisibleForTesting;
import org.slf4j.Logger;
import org.slf4j.LoggerFactory;
<<<<<<< HEAD
=======
import software.amazon.awssdk.services.athena.AthenaClient;
>>>>>>> 3f2a3301
import software.amazon.awssdk.services.secretsmanager.SecretsManagerClient;

import java.util.ArrayList;
import java.util.Collections;
import java.util.HashMap;
import java.util.HashSet;
import java.util.List;
import java.util.Map;
import java.util.Set;

import static com.amazonaws.athena.connectors.cloudwatch.metrics.MetricsExceptionFilter.EXCEPTION_FILTER;
import static com.amazonaws.athena.connectors.cloudwatch.metrics.tables.Table.PERIOD_FIELD;

/**
 * Handles metadata requests for the Athena Cloudwatch Metrics Connector.
 * <p>
 * For more detail, please see the module's README.md, some notable characteristics of this class include:
 * <p>
 * 1. Provides two tables (metrics and metric_samples) for accessing Cloudwatch Metrics data via the "default" schema.
 * 2. Supports Predicate Pushdown into Cloudwatch Metrics for most fields.
 * 3. If multiple Metrics (namespace, metric, dimension(s), and statistic) are requested, they can be read in parallel.
 */
public class MetricsMetadataHandler
        extends MetadataHandler
{
    private static final Logger logger = LoggerFactory.getLogger(MetricsMetadataHandler.class);

    //Used to log diagnostic info about this connector
    private static final String SOURCE_TYPE = "metrics";

    //List of available statistics (AVERAGE, p90, etc...).
    protected static final List<String> STATISTICS = new ArrayList<>();
    //The schema (aka database) supported by this connector
    protected static final String SCHEMA_NAME = "default";
    //Schema for the metrics table
    private static final Table METRIC_TABLE;
    //Schema for the metric_samples table.
    private static final Table METRIC_DATA_TABLE;
    //Name of the table which contains details of available metrics.
    private static final String METRIC_TABLE_NAME;
    //Name of the table which contains metric samples.
    private static final String METRIC_SAMPLES_TABLE_NAME;
    //Lookup table for resolving table name to Schema.
    private static final Map<String, Table> TABLES = new HashMap<>();
    //The default metric period to query (60 seconds)
    private static final int DEFAULT_PERIOD_SEC = 60;
    //GetMetricData supports up to 100 Metrics per split
    private static final int MAX_METRICS_PER_SPLIT = 100;
    //The minimum number of splits we'd like to have for some parallelization
    private static final int MIN_NUM_SPLITS_FOR_PARALLELIZATION = 3;
    //Used to handle throttling events by applying AIMD congestion control
    private final ThrottlingInvoker invoker;

    private final AmazonCloudWatch metrics;

    static {
        //The statistics supported by Cloudwatch Metrics by default
        STATISTICS.add("Average");
        STATISTICS.add("Minimum");
        STATISTICS.add("Maximum");
        STATISTICS.add("Sum");
        STATISTICS.add("SampleCount");
        STATISTICS.add("p99");
        STATISTICS.add("p95");
        STATISTICS.add("p90");
        STATISTICS.add("p50");
        STATISTICS.add("p10");

        METRIC_TABLE = new MetricsTable();
        METRIC_DATA_TABLE = new MetricSamplesTable();
        METRIC_TABLE_NAME = METRIC_TABLE.getName();
        METRIC_SAMPLES_TABLE_NAME = METRIC_DATA_TABLE.getName();
        TABLES.put(METRIC_TABLE_NAME, METRIC_TABLE);
        TABLES.put(METRIC_SAMPLES_TABLE_NAME, METRIC_DATA_TABLE);
    }

    public MetricsMetadataHandler(java.util.Map<String, String> configOptions)
    {
        super(SOURCE_TYPE, configOptions);
        this.metrics = AmazonCloudWatchClientBuilder.standard().build();
        this.invoker = ThrottlingInvoker.newDefaultBuilder(EXCEPTION_FILTER, configOptions).build();
    }

    @VisibleForTesting
    protected MetricsMetadataHandler(
        AmazonCloudWatch metrics,
        EncryptionKeyFactory keyFactory,
        SecretsManagerClient secretsManager,
<<<<<<< HEAD
        AmazonAthena athena,
=======
        AthenaClient athena,
>>>>>>> 3f2a3301
        String spillBucket,
        String spillPrefix,
        java.util.Map<String, String> configOptions)
    {
        super(keyFactory, secretsManager, athena, SOURCE_TYPE, spillBucket, spillPrefix, configOptions);
        this.metrics = metrics;
        this.invoker = ThrottlingInvoker.newDefaultBuilder(EXCEPTION_FILTER, configOptions).build();
    }

    /**
     * Only supports a single, static, schema defined by SCHEMA_NAME.
     *
     * @see MetadataHandler
     */
    @Override
    public ListSchemasResponse doListSchemaNames(BlockAllocator blockAllocator, ListSchemasRequest listSchemasRequest)
    {
        return new ListSchemasResponse(listSchemasRequest.getCatalogName(), Collections.singletonList(SCHEMA_NAME));
    }

    /**
     * Supports a set of static tables defined by: TABLES
     *
     * @see MetadataHandler
     */
    @Override
    public ListTablesResponse doListTables(BlockAllocator blockAllocator, ListTablesRequest listTablesRequest)
    {
        List<TableName> tables = new ArrayList<>();
        TABLES.keySet().stream().forEach(next -> tables.add(new TableName(SCHEMA_NAME, next)));
        return new ListTablesResponse(listTablesRequest.getCatalogName(), tables, null);
    }

    /**
     * Returns the details of the requested static table.
     *
     * @see MetadataHandler
     */
    @Override
    public GetTableResponse doGetTable(BlockAllocator blockAllocator, GetTableRequest getTableRequest)
    {
        validateTable(getTableRequest.getTableName());
        Table table = TABLES.get(getTableRequest.getTableName().getTableName());
        return new GetTableResponse(getTableRequest.getCatalogName(),
                getTableRequest.getTableName(),
                table.getSchema(),
                table.getPartitionColumns());
    }

    /**
     * Our table doesn't support complex layouts or partitioning so we simply make this method a NoOp and the SDK will
     * automatically generate a single placeholder partition for us since Athena needs at least 1 partition returned
     * if there is potetnailly any data to read. We do this because Cloudwatch Metric's APIs do not support the kind of filtering we need to do
     * reasonably scoped partition pruning. Instead we do the pruning at Split generation time and return a single
     * partition here. The down side to doing it at Split generation time is that we sacrifice parallelizing Split
     * generation. However this is not a significant performance detrement to this connector since we can
     * generate Splits rather quickly and easily.
     *
     * @see MetadataHandler
     */
    @Override
    public void getPartitions(BlockWriter blockWriter, GetTableLayoutRequest request, QueryStatusChecker queryStatusChecker)
            throws Exception
    {
        validateTable(request.getTableName());
        //NoOp as we do not support partitioning.
    }

    /**
     * Each 'metric' in cloudwatch is uniquely identified by a quad of Namespace, List<Dimension>, MetricName, Statistic. If the
     * query is for the METRIC_TABLE we return a single split.  If the query is for actual metrics data, we start forming batches
     * of metrics now that will form the basis of GetMetricData requests during readSplits.
     *
     * @see MetadataHandler
     */
    @Override
    public GetSplitsResponse doGetSplits(BlockAllocator blockAllocator, GetSplitsRequest getSplitsRequest)
            throws Exception
    {
        validateTable(getSplitsRequest.getTableName());

        //Handle requests for the METRIC_TABLE which requires only 1 split to list available metrics.
        if (METRIC_TABLE_NAME.equals(getSplitsRequest.getTableName().getTableName())) {
            //The request is just for meta-data about what metrics exist.
            Split metricsSplit = Split.newBuilder(makeSpillLocation(getSplitsRequest), makeEncryptionKey()).build();
            return new GetSplitsResponse(getSplitsRequest.getCatalogName(), metricsSplit);
        }

        //handle generating splits for reading actual metrics data.
        try (ConstraintEvaluator constraintEvaluator = new ConstraintEvaluator(blockAllocator,
                METRIC_DATA_TABLE.getSchema(),
                getSplitsRequest.getConstraints())) {
            ListMetricsRequest listMetricsRequest = new ListMetricsRequest();
            MetricUtils.pushDownPredicate(getSplitsRequest.getConstraints(), listMetricsRequest);
            listMetricsRequest.setNextToken(getSplitsRequest.getContinuationToken());

            String period = getPeriodFromConstraint(getSplitsRequest.getConstraints());
            Set<Split> splits = new HashSet<>();
            ListMetricsResult result = invoker.invoke(() -> metrics.listMetrics(listMetricsRequest));

            List<MetricStat> metricStats = new ArrayList<>(100);
            for (Metric nextMetric : result.getMetrics()) {
                for (String nextStatistic : STATISTICS) {
                    if (MetricUtils.applyMetricConstraints(constraintEvaluator, nextMetric, nextStatistic)) {
                        metricStats.add(new MetricStat()
                                .withMetric(new Metric()
                                        .withNamespace(nextMetric.getNamespace())
                                        .withMetricName(nextMetric.getMetricName())
                                        .withDimensions(nextMetric.getDimensions()))
                                .withPeriod(Integer.valueOf(period))
                                .withStat(nextStatistic));
                    }
                }
            }

            if (CollectionUtils.isNullOrEmpty(metricStats)) {
                logger.info("No metric stats present after filtering predicates.");
                return new GetSplitsResponse(getSplitsRequest.getCatalogName(), splits, null);
            }

            List<List<MetricStat>> partitions = Lists.partition(metricStats, calculateSplitSize(metricStats.size()));
            for (List<MetricStat> partition : partitions) {
                String serializedMetricStats = MetricStatSerDe.serialize(partition);
                splits.add(Split.newBuilder(makeSpillLocation(getSplitsRequest), makeEncryptionKey())
                        .add(MetricStatSerDe.SERIALIZED_METRIC_STATS_FIELD_NAME, serializedMetricStats)
                        .build());
            }

            String continuationToken = null;
            if (result.getNextToken() != null &&
                    !result.getNextToken().equalsIgnoreCase(listMetricsRequest.getNextToken())) {
                continuationToken = result.getNextToken();
            }

            return new GetSplitsResponse(getSplitsRequest.getCatalogName(), splits, continuationToken);
        }
    }

    /**
     * Resolved the metric period to query, using a default if no period constraint is found.
     */
    private String getPeriodFromConstraint(Constraints constraints)
    {
        ValueSet period = constraints.getSummary().get(PERIOD_FIELD);
        if (period != null && period.isSingleValue()) {
            return String.valueOf(period.getSingleValue());
        }

        return String.valueOf(DEFAULT_PERIOD_SEC);
    }

    /**
     * Validates that the requested schema and table exist in our static set of supported tables.
     */
    private void validateTable(TableName tableName)
    {
        if (!SCHEMA_NAME.equals(tableName.getSchemaName())) {
            throw new RuntimeException("Unknown table " + tableName);
        }

        if (TABLES.get(tableName.getTableName()) == null) {
            throw new RuntimeException("Unknown table " + tableName);
        }
    }

    /**
     * Heuristically determines a split size by finding the minimum between:
     * 1. a split size that will allow for some parallelization.
     * 2. the maximum split size possible for a GetMetricData request.
     */
    private int calculateSplitSize(int datapointCount)
    {
        int numDataPointsForParallelization = (int) Math.ceil((double) datapointCount / MIN_NUM_SPLITS_FOR_PARALLELIZATION);
        return Math.min(numDataPointsForParallelization, MAX_METRICS_PER_SPLIT);
    }
}<|MERGE_RESOLUTION|>--- conflicted
+++ resolved
@@ -53,10 +53,7 @@
 import org.apache.arrow.util.VisibleForTesting;
 import org.slf4j.Logger;
 import org.slf4j.LoggerFactory;
-<<<<<<< HEAD
-=======
 import software.amazon.awssdk.services.athena.AthenaClient;
->>>>>>> 3f2a3301
 import software.amazon.awssdk.services.secretsmanager.SecretsManagerClient;
 
 import java.util.ArrayList;
@@ -145,11 +142,7 @@
         AmazonCloudWatch metrics,
         EncryptionKeyFactory keyFactory,
         SecretsManagerClient secretsManager,
-<<<<<<< HEAD
-        AmazonAthena athena,
-=======
         AthenaClient athena,
->>>>>>> 3f2a3301
         String spillBucket,
         String spillPrefix,
         java.util.Map<String, String> configOptions)
