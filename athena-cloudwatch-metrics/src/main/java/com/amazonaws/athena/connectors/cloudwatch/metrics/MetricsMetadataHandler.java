--- conflicted
+++ resolved
@@ -53,10 +53,7 @@
 import org.apache.arrow.util.VisibleForTesting;
 import org.slf4j.Logger;
 import org.slf4j.LoggerFactory;
-<<<<<<< HEAD
-=======
 import software.amazon.awssdk.services.athena.AthenaClient;
->>>>>>> a60ed614
 import software.amazon.awssdk.services.secretsmanager.SecretsManagerClient;
 
 import java.util.ArrayList;
@@ -145,11 +142,7 @@
         AmazonCloudWatch metrics,
         EncryptionKeyFactory keyFactory,
         SecretsManagerClient secretsManager,
-<<<<<<< HEAD
-        AmazonAthena athena,
-=======
         AthenaClient athena,
->>>>>>> a60ed614
         String spillBucket,
         String spillPrefix,
         java.util.Map<String, String> configOptions)
