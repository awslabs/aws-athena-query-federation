--- conflicted
+++ resolved
@@ -37,10 +37,7 @@
 import org.apache.kafka.common.TopicPartition;
 import org.slf4j.Logger;
 import org.slf4j.LoggerFactory;
-<<<<<<< HEAD
-=======
 import software.amazon.awssdk.services.athena.AthenaClient;
->>>>>>> 3f2a3301
 import software.amazon.awssdk.services.secretsmanager.SecretsManagerClient;
 
 import java.time.Duration;
@@ -58,20 +55,12 @@
         this(
             AmazonS3ClientBuilder.defaultClient(),
             SecretsManagerClient.create(),
-<<<<<<< HEAD
-            AmazonAthenaClientBuilder.defaultClient(),
-=======
             AthenaClient.create(),
->>>>>>> 3f2a3301
             configOptions);
     }
 
     @VisibleForTesting
-<<<<<<< HEAD
-    public AmazonMskRecordHandler(AmazonS3 amazonS3, SecretsManagerClient secretsManager, AmazonAthena athena, java.util.Map<String, String> configOptions)
-=======
     public AmazonMskRecordHandler(AmazonS3 amazonS3, SecretsManagerClient secretsManager, AthenaClient athena, java.util.Map<String, String> configOptions)
->>>>>>> 3f2a3301
     {
         super(amazonS3, secretsManager, athena, AmazonMskConstants.MSK_SOURCE, configOptions);
     }
