#!/bin/bash

# Copyright (C) 2019 Amazon Web Services
# Licensed under the Apache License, Version 2.0 (the "License");
# you may not use this file except in compliance with the License.
# You may obtain a copy of the License at
#
#      http://www.apache.org/licenses/LICENSE-2.0
#
# Unless required by applicable law or agreed to in writing, software
# distributed under the License is distributed on an "AS IS" BASIS,
# WITHOUT WARRANTIES OR CONDITIONS OF ANY KIND, either express or implied.
# See the License for the specific language governing permissions and
# limitations under the License.

cat << EOF
#
# This script will prepare your development environment by installing certain pre-requisites, namely:
#   1. Apache Maven
#   2. HomeBrew - a package manager that will be used to fetch the next two pre-requistes.
#   3. AWS CLI (latest version)
#   4. AWS SAM Build Tool (latest version)
#
# This script has been designed and tested to work on Amazon Linux but may require slight adjustment for other Operating Systems.
# All tools used here (except HomeBrew) are supported on all major Operating Systems: Windows, Linux, Mac OS.
#
# This script may prompt you for yes/no responses or permission to continue at verious points. It is not meant to run unattended.
#
EOF

while true; do
    read -p "Do you wish to proceed? (yes or no) " yn
    case $yn in
        [Yy]* ) echo "Proceeding..."; break;;
        [Nn]* ) exit;;
        * ) echo "Please answer yes or no.";;
    esac
done

set -e
sudo wget https://archive.apache.org/dist/maven/maven-3/3.9.6/binaries/apache-maven-3.9.6-bin.tar.gz -O /tmp/apache-maven-3.9.6-bin.tar.gz
sudo tar xf /tmp/apache-maven-3.9.6-bin.tar.gz -C /opt
echo "export M2_HOME=/opt/apache-maven-3.9.6" >> ~/.profile
echo "export PATH=\${M2_HOME}/bin:\${PATH}" >> ~/.profile
echo "export M2_HOME=/opt/apache-maven-3.9.6" >> ~/.bash_profile
echo "export PATH=\${M2_HOME}/bin:\${PATH}" >> ~/.bash_profile

<<<<<<< HEAD
echo "Set the default to the Java 11 installation"
if [[ "$OSTYPE" == "darwin"* ]]; then
    brew install openjdk@11
    export JAVA_HOME=`/usr/libexec/java_home -v 11`
else
    sudo yum -y install java-11-openjdk-devel
    sudo update-alternatives --config java
fi
# If using amazon linux and the above doesn't work, you can try this line instead
=======
sudo yum -y install java-11-openjdk-devel
# If using amazon linux 2 and the above doesn't work, you can try this line instead
>>>>>>> 06c6c2c6
# sudo amazon-linux-extras install -y java-openjdk11
# For amazon linux 2023, use the following line instead
# sudo dnf install java-11-amazon-corretto


sh -c "$(curl -fsSL https://raw.githubusercontent.com/Linuxbrew/install/master/install.sh)"
test -d ~/.linuxbrew && eval $(~/.linuxbrew/bin/brew shellenv)
test -d /home/linuxbrew/.linuxbrew && eval $(/home/linuxbrew/.linuxbrew/bin/brew shellenv)
test -r ~/.bash_profile && echo "eval \$($(brew --prefix)/bin/brew shellenv)" >>~/.bash_profile
echo "eval \$($(brew --prefix)/bin/brew shellenv)" >>~/.profile
echo "eval \$($(brew --prefix)/bin/brew shellenv)" >>~/.bash_profile

source ~/.profile

brew tap aws/tap
brew reinstall awscli
brew reinstall aws-sam-cli

aws --version
sam --version

echo ""
echo ""
echo "To ensure your terminal can see the new tools we installed run \"source ~/.profile\" or open a fresh terminal."<|MERGE_RESOLUTION|>--- conflicted
+++ resolved
@@ -45,7 +45,6 @@
 echo "export M2_HOME=/opt/apache-maven-3.9.6" >> ~/.bash_profile
 echo "export PATH=\${M2_HOME}/bin:\${PATH}" >> ~/.bash_profile
 
-<<<<<<< HEAD
 echo "Set the default to the Java 11 installation"
 if [[ "$OSTYPE" == "darwin"* ]]; then
     brew install openjdk@11
@@ -54,11 +53,6 @@
     sudo yum -y install java-11-openjdk-devel
     sudo update-alternatives --config java
 fi
-# If using amazon linux and the above doesn't work, you can try this line instead
-=======
-sudo yum -y install java-11-openjdk-devel
-# If using amazon linux 2 and the above doesn't work, you can try this line instead
->>>>>>> 06c6c2c6
 # sudo amazon-linux-extras install -y java-openjdk11
 # For amazon linux 2023, use the following line instead
 # sudo dnf install java-11-amazon-corretto
