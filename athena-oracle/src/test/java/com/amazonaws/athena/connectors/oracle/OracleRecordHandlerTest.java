/*-
 * #%L
 * athena-oracle
 * %%
 * Copyright (C) 2019 Amazon Web Services
 * %%
 * Licensed under the Apache License, Version 2.0 (the "License");
 * you may not use this file except in compliance with the License.
 * You may obtain a copy of the License at
 *
 *      http://www.apache.org/licenses/LICENSE-2.0
 *
 * Unless required by applicable law or agreed to in writing, software
 * distributed under the License is distributed on an "AS IS" BASIS,
 * WITHOUT WARRANTIES OR CONDITIONS OF ANY KIND, either express or implied.
 * See the License for the specific language governing permissions and
 * limitations under the License.
 * #L%
 */
package com.amazonaws.athena.connectors.oracle;

import com.amazonaws.athena.connector.lambda.data.FieldBuilder;
import com.amazonaws.athena.connector.lambda.data.SchemaBuilder;
import com.amazonaws.athena.connector.lambda.domain.Split;
import com.amazonaws.athena.connector.lambda.domain.TableName;
import com.amazonaws.athena.connector.lambda.domain.predicate.Constraints;
import com.amazonaws.athena.connector.lambda.domain.predicate.Marker;
import com.amazonaws.athena.connector.lambda.domain.predicate.Range;
import com.amazonaws.athena.connector.lambda.domain.predicate.SortedRangeSet;
import com.amazonaws.athena.connector.lambda.domain.predicate.ValueSet;
import com.amazonaws.athena.connectors.jdbc.connection.DatabaseConnectionConfig;
import com.amazonaws.athena.connectors.jdbc.connection.JdbcConnectionFactory;
import com.amazonaws.athena.connector.credentials.CredentialsProvider;
import com.amazonaws.athena.connectors.jdbc.manager.JdbcSplitQueryBuilder;
import com.google.common.collect.ImmutableList;
import com.google.common.collect.ImmutableMap;
import org.apache.arrow.vector.types.Types;
import org.apache.arrow.vector.types.pojo.Schema;
import org.junit.Assert;
import org.junit.Before;
import org.junit.Test;
import org.mockito.Mockito;
import software.amazon.awssdk.services.athena.AthenaClient;
import software.amazon.awssdk.services.s3.S3Client;
import software.amazon.awssdk.services.secretsmanager.SecretsManagerClient;

import java.sql.Connection;
import java.sql.Date;
import java.sql.PreparedStatement;
import java.sql.SQLException;
import java.time.LocalDate;
import java.util.Collections;
import java.util.concurrent.TimeUnit;

import static com.amazonaws.athena.connectors.oracle.OracleConstants.ORACLE_NAME;
import static org.mockito.ArgumentMatchers.nullable;

public class OracleRecordHandlerTest
{
    private OracleRecordHandler oracleRecordHandler;
    private Connection connection;
    private JdbcConnectionFactory jdbcConnectionFactory;
    private JdbcSplitQueryBuilder jdbcSplitQueryBuilder;
    private S3Client amazonS3;
    private SecretsManagerClient secretsManager;
    private AthenaClient athena;

    private static final String ORACLE_QUOTE_CHARACTER = "\"";


    @Before
    public void setup()
            throws Exception
    {
        this.amazonS3 = Mockito.mock(S3Client.class);
        this.secretsManager = Mockito.mock(SecretsManagerClient.class);
        this.athena = Mockito.mock(AthenaClient.class);
        this.connection = Mockito.mock(Connection.class);
        this.jdbcConnectionFactory = Mockito.mock(JdbcConnectionFactory.class);
        Mockito.when(this.jdbcConnectionFactory.getConnection(nullable(CredentialsProvider.class))).thenReturn(this.connection);
        jdbcSplitQueryBuilder = new OracleQueryStringBuilder(ORACLE_QUOTE_CHARACTER, new OracleFederationExpressionParser(ORACLE_QUOTE_CHARACTER));
        final DatabaseConnectionConfig databaseConnectionConfig = new DatabaseConnectionConfig("testCatalog", ORACLE_NAME,
                "oracle://jdbc:oracle:thin:username/password@//127.0.0.1:1521/orcl");

        this.oracleRecordHandler = new OracleRecordHandler(databaseConnectionConfig, amazonS3, secretsManager, athena, jdbcConnectionFactory, jdbcSplitQueryBuilder, com.google.common.collect.ImmutableMap.of());
    }

    @Test
    public void buildSplitSql()
            throws SQLException
    {
        TableName tableName = new TableName("testSchema", "testTable");

        SchemaBuilder schemaBuilder = SchemaBuilder.newBuilder();
        schemaBuilder.addField(FieldBuilder.newBuilder("testCol1", Types.MinorType.INT.getType()).build());
        schemaBuilder.addField(FieldBuilder.newBuilder("testCol2", Types.MinorType.VARCHAR.getType()).build());
        schemaBuilder.addField(FieldBuilder.newBuilder("testCol3", Types.MinorType.BIGINT.getType()).build());
        schemaBuilder.addField(FieldBuilder.newBuilder("testCol4", Types.MinorType.FLOAT4.getType()).build());
        schemaBuilder.addField(FieldBuilder.newBuilder("testCol5", Types.MinorType.SMALLINT.getType()).build());
        schemaBuilder.addField(FieldBuilder.newBuilder("testCol6", Types.MinorType.TINYINT.getType()).build());
        schemaBuilder.addField(FieldBuilder.newBuilder("testCol7", Types.MinorType.FLOAT8.getType()).build());
        schemaBuilder.addField(FieldBuilder.newBuilder("testCol8", Types.MinorType.BIT.getType()).build());
        schemaBuilder.addField(FieldBuilder.newBuilder("testCol9", Types.MinorType.DATEDAY.getType()).build());
<<<<<<< HEAD
=======
        schemaBuilder.addField(FieldBuilder.newBuilder("testCol10", Types.MinorType.DATEDAY.getType()).build());
>>>>>>> 752856c6
        schemaBuilder.addField(FieldBuilder.newBuilder("partition_name", Types.MinorType.VARCHAR.getType()).build());
        Schema schema = schemaBuilder.build();

        Split split = Mockito.mock(Split.class);
        Mockito.when(split.getProperties()).thenReturn(Collections.singletonMap("partition_name", "p0"));
        Mockito.when(split.getProperty(Mockito.eq("partition_name"))).thenReturn("p0");

        Range range1a = Mockito.mock(Range.class, Mockito.RETURNS_DEEP_STUBS);
        Mockito.when(range1a.isSingleValue()).thenReturn(true);
        Mockito.when(range1a.getLow().getValue()).thenReturn(1);
        Range range1b = Mockito.mock(Range.class, Mockito.RETURNS_DEEP_STUBS);
        Mockito.when(range1b.isSingleValue()).thenReturn(true);
        Mockito.when(range1b.getLow().getValue()).thenReturn(2);
        ValueSet valueSet1 = Mockito.mock(SortedRangeSet.class, Mockito.RETURNS_DEEP_STUBS);
        Mockito.when(valueSet1.getRanges().getOrderedRanges()).thenReturn(ImmutableList.of(range1a, range1b));

        ValueSet valueSet2 = getRangeSet(Marker.Bound.EXACTLY, "1", Marker.Bound.BELOW, "10");
        ValueSet valueSet3 = getRangeSet(Marker.Bound.ABOVE, 2L, Marker.Bound.EXACTLY, 20L);
        ValueSet valueSet4 = getSingleValueSet(1.1F);
        ValueSet valueSet5 = getSingleValueSet(1);
        ValueSet valueSet6 = getSingleValueSet(0);
        ValueSet valueSet7 = getSingleValueSet(1.2d);
        ValueSet valueSet8 = getSingleValueSet(true);
<<<<<<< HEAD
        final long dateDays = TimeUnit.MILLISECONDS.toDays(Date.valueOf("1969-02-02").getTime());
        ValueSet valueSet9 = getSingleValueSet(dateDays);
=======
        final long epochDaysPrior1970 = LocalDate.parse("1967-07-27").toEpochDay();
        ValueSet valueSet9 = getSingleValueSet(epochDaysPrior1970);
        final long epochDaysPost1970 = LocalDate.parse("1971-01-01").toEpochDay();
        ValueSet valueSet10 = getSingleValueSet(epochDaysPost1970);
>>>>>>> 752856c6

        Constraints constraints = Mockito.mock(Constraints.class);
        Mockito.when(constraints.getSummary()).thenReturn(new ImmutableMap.Builder<String, ValueSet>()
                .put("testCol1", valueSet1)
                .put("testCol2", valueSet2)
                .put("testCol3", valueSet3)
                .put("testCol4", valueSet4)
                .put("testCol5", valueSet5)
                .put("testCol6", valueSet6)
                .put("testCol7", valueSet7)
                .put("testCol8", valueSet8)
                .put("testCol9", valueSet9)
<<<<<<< HEAD
=======
                .put("testCol10", valueSet10)
>>>>>>> 752856c6
                .build());

        Mockito.when(constraints.getLimit()).thenReturn(5L);

<<<<<<< HEAD
        String expectedSql = "SELECT \"testCol1\", \"testCol2\", \"testCol3\", \"testCol4\", \"testCol5\", \"testCol6\", \"testCol7\", \"testCol8\", \"testCol9\" FROM \"testSchema\".\"testTable\" PARTITION (p0)  WHERE (\"testCol1\" IN (?,?)) AND ((\"testCol2\" >= ? AND \"testCol2\" < ?)) AND ((\"testCol3\" > ? AND \"testCol3\" <= ?)) AND (\"testCol4\" = ?) AND (\"testCol5\" = ?) AND (\"testCol6\" = ?) AND (\"testCol7\" = ?) AND (\"testCol8\" = ?) AND (\"testCol9\" = ?)";
=======
        String expectedSql = "SELECT \"testCol1\", \"testCol2\", \"testCol3\", \"testCol4\", \"testCol5\", \"testCol6\", \"testCol7\", \"testCol8\", \"testCol9\", \"testCol10\" FROM \"testSchema\".\"testTable\" PARTITION (p0)  WHERE (\"testCol1\" IN (?,?)) AND ((\"testCol2\" >= ? AND \"testCol2\" < ?)) AND ((\"testCol3\" > ? AND \"testCol3\" <= ?)) AND (\"testCol4\" = ?) AND (\"testCol5\" = ?) AND (\"testCol6\" = ?) AND (\"testCol7\" = ?) AND (\"testCol8\" = ?) AND (\"testCol9\" = ?) AND (\"testCol10\" = ?) FETCH FIRST 5 ROWS ONLY ";
>>>>>>> 752856c6
        PreparedStatement expectedPreparedStatement = Mockito.mock(PreparedStatement.class);
        Mockito.when(this.connection.prepareStatement(Mockito.eq(expectedSql))).thenReturn(expectedPreparedStatement);
        PreparedStatement preparedStatement = this.oracleRecordHandler.buildSplitSql(this.connection, "testCatalogName", tableName, schema, constraints, split);

        Assert.assertEquals(expectedPreparedStatement, preparedStatement);
        Mockito.verify(preparedStatement, Mockito.times(1)).setInt(1, 1);
        Mockito.verify(preparedStatement, Mockito.times(1)).setInt(2, 2);
        Mockito.verify(preparedStatement, Mockito.times(1)).setString(3, "1");
        Mockito.verify(preparedStatement, Mockito.times(1)).setString(4, "10");
        Mockito.verify(preparedStatement, Mockito.times(1)).setLong(5, 2L);
        Mockito.verify(preparedStatement, Mockito.times(1)).setLong(6, 20L);
        Mockito.verify(preparedStatement, Mockito.times(1)).setFloat(7, 1.1F);
        Mockito.verify(preparedStatement, Mockito.times(1)).setShort(8, (short) 1);
        Mockito.verify(preparedStatement, Mockito.times(1)).setByte(9, (byte) 0);
        Mockito.verify(preparedStatement, Mockito.times(1)).setDouble(10, 1.2d);
        Mockito.verify(preparedStatement, Mockito.times(1)).setBoolean(11, true);
<<<<<<< HEAD
        // year = 1969 1900 | month Feb (starts from zero), and day (starts from one)
        Date expectedDate = new Date(69, 1, 2);
        Mockito.verify(preparedStatement, Mockito.times(1)).setDate(12, expectedDate);
=======
        //year – the year minus 1900; must be 0 to 8099. (Note that 8099 is 9999 minus 1900.) month – 0 to 11 day – 1 to 31
        Date expectedDatePrior1970 = new Date(67, 6, 27);//Date: 1967-07-27
        Mockito.verify(preparedStatement, Mockito.times(1)).setDate(12, expectedDatePrior1970);
        Date expectedDatePost1970 = new Date(71, 0, 1);//Date: 1971-01-01
        Mockito.verify(preparedStatement, Mockito.times(1)).setDate(13, expectedDatePost1970);
>>>>>>> 752856c6
    }

    private ValueSet getSingleValueSet(Object value) {
        Range range = Mockito.mock(Range.class, Mockito.RETURNS_DEEP_STUBS);
        Mockito.when(range.isSingleValue()).thenReturn(true);
        Mockito.when(range.getLow().getValue()).thenReturn(value);
        ValueSet valueSet = Mockito.mock(SortedRangeSet.class, Mockito.RETURNS_DEEP_STUBS);
        Mockito.when(valueSet.getRanges().getOrderedRanges()).thenReturn(Collections.singletonList(range));
        return valueSet;
    }

    private ValueSet getRangeSet(Marker.Bound lowerBound, Object lowerValue, Marker.Bound upperBound, Object upperValue) {
        Range range = Mockito.mock(Range.class, Mockito.RETURNS_DEEP_STUBS);
        Mockito.when(range.isSingleValue()).thenReturn(false);
        Mockito.when(range.getLow().getBound()).thenReturn(lowerBound);
        Mockito.when(range.getLow().getValue()).thenReturn(lowerValue);
        Mockito.when(range.getHigh().getBound()).thenReturn(upperBound);
        Mockito.when(range.getHigh().getValue()).thenReturn(upperValue);
        ValueSet valueSet = Mockito.mock(SortedRangeSet.class, Mockito.RETURNS_DEEP_STUBS);
        Mockito.when(valueSet.getRanges().getOrderedRanges()).thenReturn(Collections.singletonList(range));
        return valueSet;
    }
}<|MERGE_RESOLUTION|>--- conflicted
+++ resolved
@@ -101,10 +101,7 @@
         schemaBuilder.addField(FieldBuilder.newBuilder("testCol7", Types.MinorType.FLOAT8.getType()).build());
         schemaBuilder.addField(FieldBuilder.newBuilder("testCol8", Types.MinorType.BIT.getType()).build());
         schemaBuilder.addField(FieldBuilder.newBuilder("testCol9", Types.MinorType.DATEDAY.getType()).build());
-<<<<<<< HEAD
-=======
         schemaBuilder.addField(FieldBuilder.newBuilder("testCol10", Types.MinorType.DATEDAY.getType()).build());
->>>>>>> 752856c6
         schemaBuilder.addField(FieldBuilder.newBuilder("partition_name", Types.MinorType.VARCHAR.getType()).build());
         Schema schema = schemaBuilder.build();
 
@@ -128,15 +125,12 @@
         ValueSet valueSet6 = getSingleValueSet(0);
         ValueSet valueSet7 = getSingleValueSet(1.2d);
         ValueSet valueSet8 = getSingleValueSet(true);
-<<<<<<< HEAD
         final long dateDays = TimeUnit.MILLISECONDS.toDays(Date.valueOf("1969-02-02").getTime());
         ValueSet valueSet9 = getSingleValueSet(dateDays);
-=======
         final long epochDaysPrior1970 = LocalDate.parse("1967-07-27").toEpochDay();
-        ValueSet valueSet9 = getSingleValueSet(epochDaysPrior1970);
+        ValueSet valueSet10 = getSingleValueSet(epochDaysPrior1970);
         final long epochDaysPost1970 = LocalDate.parse("1971-01-01").toEpochDay();
-        ValueSet valueSet10 = getSingleValueSet(epochDaysPost1970);
->>>>>>> 752856c6
+        ValueSet valueSet11 = getSingleValueSet(epochDaysPost1970);
 
         Constraints constraints = Mockito.mock(Constraints.class);
         Mockito.when(constraints.getSummary()).thenReturn(new ImmutableMap.Builder<String, ValueSet>()
@@ -149,19 +143,14 @@
                 .put("testCol7", valueSet7)
                 .put("testCol8", valueSet8)
                 .put("testCol9", valueSet9)
-<<<<<<< HEAD
-=======
                 .put("testCol10", valueSet10)
->>>>>>> 752856c6
+                .put("testCol11", valueSet11)
                 .build());
 
         Mockito.when(constraints.getLimit()).thenReturn(5L);
 
-<<<<<<< HEAD
-        String expectedSql = "SELECT \"testCol1\", \"testCol2\", \"testCol3\", \"testCol4\", \"testCol5\", \"testCol6\", \"testCol7\", \"testCol8\", \"testCol9\" FROM \"testSchema\".\"testTable\" PARTITION (p0)  WHERE (\"testCol1\" IN (?,?)) AND ((\"testCol2\" >= ? AND \"testCol2\" < ?)) AND ((\"testCol3\" > ? AND \"testCol3\" <= ?)) AND (\"testCol4\" = ?) AND (\"testCol5\" = ?) AND (\"testCol6\" = ?) AND (\"testCol7\" = ?) AND (\"testCol8\" = ?) AND (\"testCol9\" = ?)";
-=======
-        String expectedSql = "SELECT \"testCol1\", \"testCol2\", \"testCol3\", \"testCol4\", \"testCol5\", \"testCol6\", \"testCol7\", \"testCol8\", \"testCol9\", \"testCol10\" FROM \"testSchema\".\"testTable\" PARTITION (p0)  WHERE (\"testCol1\" IN (?,?)) AND ((\"testCol2\" >= ? AND \"testCol2\" < ?)) AND ((\"testCol3\" > ? AND \"testCol3\" <= ?)) AND (\"testCol4\" = ?) AND (\"testCol5\" = ?) AND (\"testCol6\" = ?) AND (\"testCol7\" = ?) AND (\"testCol8\" = ?) AND (\"testCol9\" = ?) AND (\"testCol10\" = ?) FETCH FIRST 5 ROWS ONLY ";
->>>>>>> 752856c6
+
+        String expectedSql = "SELECT \"testCol1\", \"testCol2\", \"testCol3\", \"testCol4\", \"testCol5\", \"testCol6\", \"testCol7\", \"testCol8\", \"testCol9\", \"testCol10\", \"testCol11\" FROM \"testSchema\".\"testTable\" PARTITION (p0)  WHERE (\"testCol1\" IN (?,?)) AND ((\"testCol2\" >= ? AND \"testCol2\" < ?)) AND ((\"testCol3\" > ? AND \"testCol3\" <= ?)) AND (\"testCol4\" = ?) AND (\"testCol5\" = ?) AND (\"testCol6\" = ?) AND (\"testCol7\" = ?) AND (\"testCol8\" = ?) AND (\"testCol9\" = ?) AND (\"testCol10\" = ?) AND (\"testCol11\" = ?) FETCH FIRST 5 ROWS ONLY ";
         PreparedStatement expectedPreparedStatement = Mockito.mock(PreparedStatement.class);
         Mockito.when(this.connection.prepareStatement(Mockito.eq(expectedSql))).thenReturn(expectedPreparedStatement);
         PreparedStatement preparedStatement = this.oracleRecordHandler.buildSplitSql(this.connection, "testCatalogName", tableName, schema, constraints, split);
@@ -178,17 +167,15 @@
         Mockito.verify(preparedStatement, Mockito.times(1)).setByte(9, (byte) 0);
         Mockito.verify(preparedStatement, Mockito.times(1)).setDouble(10, 1.2d);
         Mockito.verify(preparedStatement, Mockito.times(1)).setBoolean(11, true);
-<<<<<<< HEAD
+
         // year = 1969 1900 | month Feb (starts from zero), and day (starts from one)
         Date expectedDate = new Date(69, 1, 2);
         Mockito.verify(preparedStatement, Mockito.times(1)).setDate(12, expectedDate);
-=======
         //year – the year minus 1900; must be 0 to 8099. (Note that 8099 is 9999 minus 1900.) month – 0 to 11 day – 1 to 31
         Date expectedDatePrior1970 = new Date(67, 6, 27);//Date: 1967-07-27
-        Mockito.verify(preparedStatement, Mockito.times(1)).setDate(12, expectedDatePrior1970);
+        Mockito.verify(preparedStatement, Mockito.times(1)).setDate(13, expectedDatePrior1970);
         Date expectedDatePost1970 = new Date(71, 0, 1);//Date: 1971-01-01
-        Mockito.verify(preparedStatement, Mockito.times(1)).setDate(13, expectedDatePost1970);
->>>>>>> 752856c6
+        Mockito.verify(preparedStatement, Mockito.times(1)).setDate(14, expectedDatePost1970);
     }
 
     private ValueSet getSingleValueSet(Object value) {
