--- conflicted
+++ resolved
@@ -30,20 +30,12 @@
 import com.amazonaws.athena.connectors.jdbc.manager.JdbcRecordHandler;
 import com.amazonaws.athena.connectors.oracle.OracleMuxRecordHandler;
 import com.amazonaws.athena.connectors.oracle.OracleRecordHandler;
-<<<<<<< HEAD
-import com.amazonaws.services.athena.AmazonAthena;
-=======
-import com.amazonaws.services.s3.AmazonS3;
->>>>>>> a60ed614
 import org.apache.arrow.vector.types.pojo.Schema;
 import org.junit.Before;
 import org.junit.Test;
 import org.mockito.Mockito;
-<<<<<<< HEAD
+import software.amazon.awssdk.services.athena.AthenaClient;
 import software.amazon.awssdk.services.s3.S3Client;
-=======
-import software.amazon.awssdk.services.athena.AthenaClient;
->>>>>>> a60ed614
 import software.amazon.awssdk.services.secretsmanager.SecretsManagerClient;
 
 import java.sql.Connection;
@@ -56,15 +48,9 @@
     private Map<String, JdbcRecordHandler> recordHandlerMap;
     private OracleRecordHandler oracleRecordHandler;
     private JdbcRecordHandler jdbcRecordHandler;
-<<<<<<< HEAD
     private S3Client amazonS3;
     private SecretsManagerClient secretsManager;
-    private AmazonAthena athena;
-=======
-    private AmazonS3 amazonS3;
-    private SecretsManagerClient secretsManager;
     private AthenaClient athena;
->>>>>>> a60ed614
     private QueryStatusChecker queryStatusChecker;
     private JdbcConnectionFactory jdbcConnectionFactory;
 
@@ -73,15 +59,9 @@
     {
         this.oracleRecordHandler = Mockito.mock(OracleRecordHandler.class);
         this.recordHandlerMap = Collections.singletonMap("oracle", this.oracleRecordHandler);
-<<<<<<< HEAD
         this.amazonS3 = Mockito.mock(S3Client.class);
         this.secretsManager = Mockito.mock(SecretsManagerClient.class);
-        this.athena = Mockito.mock(AmazonAthena.class);
-=======
-        this.amazonS3 = Mockito.mock(AmazonS3.class);
-        this.secretsManager = Mockito.mock(SecretsManagerClient.class);
         this.athena = Mockito.mock(AthenaClient.class);
->>>>>>> a60ed614
         this.queryStatusChecker = Mockito.mock(QueryStatusChecker.class);
         this.jdbcConnectionFactory = Mockito.mock(JdbcConnectionFactory.class);
         DatabaseConnectionConfig databaseConnectionConfig = new DatabaseConnectionConfig("testCatalog", "oracle",
