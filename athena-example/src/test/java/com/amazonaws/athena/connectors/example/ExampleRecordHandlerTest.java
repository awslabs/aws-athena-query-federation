--- conflicted
+++ resolved
@@ -33,13 +33,6 @@
 import com.amazonaws.athena.connector.lambda.records.ReadRecordsResponse;
 import com.amazonaws.athena.connector.lambda.records.RecordResponse;
 import com.amazonaws.athena.connector.lambda.security.FederatedIdentity;
-<<<<<<< HEAD
-import com.amazonaws.services.athena.AmazonAthena;
-=======
-import com.amazonaws.services.s3.AmazonS3;
-import com.amazonaws.services.s3.model.S3Object;
-import com.amazonaws.services.s3.model.S3ObjectInputStream;
->>>>>>> a60ed614
 import org.apache.arrow.vector.types.Types;
 import org.apache.arrow.vector.types.pojo.Schema;
 import org.junit.After;
@@ -52,13 +45,10 @@
 import org.slf4j.Logger;
 import org.slf4j.LoggerFactory;
 import software.amazon.awssdk.services.athena.AthenaClient;
-import software.amazon.awssdk.services.secretsmanager.SecretsManagerClient;
-
 import software.amazon.awssdk.core.ResponseInputStream;
 import software.amazon.awssdk.services.s3.S3Client;
 import software.amazon.awssdk.services.s3.model.GetObjectRequest;
 import software.amazon.awssdk.services.s3.model.GetObjectResponse;
-import software.amazon.awssdk.services.s3.model.S3Object;
 import software.amazon.awssdk.services.secretsmanager.SecretsManagerClient;
 
 import java.io.ByteArrayInputStream;
@@ -84,15 +74,9 @@
             System.getenv("publishing").equalsIgnoreCase("true");
     private BlockAllocatorImpl allocator;
     private Schema schemaForRead;
-<<<<<<< HEAD
     private S3Client amazonS3;
     private SecretsManagerClient awsSecretsManager;
-    private AmazonAthena athena;
-=======
-    private AmazonS3 amazonS3;
-    private SecretsManagerClient awsSecretsManager;
     private AthenaClient athena;
->>>>>>> a60ed614
     private S3BlockSpillReader spillReader;
 
     @Rule
@@ -123,15 +107,9 @@
 
         allocator = new BlockAllocatorImpl();
 
-<<<<<<< HEAD
         amazonS3 = mock(S3Client.class);
         awsSecretsManager = mock(SecretsManagerClient.class);
-        athena = mock(AmazonAthena.class);
-=======
-        amazonS3 = mock(AmazonS3.class);
-        awsSecretsManager = mock(SecretsManagerClient.class);
         athena = mock(AthenaClient.class);
->>>>>>> a60ed614
 
         when(amazonS3.getObject(any(GetObjectRequest.class)))
                 .thenAnswer(new Answer<Object>()
